--- conflicted
+++ resolved
@@ -1,12 +1,4 @@
-<<<<<<< HEAD
 import json, statistics, pathlib, os, datetime, math
-=======
-import datetime
-import json
-import os
-import pathlib
-import statistics
->>>>>>> 54d0d960
 from collections import Counter
 from typing import Optional, Tuple
 
@@ -141,7 +133,6 @@
             if not line.strip():
                 continue
             obj = json.loads(line)
-<<<<<<< HEAD
             if not isinstance(obj, dict):
                 continue
             event_type = obj.get("type")
@@ -159,10 +150,6 @@
                 continue
             parsed = _load_from_legacy(obj)
             if parsed is None:
-=======
-            entry = _load_entry(obj)
-            if entry is None:
->>>>>>> 54d0d960
                 continue
             name, duration, is_failure = entry
             tests.append(name)

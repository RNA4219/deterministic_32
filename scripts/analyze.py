import json, statistics, pathlib, os, datetime, math
from collections import Counter
from typing import Optional, Tuple


def compute_p95(durations: list[int]) -> int:
    if not durations:
        return 0
    if len(durations) >= 20:
        return int(statistics.quantiles(durations, n=20)[18])
    ordered = sorted(durations)
    if len(ordered) == 1:
        return int(ordered[0])
    position = 0.95 * (len(ordered) - 1)
    lower_index = int(position)
    upper_index = min(lower_index + 1, len(ordered) - 1)
    fraction = position - lower_index
    interpolated = ordered[lower_index] + (ordered[upper_index] - ordered[lower_index]) * fraction
    return int(math.ceil(interpolated))

LOG = pathlib.Path(os.environ.get("ANALYZE_LOG_PATH", "logs/test.jsonl"))
REPORT = pathlib.Path(os.environ.get("ANALYZE_REPORT_PATH", "reports/today.md"))
ISSUE_OUT = pathlib.Path(os.environ.get("ANALYZE_ISSUE_PATH", "reports/issue_suggestions.md"))

def extract_duration(entry: dict[str, object]) -> int:
    duration = entry.get("duration_ms")
    if duration is None:
        data = entry.get("data")
        if isinstance(data, dict):
            duration = data.get("duration_ms")
    if duration is None:
        return 0
    if isinstance(duration, (int, float)):
        return int(duration)
    if isinstance(duration, str):
        try:
            return int(float(duration))
        except ValueError:
            return 0
    return 0


ALLOWED_EVENT_TYPES = {"test:pass", "test:fail"}
_NESTED_DATA_KEYS: tuple[str, ...] = ("data", "test")


def _extract_numeric_duration(value: object) -> int:
    if isinstance(value, (int, float)):
        return int(round(value))
    return 0


def _as_mapping(value: object) -> dict[str, object]:
    if isinstance(value, dict):
        return value
    return {}


def _unwrap_payload(payload: dict[str, object]) -> dict[str, object]:
    current = payload
    seen: set[int] = set()
    while True:
        identifier = id(current)
        if identifier in seen:
            return current
        seen.add(identifier)
        if any(field in current for field in ("name", "duration_ms", "status", "ok", "details")):
            return current
        for key in _NESTED_DATA_KEYS:
            candidate = current.get(key)
            if isinstance(candidate, dict):
                current = candidate
                break
        else:
            return current


def _extract_duration(payload: dict[str, object]) -> int:
    if "duration_ms" in payload:
        return _extract_numeric_duration(payload.get("duration_ms"))
    details = payload.get("details")
    if isinstance(details, dict) and "duration_ms" in details:
        return _extract_numeric_duration(details.get("duration_ms"))
    return 0


ParsedEntry = Tuple[str, int, bool]


def _load_from_event(obj: dict[str, object]) -> Optional[ParsedEntry]:
    event_type = obj.get("type")
    if not isinstance(event_type, str):
        return None
    if event_type not in ALLOWED_EVENT_TYPES:
        return None
    data = _unwrap_payload(_as_mapping(obj.get("data")))
    name = data.get("name")
    if not isinstance(name, str):
        name = ""
    duration = _extract_duration(data)
    is_failure = event_type == "test:fail"
    return name, duration, is_failure


def _load_from_legacy(obj: dict[str, object]) -> Optional[ParsedEntry]:
    status = obj.get("status")
    if not isinstance(status, str):
        return None
    name = obj.get("name")
    if not isinstance(name, str):
        name = ""
    status = obj.get("status")
    if status not in {"pass", "fail", "skip"}:
        return None
    duration = extract_duration(obj)
    is_failure = status == "fail"
    return name, duration, is_failure
    
def _load_entry(obj: object) -> Optional[Tuple[str, int, bool]]:
    if not isinstance(obj, dict):
        return None
    event_type = obj.get("type")
    if isinstance(event_type, str):
        if event_type not in ALLOWED_EVENT_TYPES:
            return None
        return _load_from_event(obj)
    return _load_from_legacy(obj)


def load_results() -> Tuple[list[str], list[int], list[str]]:
    tests: list[str] = []
    durs: list[int] = []
    fails: list[str] = []
    if not LOG.exists():
        return tests, durs, fails
    with LOG.open(encoding="utf-8") as f:
        for line in f:
            if not line.strip():
                continue
            obj = json.loads(line)
<<<<<<< HEAD
            loaded = _load_from_event(obj)
            if loaded is None:
                loaded = _load_from_legacy(obj)
            if loaded is None:
=======
            if not isinstance(obj, dict):
                continue
            parsed_event = _load_from_event(obj)
            parsed = parsed_event if parsed_event is not None else _load_from_legacy(obj)
            if parsed is None:
>>>>>>> cc345526
                continue
            name, duration, is_failure = loaded
            tests.append(name)
            durs.append(duration)
            if is_failure:
                fails.append(name)
    return tests, durs, fails

def main() -> None:
    tests, durs, fails = load_results()
    total = len(tests)
    if total == 0:
        pass_rate = 0.0
    else:
        pass_rate = (total - len(fails)) / total
    p95 = compute_p95(durs)
    now = datetime.datetime.utcnow().isoformat()
    REPORT.parent.mkdir(parents=True, exist_ok=True)
    with REPORT.open("w", encoding="utf-8") as f:
        f.write(f"# Reflection Report ({now})\n\n")
        f.write(f"- Total tests: {total}\n")
        f.write(f"- Pass rate: {pass_rate:.2%}\n")
        f.write(f"- Duration p95: {p95} ms\n")
        f.write(f"- Failures: {len(fails)}\n\n")
        if fails:
            f.write("## Why-Why (draft)\n")
            for name, cnt in Counter(fails).items():
                f.write(f"- {name}: 仮説=前処理の不安定/依存の競合/境界値不足\n")
    if fails:
        ISSUE_OUT.parent.mkdir(parents=True, exist_ok=True)
        with ISSUE_OUT.open("w", encoding="utf-8") as f:
            f.write("### 反省TODO\n")
            for name in set(fails):
                f.write(f"- [ ] {name} の再現手順/前提/境界値を追加\n")
    else:
        try:
            ISSUE_OUT.unlink()
        except FileNotFoundError:
            pass
if __name__ == "__main__":
    main()<|MERGE_RESOLUTION|>--- conflicted
+++ resolved
@@ -138,18 +138,10 @@
             if not line.strip():
                 continue
             obj = json.loads(line)
-<<<<<<< HEAD
             loaded = _load_from_event(obj)
             if loaded is None:
                 loaded = _load_from_legacy(obj)
             if loaded is None:
-=======
-            if not isinstance(obj, dict):
-                continue
-            parsed_event = _load_from_event(obj)
-            parsed = parsed_event if parsed_event is not None else _load_from_legacy(obj)
-            if parsed is None:
->>>>>>> cc345526
                 continue
             name, duration, is_failure = loaded
             tests.append(name)

--- conflicted
+++ resolved
@@ -105,11 +105,7 @@
     tests, durs, fails = load_results()
     total = len(tests) or 1
     pass_rate = (total - len(fails)) / total
-<<<<<<< HEAD
     p95 = calculate_p95(durs)
-=======
-    p95 = compute_p95(durs)
->>>>>>> d92a0f1e
     now = datetime.datetime.utcnow().isoformat()
     REPORT.parent.mkdir(parents=True, exist_ok=True)
     with REPORT.open("w", encoding="utf-8") as f:

import fs from "node:fs";
import { spawn } from "node:child_process";
import path from "node:path";
import { fileURLToPath } from "node:url";
import process from "node:process";

const scriptDirectory = path.dirname(fileURLToPath(import.meta.url));
const projectRoot = scriptDirectory.endsWith(`${path.sep}dist${path.sep}scripts`)
  ? path.resolve(scriptDirectory, "..", "..")
  : path.resolve(scriptDirectory, "..");

const defaultTargets = [
  path.join(projectRoot, "dist", "tests"),
  path.join(projectRoot, "dist", "frontend", "tests"),
];

const testSegmentPattern = /^(?:tests|__tests__)$|(?:\.spec(?:\.[^.]+)?$)|(?:\.test(?:\.[^.]+)?$)/u;

const mapArgument = (argument) => {
  if (argument.startsWith("--")) {
    return { value: argument, isTarget: false };
  }

  const candidatePaths = path.isAbsolute(argument)
    ? [argument]
    : [
        path.resolve(projectRoot, argument),
        path.resolve(process.cwd(), argument),
      ];

  let matchedAbsolutePath = null;
  let projectRelativePath = null;
  let matchedPathExists = false;

  for (const candidate of candidatePaths) {
    const relative = path.relative(projectRoot, candidate);
    if (relative === "" || relative.startsWith("..") || path.isAbsolute(relative)) {
      continue;
    }

    if (fs.existsSync(candidate)) {
      matchedAbsolutePath = candidate;
      projectRelativePath = relative;
      matchedPathExists = true;
      break;
    }

    if (matchedAbsolutePath === null) {
      matchedAbsolutePath = candidate;
      projectRelativePath = relative;
    }
  }

  if (matchedAbsolutePath === null || projectRelativePath === null) {
    return { value: argument, isTarget: false };
  }

  const pathSegments = projectRelativePath.split(path.sep);
  const hasTestSegment = pathSegments.some((segment) => testSegmentPattern.test(segment));

  if (!hasTestSegment) {
    return { value: argument, isTarget: false };
  }

  if (projectRelativePath.endsWith(".ts")) {
    const withoutExtension = projectRelativePath.slice(0, -3);
    const mapped = path.join(projectRoot, "dist", `${withoutExtension}.js`);
    return { value: mapped, isTarget: true };
  }

  if (matchedPathExists) {
    try {
      if (fs.statSync(matchedAbsolutePath).isDirectory()) {
        if (
          projectRelativePath === "dist" ||
          projectRelativePath.startsWith(`dist${path.sep}`)
        ) {
          return { value: argument, isTarget: true };
        }

        const mappedDirectory = path.join(
          projectRoot,
          "dist",
          projectRelativePath,
        );
        return { value: mappedDirectory, isTarget: true };
      }
    } catch {
      // ignore errors and fall through to original argument
    }
  }

  return { value: argument, isTarget: true };
};

const flagsWithValues = new Set([
  "--test-name-pattern",
  "--test-reporter",
  "--test-reporter-destination",
  "--require",
  "--import",
  "--loader",
  "--experimental-loader",
]);

const cliArguments = process.argv.slice(2);
const filteredCliArguments = cliArguments.filter((argument) => argument !== "--");
const mappedArguments = [];
let pendingValueFlag = null;

let expectValueForFlag = false;

for (const argument of filteredCliArguments) {
  if (expectValueForFlag) {
    mappedArguments.push({ value: argument, isTarget: false });
<<<<<<< HEAD
    expectValueForFlag = false;
=======

    const valueArgument = filteredCliArguments[index + 1];
    if (valueArgument !== undefined) {
      mappedArguments.push({ value: valueArgument, isTarget: false });
      index += 1;
    } else {
      pendingValueFlag = argument;
    }

>>>>>>> 78d36268
    continue;
  }

  const mapped = mapArgument(argument);
  mappedArguments.push(mapped);
}

if (pendingValueFlag !== null) {
  throw new RangeError(`Missing value for ${pendingValueFlag}`);
}

const flagArguments = [];
const targetArguments = [];

for (const entry of mappedArguments) {
  if (entry.isTarget) {
    targetArguments.push(entry.value);
  } else {
    flagArguments.push(entry.value);
  }
}

const effectiveTargets =
  targetArguments.length > 0 ? targetArguments : [...defaultTargets];

const spawnOverride =
  typeof globalThis === "object" &&
  globalThis !== null &&
  typeof globalThis.__CAT32_TEST_SPAWN__ === "function"
    ? globalThis.__CAT32_TEST_SPAWN__
    : null;

const spawnImplementation = spawnOverride ?? spawn;

const spawnOptions = {
  cwd: projectRoot,
  stdio: "inherit",
};

const nodeTestArgs = [
  "--test",
  ...flagArguments,
  ...effectiveTargets,
];

const child = spawnImplementation(process.execPath, nodeTestArgs, spawnOptions);

child.on("exit", (code, signal) => {
  if (signal) {
    process.kill(process.pid, signal);
    return;
  }

  process.exit(code ?? 0);
});

child.on("error", (error) => {
  throw error;
});<|MERGE_RESOLUTION|>--- conflicted
+++ resolved
@@ -113,19 +113,7 @@
 for (const argument of filteredCliArguments) {
   if (expectValueForFlag) {
     mappedArguments.push({ value: argument, isTarget: false });
-<<<<<<< HEAD
     expectValueForFlag = false;
-=======
-
-    const valueArgument = filteredCliArguments[index + 1];
-    if (valueArgument !== undefined) {
-      mappedArguments.push({ value: valueArgument, isTarget: false });
-      index += 1;
-    } else {
-      pendingValueFlag = argument;
-    }
-
->>>>>>> 78d36268
     continue;
   }
 

import fs from "node:fs";
import { spawn } from "node:child_process";
import path from "node:path";
import { fileURLToPath } from "node:url";
import process from "node:process";

const scriptDirectory = path.dirname(fileURLToPath(import.meta.url));
const projectRoot = scriptDirectory.endsWith(`${path.sep}dist${path.sep}scripts`)
  ? path.resolve(scriptDirectory, "..", "..")
  : path.resolve(scriptDirectory, "..");

const defaultTargets = [
  path.join(projectRoot, "dist", "tests"),
  path.join(projectRoot, "dist", "frontend", "tests"),
];

const testSegmentPattern = /^(?:tests|__tests__)$|(?:\.spec(?:\.[^.]+)?$)|(?:\.test(?:\.[^.]+)?$)/u;

const mapArgument = (argument) => {
  if (argument.startsWith("--")) {
    return { value: argument, isTarget: false };
  }

  const candidatePaths = path.isAbsolute(argument)
    ? [argument]
    : [
        path.resolve(projectRoot, argument),
        path.resolve(process.cwd(), argument),
      ];

  let matchedAbsolutePath = null;
  let projectRelativePath = null;
  let matchedPathExists = false;

  for (const candidate of candidatePaths) {
    const relative = path.relative(projectRoot, candidate);
    if (relative === "" || relative.startsWith("..") || path.isAbsolute(relative)) {
      continue;
    }

    if (fs.existsSync(candidate)) {
      matchedAbsolutePath = candidate;
      projectRelativePath = relative;
      matchedPathExists = true;
      break;
    }

    if (matchedAbsolutePath === null) {
      matchedAbsolutePath = candidate;
      projectRelativePath = relative;
    }
  }

  if (matchedAbsolutePath === null || projectRelativePath === null) {
    return { value: argument, isTarget: false };
  }

  const pathSegments = projectRelativePath.split(path.sep);
  const hasTestSegment = pathSegments.some((segment) => testSegmentPattern.test(segment));

  if (!hasTestSegment) {
    return { value: argument, isTarget: false };
  }

  if (projectRelativePath.endsWith(".ts")) {
    const withoutExtension = projectRelativePath.slice(0, -3);
    const mapped = path.join(projectRoot, "dist", `${withoutExtension}.js`);
    return { value: mapped, isTarget: true };
  }

  if (matchedPathExists) {
    try {
      if (fs.statSync(matchedAbsolutePath).isDirectory()) {
        if (
          projectRelativePath === "dist" ||
          projectRelativePath.startsWith(`dist${path.sep}`)
        ) {
          return { value: argument, isTarget: true };
        }

        const mappedDirectory = path.join(
          projectRoot,
          "dist",
          projectRelativePath,
        );
        return { value: mappedDirectory, isTarget: true };
      }
    } catch {
      // ignore errors and fall through to original argument
    }
  }

  return { value: argument, isTarget: true };
};

const flagsWithValues = new Set([
  "--test-name-pattern",
  "--test-reporter",
  "--test-reporter-destination",
]);

const cliArguments = process.argv.slice(2);
const filteredCliArguments = cliArguments.filter((argument) => argument !== "--");
const mappedArguments = [];
<<<<<<< HEAD
let expectValueForFlag = false;

for (const argument of filteredCliArguments) {
  if (expectValueForFlag) {
    mappedArguments.push({ value: argument, isTarget: false });
    expectValueForFlag = false;
    continue;
  }

  const mapped = mapArgument(argument);
  mappedArguments.push(mapped);

  if (!mapped.isTarget && flagsWithValues.has(argument)) {
    expectValueForFlag = true;
  }
}

const flagArguments = [];
const targetArguments = [];

for (const entry of mappedArguments) {
  if (entry.isTarget) {
    targetArguments.push(entry.value);
  } else {
    flagArguments.push(entry.value);
  }
}

const effectiveTargets =
  targetArguments.length > 0 ? targetArguments : [...defaultTargets];
=======

for (let index = 0; index < filteredCliArguments.length; index += 1) {
  const argument = filteredCliArguments[index];
  if (argument === undefined) {
    continue;
  }

  mappedArguments.push(mapArgument(argument));

  if (flagsWithValues.has(argument)) {
    const valueArgument = filteredCliArguments[index + 1];
    if (valueArgument !== undefined) {
      mappedArguments.push({ value: valueArgument, isTarget: false });
      index += 1;
    }
  }
}

const extraTargets = mappedArguments.map((entry) => entry.value);
const hasExplicitTargets = mappedArguments.some((entry) => entry.isTarget);
>>>>>>> 6814f5d1

const spawnOverride =
  typeof globalThis === "object" &&
  globalThis !== null &&
  typeof globalThis.__CAT32_TEST_SPAWN__ === "function"
    ? globalThis.__CAT32_TEST_SPAWN__
    : null;

const spawnImplementation = spawnOverride ?? spawn;

const spawnOptions = {
  cwd: projectRoot,
  stdio: "inherit",
};

const nodeTestArgs = [
  "--test",
  ...flagArguments,
  ...effectiveTargets,
];

const child = spawnImplementation(process.execPath, nodeTestArgs, spawnOptions);

child.on("exit", (code, signal) => {
  if (signal) {
    process.kill(process.pid, signal);
    return;
  }

  process.exit(code ?? 0);
});

child.on("error", (error) => {
  throw error;
});<|MERGE_RESOLUTION|>--- conflicted
+++ resolved
@@ -102,7 +102,6 @@
 const cliArguments = process.argv.slice(2);
 const filteredCliArguments = cliArguments.filter((argument) => argument !== "--");
 const mappedArguments = [];
-<<<<<<< HEAD
 let expectValueForFlag = false;
 
 for (const argument of filteredCliArguments) {
@@ -133,28 +132,6 @@
 
 const effectiveTargets =
   targetArguments.length > 0 ? targetArguments : [...defaultTargets];
-=======
-
-for (let index = 0; index < filteredCliArguments.length; index += 1) {
-  const argument = filteredCliArguments[index];
-  if (argument === undefined) {
-    continue;
-  }
-
-  mappedArguments.push(mapArgument(argument));
-
-  if (flagsWithValues.has(argument)) {
-    const valueArgument = filteredCliArguments[index + 1];
-    if (valueArgument !== undefined) {
-      mappedArguments.push({ value: valueArgument, isTarget: false });
-      index += 1;
-    }
-  }
-}
-
-const extraTargets = mappedArguments.map((entry) => entry.value);
-const hasExplicitTargets = mappedArguments.some((entry) => entry.isTarget);
->>>>>>> 6814f5d1
 
 const spawnOverride =
   typeof globalThis === "object" &&

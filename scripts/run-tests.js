import fs from "node:fs";
import { spawn } from "node:child_process";
import path from "node:path";
import { fileURLToPath } from "node:url";
import process from "node:process";

const scriptDirectory = path.dirname(fileURLToPath(import.meta.url));
const projectRoot = scriptDirectory.endsWith(`${path.sep}dist${path.sep}scripts`)
  ? path.resolve(scriptDirectory, "..", "..")
  : path.resolve(scriptDirectory, "..");

const defaultTargets = [
  path.join(projectRoot, "dist", "tests"),
  path.join(projectRoot, "dist", "frontend", "tests"),
];

const testSegmentPattern = /^(?:tests|__tests__)$|(?:\.spec(?:\.[^.]+)?$)|(?:\.test(?:\.[^.]+)?$)/u;

const mapArgument = (argument) => {
  if (argument.startsWith("--")) {
    return { value: argument, isTarget: false };
  }

  const candidatePaths = path.isAbsolute(argument)
    ? [argument]
    : [
        path.resolve(projectRoot, argument),
        path.resolve(process.cwd(), argument),
      ];

  let matchedAbsolutePath = null;
  let projectRelativePath = null;
  let matchedPathExists = false;

  for (const candidate of candidatePaths) {
    const relative = path.relative(projectRoot, candidate);
    if (relative === "" || relative.startsWith("..") || path.isAbsolute(relative)) {
      continue;
    }

    if (fs.existsSync(candidate)) {
      matchedAbsolutePath = candidate;
      projectRelativePath = relative;
      matchedPathExists = true;
      break;
    }

    if (matchedAbsolutePath === null) {
      matchedAbsolutePath = candidate;
      projectRelativePath = relative;
    }
  }

  if (matchedAbsolutePath === null || projectRelativePath === null) {
    return { value: argument, isTarget: false };
  }

  const pathSegments = projectRelativePath.split(path.sep);
  const hasTestSegment = pathSegments.some((segment) => testSegmentPattern.test(segment));

  if (!hasTestSegment) {
    return { value: argument, isTarget: false };
  }

  if (projectRelativePath.endsWith(".ts")) {
    const withoutExtension = projectRelativePath.slice(0, -3);
    const mapped = path.join(projectRoot, "dist", `${withoutExtension}.js`);
    return { value: mapped, isTarget: true };
  }

  if (matchedPathExists) {
    try {
      if (fs.statSync(matchedAbsolutePath).isDirectory()) {
        if (
          projectRelativePath === "dist" ||
          projectRelativePath.startsWith(`dist${path.sep}`)
        ) {
          return { value: argument, isTarget: true };
        }

        const mappedDirectory = path.join(
          projectRoot,
          "dist",
          projectRelativePath,
        );
        return { value: mappedDirectory, isTarget: true };
      }
    } catch {
      // ignore errors and fall through to original argument
    }
  }

  return { value: argument, isTarget: true };
};

const flagsWithValues = new Set([
  "--test-name-pattern",
  "--test-reporter",
  "--test-reporter-destination",
  "--require",
  "--import",
  "--loader",
  "--experimental-loader",
  "-r",
  "-i",
]);

const cliArguments = process.argv.slice(2);
const filteredCliArguments = cliArguments.filter((argument) => argument !== "--");
const mappedArguments = [];
let pendingValueFlag = null;
<<<<<<< HEAD
=======
let expectValueForFlag = false;
>>>>>>> 974eec04

for (const argument of filteredCliArguments) {
  if (pendingValueFlag !== null) {
    mappedArguments.push({ value: argument, isTarget: false });
    pendingValueFlag = null;
    continue;
  }

  if (flagsWithValues.has(argument)) {
    mappedArguments.push({ value: argument, isTarget: false });
<<<<<<< HEAD
    pendingValueFlag = argument;
=======
    expectValueForFlag = false;
    pendingValueFlag = null;
>>>>>>> 974eec04
    continue;
  }

  const mapped = mapArgument(argument);
  mappedArguments.push(mapped);

  if (
    typeof mapped.value === "string" &&
    flagsWithValues.has(mapped.value)
  ) {
    expectValueForFlag = true;
    pendingValueFlag = mapped.value;
  }
}

if (pendingValueFlag !== null) {
  throw new RangeError(`Missing value for ${pendingValueFlag}`);
}

const flagArguments = [];
const targetArguments = [];

for (const entry of mappedArguments) {
  if (entry.isTarget) {
    targetArguments.push(entry.value);
  } else {
    flagArguments.push(entry.value);
  }
}

const effectiveTargets =
  targetArguments.length > 0 ? targetArguments : [...defaultTargets];

const spawnOverride =
  typeof globalThis === "object" &&
  globalThis !== null &&
  typeof globalThis.__CAT32_TEST_SPAWN__ === "function"
    ? globalThis.__CAT32_TEST_SPAWN__
    : null;

const spawnImplementation = spawnOverride ?? spawn;

const spawnOptions = {
  cwd: projectRoot,
  stdio: "inherit",
};

const nodeTestArgs = [
  "--test",
  ...flagArguments,
  ...effectiveTargets,
];

const child = spawnImplementation(process.execPath, nodeTestArgs, spawnOptions);

child.on("exit", (code, signal) => {
  if (signal) {
    process.kill(process.pid, signal);
    return;
  }

  process.exit(code ?? 0);
});

child.on("error", (error) => {
  throw error;
});<|MERGE_RESOLUTION|>--- conflicted
+++ resolved
@@ -109,10 +109,6 @@
 const filteredCliArguments = cliArguments.filter((argument) => argument !== "--");
 const mappedArguments = [];
 let pendingValueFlag = null;
-<<<<<<< HEAD
-=======
-let expectValueForFlag = false;
->>>>>>> 974eec04
 
 for (const argument of filteredCliArguments) {
   if (pendingValueFlag !== null) {
@@ -123,12 +119,7 @@
 
   if (flagsWithValues.has(argument)) {
     mappedArguments.push({ value: argument, isTarget: false });
-<<<<<<< HEAD
     pendingValueFlag = argument;
-=======
-    expectValueForFlag = false;
-    pendingValueFlag = null;
->>>>>>> 974eec04
     continue;
   }
 

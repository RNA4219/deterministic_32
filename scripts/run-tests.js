import fs from "node:fs";
import { spawn } from "node:child_process";
import path from "node:path";
import { fileURLToPath } from "node:url";
import process from "node:process";

const scriptDirectory = path.dirname(fileURLToPath(import.meta.url));
const projectRoot = scriptDirectory.endsWith(`${path.sep}dist${path.sep}scripts`)
  ? path.resolve(scriptDirectory, "..", "..")
  : path.resolve(scriptDirectory, "..");

const defaultTargets = [
  path.join(projectRoot, "dist", "tests"),
  path.join(projectRoot, "dist", "frontend", "tests"),
];

const mapArgument = (argument) => {
  const candidatePaths = path.isAbsolute(argument)
    ? [argument]
    : [path.resolve(process.cwd(), argument), path.resolve(projectRoot, argument)];

  let matchedAbsolutePath = null;
  let projectRelativePath = null;

  for (const candidate of candidatePaths) {
    const relative = path.relative(projectRoot, candidate);
    if (relative === "" || relative.startsWith("..") || path.isAbsolute(relative)) {
      continue;
    }

    if (fs.existsSync(candidate)) {
      matchedAbsolutePath = candidate;
      projectRelativePath = relative;
      break;
    }

    if (matchedAbsolutePath === null) {
      matchedAbsolutePath = candidate;
      projectRelativePath = relative;
    }
  }

  if (matchedAbsolutePath === null || projectRelativePath === null) {
    return argument;
  }

  if (projectRelativePath.endsWith(".ts")) {
    const withoutExtension = projectRelativePath.slice(0, -3);
    const mapped = path.join(projectRoot, "dist", `${withoutExtension}.js`);
    return mapped;
  }

  if (fs.existsSync(matchedAbsolutePath)) {
    try {
<<<<<<< HEAD
      if (fs.statSync(absolutePath).isDirectory()) {
        if (
          projectRelativePath === "dist" ||
          projectRelativePath.startsWith(`dist${path.sep}`)
        ) {
          return argument;
=======
      if (fs.statSync(matchedAbsolutePath).isDirectory()) {
        const mappedDirectory = path.join(projectRoot, "dist", projectRelativePath);
        if (fs.existsSync(mappedDirectory)) {
          return mappedDirectory;
>>>>>>> 24ff2b47
        }

        const mappedDirectory = path.join(
          projectRoot,
          "dist",
          projectRelativePath,
        );
        return mappedDirectory;
      }
    } catch {
      // ignore errors and fall through to original argument
    }
  }

  return argument;
};

const cliArguments = process.argv.slice(2);
const extraTargets = cliArguments
  .filter((argument) => argument !== "--")
  .map(mapArgument);

const spawnOverride =
  typeof globalThis === "object" &&
  globalThis !== null &&
  typeof globalThis.__CAT32_TEST_SPAWN__ === "function"
    ? globalThis.__CAT32_TEST_SPAWN__
    : null;

const spawnImplementation = spawnOverride ?? spawn;

const spawnOptions = {
  cwd: projectRoot,
  stdio: "inherit",
};

const child = spawnImplementation(
  process.execPath,
  ["--test", ...defaultTargets, ...extraTargets],
  spawnOptions,
);

child.on("exit", (code, signal) => {
  if (signal) {
    process.kill(process.pid, signal);
    return;
  }

  process.exit(code ?? 0);
});

child.on("error", (error) => {
  throw error;
});<|MERGE_RESOLUTION|>--- conflicted
+++ resolved
@@ -52,19 +52,12 @@
 
   if (fs.existsSync(matchedAbsolutePath)) {
     try {
-<<<<<<< HEAD
       if (fs.statSync(absolutePath).isDirectory()) {
         if (
           projectRelativePath === "dist" ||
           projectRelativePath.startsWith(`dist${path.sep}`)
         ) {
           return argument;
-=======
-      if (fs.statSync(matchedAbsolutePath).isDirectory()) {
-        const mappedDirectory = path.join(projectRoot, "dist", projectRelativePath);
-        if (fs.existsSync(mappedDirectory)) {
-          return mappedDirectory;
->>>>>>> 24ff2b47
         }
 
         const mappedDirectory = path.join(

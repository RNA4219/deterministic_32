--- conflicted
+++ resolved
@@ -118,15 +118,12 @@
     continue;
   }
 
-<<<<<<< HEAD
   if (flagsWithValues.has(argument)) {
     mappedArguments.push({ value: argument, isTarget: false });
     expectValueForFlag = true;
     continue;
   }
 
-=======
->>>>>>> 31bf0715
   const mapped = mapArgument(argument);
   mappedArguments.push(mapped);
 }

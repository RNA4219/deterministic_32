import { spawn } from "node:child_process";
import path from "node:path";
import { fileURLToPath } from "node:url";
import process from "node:process";

const scriptDirectory = path.dirname(fileURLToPath(import.meta.url));
const projectRoot = scriptDirectory.endsWith(`${path.sep}dist${path.sep}scripts`)
  ? path.resolve(scriptDirectory, "..", "..")
  : path.resolve(scriptDirectory, "..");

const defaultTargets = [
  path.join(projectRoot, "dist", "tests"),
  path.join(projectRoot, "dist", "frontend", "tests"),
];

const mapArgument = (argument) => {
  if (!argument.endsWith(".ts")) {
    return argument;
  }

  const absolutePath = path.isAbsolute(argument)
    ? argument
    : path.resolve(process.cwd(), argument);
  const projectRelativePath = path.relative(projectRoot, absolutePath);
  if (
    projectRelativePath === "" ||
    projectRelativePath.startsWith("..") ||
    path.isAbsolute(projectRelativePath)
  ) {
    return argument;
  }

<<<<<<< HEAD
  const normalizedRelativePath = path.normalize(projectRelativePath);
  const withoutExtension = normalizedRelativePath.slice(0, -3);
  const mapped = path.join("dist", `${withoutExtension}.js`);
=======
  const withoutExtension = projectRelativePath.slice(0, -3);
  const mapped = path.join(projectRoot, "dist", `${withoutExtension}.js`);
>>>>>>> aa939645
  return mapped;
};

const extraTargets = process.argv.slice(2).map(mapArgument);

const spawnOverride =
  typeof globalThis === "object" &&
  globalThis !== null &&
  typeof globalThis.__CAT32_TEST_SPAWN__ === "function"
    ? globalThis.__CAT32_TEST_SPAWN__
    : null;

const spawnImplementation = spawnOverride ?? spawn;

const child = spawnImplementation(
  process.execPath,
  ["--test", ...defaultTargets, ...extraTargets],
  {
    cwd: projectRoot,
    stdio: "inherit",
  },
);

child.on("exit", (code, signal) => {
  if (signal) {
    process.kill(process.pid, signal);
    return;
  }

  process.exit(code ?? 0);
});

child.on("error", (error) => {
  throw error;
});<|MERGE_RESOLUTION|>--- conflicted
+++ resolved
@@ -30,14 +30,9 @@
     return argument;
   }
 
-<<<<<<< HEAD
   const normalizedRelativePath = path.normalize(projectRelativePath);
   const withoutExtension = normalizedRelativePath.slice(0, -3);
   const mapped = path.join("dist", `${withoutExtension}.js`);
-=======
-  const withoutExtension = projectRelativePath.slice(0, -3);
-  const mapped = path.join(projectRoot, "dist", `${withoutExtension}.js`);
->>>>>>> aa939645
   return mapped;
 };
 

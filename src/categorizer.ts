--- conflicted
+++ resolved
@@ -85,29 +85,12 @@
   }
 
   private canonicalKey(input: unknown): string {
-<<<<<<< HEAD
     const serialized = stableStringify(input);
     switch (this.normalize) {
       case "nfc":
         return serialized.normalize("NFC");
       case "nfkc":
         return serialized.normalize("NFKC");
-=======
-    let serialized: string;
-    switch (typeof input) {
-      case "string":
-        serialized = escapeSentinelString(input);
-        break;
-      case "bigint":
-      case "number":
-      case "boolean":
-      case "undefined":
-        serialized = stableStringify(input);
-        break;
-      case "object":
-        serialized = stableStringify(input);
-        break;
->>>>>>> 4f1daa6a
       default:
         return serialized;
     }

// Stable stringify with cycle detection and key-sorted objects.
// Notes:
// - Distinguishes [], {}, "" etc.
// - Treats Date as ISO string.
// - Maps are serialized via sentinel-encoded entry lists (keys sorted by canonical property key).
// - Sets are serialized as arrays in insertion order (keys sorted via canonical key string).

const SENTINEL_PREFIX = "\u0000cat32:";
const SENTINEL_SUFFIX = "\u0000";
const HOLE_SENTINEL_PAYLOAD = "__hole__";
const HOLE_SENTINEL_RAW = typeSentinel("hole", HOLE_SENTINEL_PAYLOAD);
const HOLE_SENTINEL = JSON.stringify(HOLE_SENTINEL_RAW);
const UNDEFINED_SENTINEL = "__undefined__";
const DATE_SENTINEL_PREFIX = "__date__:";
const SYMBOL_SENTINEL_PREFIX = "__symbol__:";
const STRING_LITERAL_SENTINEL_PREFIX = "__string__:";
const REGEXP_SENTINEL_TYPE = "regexp";
const MAP_ENTRY_INDEX_LITERAL_SEGMENT =
  `${STRING_LITERAL_SENTINEL_PREFIX}${SENTINEL_PREFIX}map-entry-index:`;
const MAP_ENTRY_INDEX_SENTINEL_SEGMENT = `${SENTINEL_PREFIX}map-entry-index:`;
const HEX_DIGITS = "0123456789abcdef";
const PROPERTY_KEY_SENTINEL_TYPE = "propertykey";
const MAP_SENTINEL_TYPE = "map";

type SymbolObject = symbol & object;

type LocalSymbolFinalizerHolder = {
  ref: WeakRef<SymbolObject>;
};

type LocalSymbolSentinelRecord = {
  identifier: string;
  sentinel: string;
  finalizerHolder?: LocalSymbolFinalizerHolder;
};

const HAS_WEAK_REFS = typeof WeakRef === "function";
const HAS_FINALIZATION_REGISTRY = typeof FinalizationRegistry === "function";

const LOCAL_SYMBOL_SENTINEL_REGISTRY =
  new WeakMap<SymbolObject, LocalSymbolSentinelRecord>();
const LOCAL_SYMBOL_IDENTIFIER_INDEX =
  HAS_WEAK_REFS && HAS_FINALIZATION_REGISTRY
    ? new Map<string, WeakRef<SymbolObject>>()
    : undefined;
const LOCAL_SYMBOL_FINALIZER =
  HAS_WEAK_REFS && HAS_FINALIZATION_REGISTRY
    ? new FinalizationRegistry<string>((identifier) => {
        LOCAL_SYMBOL_IDENTIFIER_INDEX?.delete(identifier);
      })
    : undefined;

let nextLocalSymbolSentinelId = 0;

function toSymbolObject(symbol: symbol): SymbolObject {
  return symbol as SymbolObject;
}

function peekLocalSymbolSentinelRecordFromObject(
  symbolObject: SymbolObject,
): LocalSymbolSentinelRecord | undefined {
  return LOCAL_SYMBOL_SENTINEL_REGISTRY.get(symbolObject);
}

function peekLocalSymbolSentinelRecord(
  symbol: symbol,
): LocalSymbolSentinelRecord | undefined {
  const symbolObject = toSymbolObject(symbol);
  return peekLocalSymbolSentinelRecordFromObject(symbolObject);
}

function getLocalSymbolSentinelRecord(
  symbol: symbol,
): LocalSymbolSentinelRecord {
  const symbolObject = toSymbolObject(symbol);
<<<<<<< HEAD
  const existing = peekLocalSymbolSentinelRecordFromObject(symbolObject);
=======
  const existing = LOCAL_SYMBOL_SENTINEL_REGISTRY.get(symbolObject);
>>>>>>> fbddd47a
  if (existing !== undefined) {
    return existing;
  }

  const identifier = nextLocalSymbolSentinelId.toString(36);
  nextLocalSymbolSentinelId += 1;

  const description = symbol.description ?? "";
  const sentinel = buildLocalSymbolSentinel(identifier, description);
  const record: LocalSymbolSentinelRecord = { identifier, sentinel };

  if (
    LOCAL_SYMBOL_IDENTIFIER_INDEX !== undefined &&
    LOCAL_SYMBOL_FINALIZER !== undefined
  ) {
    const ref = new WeakRef(symbolObject);
    const holder: LocalSymbolFinalizerHolder = { ref };
    LOCAL_SYMBOL_IDENTIFIER_INDEX.set(identifier, ref);
    LOCAL_SYMBOL_FINALIZER.register(holder, identifier);
    record.finalizerHolder = holder;
  }

  LOCAL_SYMBOL_SENTINEL_REGISTRY.set(symbolObject, record);
  return record;
}

function buildLocalSymbolSentinel(
  identifier: string,
  description: string,
): string {
  const descriptionJson = JSON.stringify(description);
  const payload = `["local","${identifier}",${descriptionJson}]`;
  return `${SYMBOL_SENTINEL_PREFIX}${payload}`;
}

function getSymbolBucketKey(symbol: symbol): string {
  const globalKey =
    typeof Symbol.keyFor === "function" ? Symbol.keyFor(symbol) : undefined;
  if (globalKey !== undefined) {
    return `global:${globalKey}`;
  }
  const record =
    peekLocalSymbolSentinelRecord(symbol) ??
    getLocalSymbolSentinelRecord(symbol);
  return `local:${record.identifier}`;
}

const STRING_LITERAL_ESCAPED_SENTINEL_TYPES = new Set<string>([
  REGEXP_SENTINEL_TYPE,
  "typedarray",
  "arraybuffer",
  "sharedarraybuffer",
  "number",
  "bigint",
  "hole",
  PROPERTY_KEY_SENTINEL_TYPE,
  "map",
  "set",
]);
const ARRAY_BUFFER_LIKE_SENTINEL_PREFIXES = [
  `${SENTINEL_PREFIX}typedarray:`,
  `${SENTINEL_PREFIX}arraybuffer:`,
  `${SENTINEL_PREFIX}sharedarraybuffer:`,
] as const;

type DateSentinelParts = {
  payload: string;
  key: string;
};

function getDateSentinelParts(date: Date): DateSentinelParts {
  const time = date.getTime();
  if (!Number.isFinite(time)) {
    const payload = "invalid";
    return { payload, key: `${DATE_SENTINEL_PREFIX}${payload}` };
  }
  const payload = date.toISOString();
  return { payload, key: `${DATE_SENTINEL_PREFIX}${payload}` };
}

function serializeArrayBufferLikeSentinel(
  type: string,
  buffer: ArrayBufferLike,
): string {
  const bytes = new Uint8Array(buffer);
  const payload = buildArrayBufferPayload(bytes.length, bytes);
  return stringifySentinelLiteral(typeSentinel(type, payload));
}

function buildTypedArrayPayload(view: ArrayBufferView): string {
  const bytes = new Uint8Array(view.buffer, view.byteOffset, view.byteLength);
  const parts = [
    `kind=${getArrayBufferViewTag(view)}`,
    `byteOffset=${view.byteOffset}`,
    `byteLength=${view.byteLength}`,
  ];
  const elementLength = (view as { length?: number }).length;
  if (typeof elementLength === "number") {
    parts.push(`length=${elementLength}`);
  }
  parts.push(`hex=${toHex(bytes)}`);
  return parts.join(";");
}

function buildArrayBufferPayload(length: number, bytes: Uint8Array): string {
  return `byteLength=${length};hex=${toHex(bytes)}`;
}

function getArrayBufferViewTag(view: ArrayBufferView): string {
  const raw = Object.prototype.toString.call(view);
  return raw.slice(8, -1);
}

function toHex(bytes: Uint8Array): string {
  let out = "";
  for (let i = 0; i < bytes.length; i += 1) {
    const byte = bytes[i];
    out += HEX_DIGITS[(byte >> 4) & 0xf];
    out += HEX_DIGITS[byte & 0xf];
  }
  return out;
}

type ArrayBufferLikeConstructor = {
  new (...args: unknown[]): ArrayBufferLike;
  prototype: ArrayBufferLike;
};

const sharedArrayBufferGlobal = globalThis as unknown as {
  SharedArrayBuffer?: ArrayBufferLikeConstructor;
};

const sharedArrayBufferCtor =
  typeof sharedArrayBufferGlobal.SharedArrayBuffer === "function"
    ? sharedArrayBufferGlobal.SharedArrayBuffer
    : undefined;

export function typeSentinel(type: string, payload = ""): string {
  return `${SENTINEL_PREFIX}${type}:${payload}${SENTINEL_SUFFIX}`;
}

function buildRegExpPayload(value: RegExp): string {
  return JSON.stringify([value.source, value.flags]);
}

function buildRegExpSentinel(value: RegExp): string {
  return typeSentinel(REGEXP_SENTINEL_TYPE, buildRegExpPayload(value));
}

export function escapeSentinelString(value: string): string {
  return normalizeStringLiteral(value);
}

export function stableStringify(v: unknown): string {
  const stack = new Set<unknown>();
  return _stringify(v, stack);
}

function _stringify(v: unknown, stack: Set<unknown>): string {
  if (v === null) return "null";
  const t = typeof v;

  if (t === "string") {
    const value = v as string;
    return stringifyStringLiteral(value);
  }
  if (t === "number") {
    const value = v as number;
    if (Number.isNaN(value) || !Number.isFinite(value)) {
      return stringifySentinelLiteral(typeSentinel("number", String(value)));
    }
    return JSON.stringify(value);
  }
  if (t === "boolean") return JSON.stringify(v);
  if (t === "bigint") return stringifySentinelLiteral(typeSentinel("bigint", (v as bigint).toString()));
  if (t === "undefined") return stringifySentinelLiteral(UNDEFINED_SENTINEL);
  if (t === "symbol") {
    return stringifySentinelLiteral(toSymbolSentinel(v as symbol));
  }
  if (t === "function") return String(v);

  if (v instanceof Number || v instanceof Boolean || v instanceof BigInt) {
    return _stringify(v.valueOf(), stack);
  }

  if (Array.isArray(v)) {
    if (stack.has(v)) throw new TypeError("Cyclic object");
    stack.add(v);
    const length = v.length;
    const parts: string[] = new Array(length);
    for (let i = 0; i < length; i += 1) {
      if (Object.hasOwn(v, i)) {
        parts[i] = _stringify(v[i], stack);
      } else {
        parts[i] = HOLE_SENTINEL;
      }
    }
    const out = "[" + parts.join(",") + "]";
    stack.delete(v);
    return out;
  }

  // Date
  if (v instanceof Date) {
    const { key } = getDateSentinelParts(v);
    return stringifySentinelLiteral(key);
  }

  if (ArrayBuffer.isView(v)) {
    const view = v as ArrayBufferView;
    return stringifySentinelLiteral(
      typeSentinel("typedarray", buildTypedArrayPayload(view)),
    );
  }

  if (sharedArrayBufferCtor && v instanceof sharedArrayBufferCtor) {
    return serializeArrayBufferLikeSentinel("sharedarraybuffer", v);
  }

  if (v instanceof ArrayBuffer) {
    return serializeArrayBufferLikeSentinel("arraybuffer", v);
  }

  // Map
  if (v instanceof Map) {
    if (stack.has(v)) throw new TypeError("Cyclic object");
    stack.add(v);
    type SerializedEntry = {
      serializedKey: string;
      serializedValue: string;
      order: number;
      propertyKey: string;
    };
    const normalizedEntries: Record<
      string,
      {
        propertyKey: string;
        entries: SerializedEntry[];
        shouldDedupeByType: boolean;
        hasDuplicatePropertyKey: boolean;
      }
    > = Object.create(null);
    for (const [rawKey, rawValue] of v.entries()) {
      const serializedKey = _stringify(rawKey, stack);
      const { bucketKey, propertyKey } = toMapPropertyKey(rawKey, serializedKey);
      const serializedValue = _stringify(rawValue, stack);
      const bucket = normalizedEntries[bucketKey];
      const rawKeyIsSymbol = typeof rawKey === "symbol";
      const shouldDedupeByType = rawKeyIsSymbol ? bucket !== undefined : true;
      if (bucket) {
        const hasDuplicatePropertyKey = bucket.entries.some(
          (entry) => entry.propertyKey === propertyKey,
        );
        bucket.entries.push({
          serializedKey,
          serializedValue,
          order: bucket.entries.length,
          propertyKey,
        });
        if (hasDuplicatePropertyKey) {
          bucket.hasDuplicatePropertyKey = true;
        }
        if (shouldDedupeByType) {
          bucket.shouldDedupeByType = true;
        } else {
          bucket.shouldDedupeByType = false;
        }
      } else {
        normalizedEntries[bucketKey] = {
          propertyKey,
          entries: [
            {
              serializedKey,
              serializedValue,
              order: 0,
              propertyKey,
            },
          ],
          shouldDedupeByType,
          hasDuplicatePropertyKey: false,
        };
      }
    }
    const serializedEntries: Array<[string, string]> = [];
    const sortedKeys = Object.keys(normalizedEntries).sort((leftKey, rightKey) => {
      const left = normalizedEntries[leftKey]!;
      const right = normalizedEntries[rightKey]!;
      if (left.propertyKey === right.propertyKey) {
        if (leftKey < rightKey) return -1;
        if (leftKey > rightKey) return 1;
        return 0;
      }
      return left.propertyKey < right.propertyKey ? -1 : 1;
    });
    for (const key of sortedKeys) {
      const bucket = normalizedEntries[key];
      if (!bucket?.entries.length) continue;
      const entries = bucket.entries;
      entries.sort(compareSerializedEntry);
      for (let index = 0; index < entries.length; index += 1) {
        const entry = entries[index]!;
        const propertyKey = mapEntryPropertyKey(
          bucket.propertyKey,
          entry.propertyKey,
          index,
          entries.length,
          entry.order,
          bucket.shouldDedupeByType,
          bucket.hasDuplicatePropertyKey,
        );
        serializedEntries.push([propertyKey, entry.serializedValue]);
      }
    }
    stack.delete(v);
    const payload = JSON.stringify(serializedEntries);
    return stringifySentinelLiteral(typeSentinel(MAP_SENTINEL_TYPE, payload));
  }

  // Set
  if (v instanceof Set) {
    if (stack.has(v)) throw new TypeError("Cyclic object");
    stack.add(v);
    type SerializedSetEntry = { sortKey: string; serializedValue: string };
    const entries: SerializedSetEntry[] = [];
    for (const value of v.values()) {
      const serializedValue = _stringify(value, stack);
      entries.push({
        sortKey: buildSetSortKey(value, serializedValue),
        serializedValue,
      });
    }
    entries.sort((left, right) => {
      if (left.sortKey < right.sortKey) return -1;
      if (left.sortKey > right.sortKey) return 1;
      if (left.serializedValue < right.serializedValue) return -1;
      if (left.serializedValue > right.serializedValue) return 1;
      return 0;
    });
    const body = entries.map((entry) => entry.serializedValue);
    const payload = "[" + body.join(",") + "]";
    const out = stringifySentinelLiteral(typeSentinel("set", payload));
    stack.delete(v);
    return out;
  }

  if (v instanceof RegExp) {
    return stringifySentinelLiteral(buildRegExpSentinel(v));
  }

  // Plain object
  const o = v as Record<string, unknown>;
  if (stack.has(o)) throw new TypeError("Cyclic object");
  stack.add(o);
  const target = o as Record<PropertyKey, unknown>;
  const enumerableSymbols = Object.getOwnPropertySymbols(o).filter((symbol) =>
    Object.prototype.propertyIsEnumerable.call(o, symbol),
  );

  const entries: Array<{
    sortKey: string;
    normalizedKey: string;
    property: PropertyKey;
  }> = [];

  for (const key of Object.keys(o)) {
    entries.push({
      sortKey: key,
      normalizedKey: normalizePlainObjectKey(key),
      property: key,
    });
  }

  for (const symbol of enumerableSymbols) {
    const symbolString = toPropertyKeyString(symbol, symbol, symbol.toString());
    entries.push({
      sortKey: symbolString,
      normalizedKey: symbolString,
      property: symbol,
    });
  }

  entries.sort((a, b) => {
    if (a.sortKey < b.sortKey) return -1;
    if (a.sortKey > b.sortKey) return 1;
    return 0;
  });

  const body = entries.map(({ normalizedKey, property }) =>
    JSON.stringify(normalizedKey) + ":" + _stringify(target[property], stack),
  );
  stack.delete(o);
  return "{" + body.join(",") + "}";
}

function compareSerializedEntry(
  left: { serializedKey: string; serializedValue: string; order: number },
  right: { serializedKey: string; serializedValue: string; order: number },
): number {
  if (left.serializedKey < right.serializedKey) return -1;
  if (left.serializedKey > right.serializedKey) return 1;
  if (left.serializedValue < right.serializedValue) return -1;
  if (left.serializedValue > right.serializedValue) return 1;
  if (left.order < right.order) return -1;
  if (left.order > right.order) return 1;
  return 0;
}

function mapEntryPropertyKey(
  bucketKey: string,
  entryPropertyKey: string,
  entryIndex: number,
  totalEntries: number,
  entryOrder: number,
  shouldDedupeByType: boolean,
  hasDuplicatePropertyKey: boolean,
): string {
  const isLocalSymbolProperty = entryPropertyKey.startsWith(
    `${SYMBOL_SENTINEL_PREFIX}["local"`,
  );

  if (!shouldDedupeByType && isLocalSymbolProperty) {
    const uniqueIndex = hasDuplicatePropertyKey ? entryOrder : entryIndex;
    const payload = JSON.stringify([bucketKey, entryPropertyKey, uniqueIndex]);
    return typeSentinel("map-entry-index", payload);
  }

  if (
    totalEntries <= 1 ||
    (!hasDuplicatePropertyKey && entryIndex === 0)
  ) {
    return entryPropertyKey;
  }

  const uniqueIndex = hasDuplicatePropertyKey ? entryOrder : entryIndex;
  const payload = JSON.stringify([bucketKey, entryPropertyKey, uniqueIndex]);
  return typeSentinel("map-entry-index", payload);
}

function mapBucketTypeTag(rawKey: unknown): string {
  if (rawKey instanceof Number || rawKey instanceof Boolean || rawKey instanceof BigInt) {
    return mapBucketTypeTag(rawKey.valueOf());
  }
  if (typeof rawKey === "symbol") return "symbol";
  if (rawKey === null) return "null";
  if (rawKey instanceof Date) return "date";
  if (rawKey instanceof Map) return "map";
  if (rawKey instanceof Set) return "set";
  if (rawKey instanceof RegExp) return REGEXP_SENTINEL_TYPE;
  if (Array.isArray(rawKey)) return "array";
  if (sharedArrayBufferCtor && rawKey instanceof sharedArrayBufferCtor) return "sharedarraybuffer";
  if (rawKey instanceof ArrayBuffer || ArrayBuffer.isView(rawKey)) return "arraybuffer";
  return typeof rawKey;
}

const NULL_PROPERTY_KEY_SENTINEL_BUCKET_TAG = mapBucketTypeTag(null);

function buildNullPropertyKeySentinel(serializedKey: string): string {
  return typeSentinel(
    PROPERTY_KEY_SENTINEL_TYPE,
    JSON.stringify([NULL_PROPERTY_KEY_SENTINEL_BUCKET_TAG, serializedKey]),
  );
}

function buildPropertyKeySentinel(
  rawKey: unknown,
  serializedKey: string,
  stringified?: string,
): string {
  const bucketTag = mapBucketTypeTag(rawKey);
  const payloadParts = [bucketTag, serializedKey];
  if (stringified !== undefined) {
    payloadParts.push(stringified);
  }
  return typeSentinel(PROPERTY_KEY_SENTINEL_TYPE, JSON.stringify(payloadParts));
}

function toMapPropertyKey(
  rawKey: unknown,
  serializedKey: string,
): { bucketKey: string; propertyKey: string } {
  const bucketTag = mapBucketTypeTag(rawKey);
  const revivedKey = reviveFromSerialized(serializedKey);
  if (rawKey instanceof Date) {
    const propertyKey = toPropertyKeyString(rawKey, revivedKey, serializedKey);
    return {
      bucketKey: `${bucketTag}|${propertyKey}`,
      propertyKey,
    };
  }
  const propertyKey = toPropertyKeyString(rawKey, revivedKey, serializedKey);
  if (typeof rawKey === "symbol") {
    return {
      bucketKey: `${bucketTag}|${getSymbolBucketKey(rawKey as symbol)}`,
      propertyKey,
    };
  }
  if (rawKey instanceof RegExp) {
    return {
      bucketKey: `${bucketTag}|${propertyKey}`,
      propertyKey,
    };
  }
  return {
    bucketKey: `${bucketTag}|${serializedKey}`,
    propertyKey,
  };
}

function stringifyStringLiteral(value: string): string {
  return JSON.stringify(normalizeStringLiteral(value));
}

function normalizeStringLiteral(value: string): string {
  if (value.startsWith(STRING_LITERAL_SENTINEL_PREFIX)) {
    if (needsStringLiteralSentinelEscape(value)) {
      return `${STRING_LITERAL_SENTINEL_PREFIX}${value}`;
    }

    let innerValue = value.slice(STRING_LITERAL_SENTINEL_PREFIX.length);
    while (innerValue.startsWith(STRING_LITERAL_SENTINEL_PREFIX)) {
      innerValue = innerValue.slice(STRING_LITERAL_SENTINEL_PREFIX.length);
    }

    if (needsNestedStringLiteralSentinelEscape(innerValue)) {
      return `${STRING_LITERAL_SENTINEL_PREFIX}${value}`;
    }

    return value;
  }

  if (needsStringLiteralSentinelEscape(value)) {
    return `${STRING_LITERAL_SENTINEL_PREFIX}${value}`;
  }

  return value;
}

function needsNestedStringLiteralSentinelEscape(value: string): boolean {
  return value.startsWith(DATE_SENTINEL_PREFIX);
}

function hasArrayBufferLikeSentinelPrefix(value: string): boolean {
  for (const prefix of ARRAY_BUFFER_LIKE_SENTINEL_PREFIXES) {
    if (value.startsWith(prefix)) {
      return true;
    }
  }
  return false;
}

function needsStringLiteralSentinelEscape(value: string): boolean {
  if (value === HOLE_SENTINEL_RAW) {
    return true;
  }

  if (value === UNDEFINED_SENTINEL) {
    return true;
  }

  if (value.startsWith(SYMBOL_SENTINEL_PREFIX)) {
    return true;
  }

  if (value.startsWith(DATE_SENTINEL_PREFIX)) {
    return true;
  }

  if (hasArrayBufferLikeSentinelPrefix(value)) {
    return true;
  }

  if (
    value.startsWith(SENTINEL_PREFIX) &&
    value.endsWith(SENTINEL_SUFFIX)
  ) {
    const inner = value.slice(
      SENTINEL_PREFIX.length,
      -SENTINEL_SUFFIX.length,
    );
    const separatorIndex = inner.indexOf(":");
    if (separatorIndex !== -1) {
      const type = inner.slice(0, separatorIndex);
      if (STRING_LITERAL_ESCAPED_SENTINEL_TYPES.has(type)) {
        return true;
      }
    }
  }

  if (value.includes(MAP_ENTRY_INDEX_LITERAL_SEGMENT)) {
    return true;
  }

  if (value.includes(MAP_ENTRY_INDEX_SENTINEL_SEGMENT)) {
    return true;
  }

  return false;
}

function stripStringLiteralSentinelPrefix(value: string): string {
  if (value.startsWith(STRING_LITERAL_SENTINEL_PREFIX)) {
    return value.slice(STRING_LITERAL_SENTINEL_PREFIX.length);
  }
  return value;
}

function stringifySentinelLiteral(value: string): string {
  if (typeof value !== "string") {
    throw new TypeError("Sentinel literal must be a string");
  }
  return JSON.stringify(value);
}

function reviveFromSerialized(serialized: string): unknown {
  let revived: unknown;
  try {
    revived = reviveSentinelValue(JSON.parse(serialized));
  } catch {
    revived = reviveSentinelValue(serialized);
  }
  const numeric = reviveNumericSentinel(revived);
  if (numeric !== undefined) {
    return numeric;
  }
  const fallbackNumeric = reviveNumericSentinel(serialized);
  if (fallbackNumeric !== undefined) {
    return fallbackNumeric;
  }
  return revived;
}

function reviveSentinelValue(value: unknown): unknown {
  if (
    typeof value === "string" &&
    value.startsWith(DATE_SENTINEL_PREFIX)
  ) {
    const payload = value.slice(DATE_SENTINEL_PREFIX.length);
    if (payload === "invalid") {
      return new Date(Number.NaN);
    }
    const revivedDate = new Date(payload);
    if (Number.isFinite(revivedDate.getTime())) {
      return revivedDate;
    }
    return value;
  }

  if (
    typeof value === "string" &&
    value.startsWith(SENTINEL_PREFIX) &&
    value.endsWith(SENTINEL_SUFFIX)
  ) {
    const inner = value.slice(SENTINEL_PREFIX.length, -SENTINEL_SUFFIX.length);
    const separatorIndex = inner.indexOf(":");
    if (separatorIndex !== -1) {
      const type = inner.slice(0, separatorIndex);
      const payload = inner.slice(separatorIndex + 1);
      if (type === "string") {
        return payload;
      }
      if (type === "number") {
        if (payload === "Infinity") return Number.POSITIVE_INFINITY;
        if (payload === "-Infinity") return Number.NEGATIVE_INFINITY;
        if (payload === "NaN") return Number.NaN;
        return Number(payload);
      }
      if (type === "bigint") {
        try {
          return BigInt(payload);
        } catch {
          return value;
        }
      }
      if (type === REGEXP_SENTINEL_TYPE) {
        try {
          const parsed = JSON.parse(payload) as unknown;
          if (Array.isArray(parsed) && typeof parsed[0] === "string") {
            const flags = typeof parsed[1] === "string" ? parsed[1] : "";
            return new RegExp(parsed[0], flags);
          }
        } catch {
          return value;
        }
        return value;
      }
    }
  }
  return value;
}

function toSymbolSentinel(symbol: symbol): string {
  const globalKey =
    typeof Symbol.keyFor === "function" ? Symbol.keyFor(symbol) : undefined;
  if (globalKey !== undefined) {
    const payload = JSON.stringify(["global", globalKey]);
    return `${SYMBOL_SENTINEL_PREFIX}${payload}`;
  }
  const record = getLocalSymbolSentinelRecord(symbol);
  return record.sentinel;
}

function getSymbolSortKey(symbol: symbol): string {
  const globalKey =
    typeof Symbol.keyFor === "function" ? Symbol.keyFor(symbol) : undefined;
  if (globalKey !== undefined) {
    return `global:${globalKey}`;
  }
  const record =
    peekLocalSymbolSentinelRecord(symbol) ??
    getLocalSymbolSentinelRecord(symbol);
  return `local:${record.identifier}`;
}

export {
  getLocalSymbolSentinelRecord as __getLocalSymbolSentinelRecordForTest,
  peekLocalSymbolSentinelRecord as __peekLocalSymbolSentinelRecordForTest,
};

function buildSetSortKey(value: unknown, serializedValue: string): string {
  if (typeof value === "symbol") {
    return getSymbolSortKey(value as symbol);
  }
  return serializedValue;
}

function toPropertyKeyString(
  rawKey: unknown,
  revivedKey: unknown,
  serializedKey: string,
): string {
  if (rawKey instanceof Number || rawKey instanceof Boolean || rawKey instanceof BigInt) {
    return toPropertyKeyString(rawKey.valueOf(), revivedKey, serializedKey);
  }
  if (typeof rawKey === "symbol") {
    return toSymbolSentinel(rawKey as symbol);
  }

  if (rawKey === null) {
    return buildNullPropertyKeySentinel(serializedKey);
  }

  if (rawKey instanceof Date) {
    if (
      typeof revivedKey === "string" &&
      revivedKey.startsWith(DATE_SENTINEL_PREFIX)
    ) {
      return escapeSentinelString(revivedKey);
    }
    const { key } = getDateSentinelParts(rawKey);
    return key;
  }

  if (rawKey instanceof RegExp) {
    const normalizedFromRaw = stripStringLiteralSentinelPrefix(
      normalizePlainObjectKey(
        escapeSentinelString(buildRegExpSentinel(rawKey)),
      ),
    );
    if (revivedKey instanceof RegExp) {
      return stripStringLiteralSentinelPrefix(
        normalizePlainObjectKey(
          escapeSentinelString(buildRegExpSentinel(revivedKey)),
        ),
      );
    }
    if (typeof revivedKey === "string") {
      const normalizedRevived = normalizePlainObjectKey(
        escapeSentinelString(revivedKey),
      );
      if (normalizedRevived !== normalizedFromRaw) {
        return normalizedRevived;
      }
    }
    return normalizedFromRaw;
  }

  const rawType = typeof rawKey;
  if (rawType === "string") {
    return normalizePlainObjectKey(rawKey as string);
  }

  if (
    rawType === "number" ||
    rawType === "bigint" ||
    rawType === "boolean" ||
    rawType === "undefined"
  ) {
    return buildPropertyKeySentinel(rawKey, serializedKey);
  }

  if (rawType === "object" || rawType === "function") {
    let stringified: string | undefined;
    try {
      stringified = String(rawKey);
    } catch {
      stringified = undefined;
    }

    const propertyKeySentinel = buildPropertyKeySentinel(
      rawKey,
      serializedKey,
      stringified,
    );

    if (typeof revivedKey === "string") {
      if (needsStringLiteralSentinelEscape(revivedKey)) {
        return propertyKeySentinel;
      }
      const normalizedRevived = normalizePlainObjectKey(
        escapeSentinelString(revivedKey),
      );
      if (normalizedRevived !== propertyKeySentinel) {
        return normalizedRevived;
      }
    }

    return propertyKeySentinel;
  }

  if (typeof revivedKey === "string") {
    return normalizePlainObjectKey(escapeSentinelString(revivedKey));
  }

  return normalizePlainObjectKey(
    escapeSentinelString(String(revivedKey ?? serializedKey)),
  );
}

function reviveNumericSentinel(value: unknown): number | bigint | undefined {
  if (typeof value === "number" || typeof value === "bigint") {
    return value;
  }
  if (
    typeof value === "string" &&
    value.startsWith(SENTINEL_PREFIX) &&
    value.endsWith(SENTINEL_SUFFIX)
  ) {
    const revived = reviveSentinelValue(value);
    if (typeof revived === "number" || typeof revived === "bigint") {
      return revived;
    }
  }
  return undefined;
}

function normalizePlainObjectKey(key: string): string {
  return normalizeStringLiteral(key);
}<|MERGE_RESOLUTION|>--- conflicted
+++ resolved
@@ -73,11 +73,7 @@
   symbol: symbol,
 ): LocalSymbolSentinelRecord {
   const symbolObject = toSymbolObject(symbol);
-<<<<<<< HEAD
   const existing = peekLocalSymbolSentinelRecordFromObject(symbolObject);
-=======
-  const existing = LOCAL_SYMBOL_SENTINEL_REGISTRY.get(symbolObject);
->>>>>>> fbddd47a
   if (existing !== undefined) {
     return existing;
   }

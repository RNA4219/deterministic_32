--- conflicted
+++ resolved
@@ -19,14 +19,10 @@
 }
 
 export function escapeSentinelString(value: string): string {
-<<<<<<< HEAD
   if (isSentinelWrappedString(value) && !value.startsWith(STRING_SENTINEL_PREFIX)) {
     return typeSentinel("string", value);
   }
   if (value.startsWith(STRING_LITERAL_SENTINEL_PREFIX)) {
-=======
-  if (value.startsWith(SENTINEL_PREFIX) && value.endsWith(SENTINEL_SUFFIX)) {
->>>>>>> ca0a00ed
     return typeSentinel("string", value);
   }
   return value;
@@ -41,33 +37,11 @@
   return value.startsWith(SENTINEL_PREFIX) && value.endsWith(SENTINEL_SUFFIX);
 }
 
-<<<<<<< HEAD
-=======
-function needsEscaping(value: string): boolean {
-  if (isSentinelWrappedString(value)) {
-    return false;
-  }
-  return value.startsWith(STRING_LITERAL_SENTINEL_PREFIX);
-}
-
-function stringifyUserString(value: string): string {
-  return JSON.stringify(escapeSentinelString(value));
-}
-
-function stringifySentinelLiteral(value: string): string {
-  return JSON.stringify(value);
-}
-
->>>>>>> ca0a00ed
 function _stringify(v: unknown, stack: Set<any>): string {
   if (v === null) return "null";
   const t = typeof v;
 
-<<<<<<< HEAD
   if (t === "string") return stringifyStringLiteral(v as string);
-=======
-  if (t === "string") return stringifyUserString(v as string);
->>>>>>> ca0a00ed
   if (t === "number") {
     const value = v as number;
     if (Number.isNaN(value) || !Number.isFinite(value)) {

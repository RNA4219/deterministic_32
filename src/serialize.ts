// Stable stringify with cycle detection and key-sorted objects.
// Notes:
// - Distinguishes [], {}, "" etc.
// - Treats Date as ISO string.
// - Maps/Sets are serialized as arrays in insertion order (keys sorted for Map via key string).

const SENTINEL_PREFIX = "\u0000cat32:";
const STRING_SENTINEL_PREFIX = `${SENTINEL_PREFIX}string:`;
const SENTINEL_SUFFIX = "\u0000";
const HOLE_SENTINEL = JSON.stringify(typeSentinel("hole"));
<<<<<<< HEAD
=======
const STRING_SENTINEL_PREFIX = `${SENTINEL_PREFIX}string:`;
const STRING_LITERAL_SENTINEL_PREFIX = "__string__:";
>>>>>>> d0dddd3e
const UNDEFINED_SENTINEL = "__undefined__";
const DATE_SENTINEL_PREFIX = "__date__:";
const BIGINT_SENTINEL_PREFIX = "__bigint__:";
const NUMBER_SENTINEL_PREFIX = "__number__:";

export function typeSentinel(type: string, payload = ""): string {
  return `${SENTINEL_PREFIX}${type}:${payload}${SENTINEL_SUFFIX}`;
}

export function escapeSentinelString(value: string): string {
<<<<<<< HEAD
  if (
    value.startsWith(SENTINEL_PREFIX) &&
    value.endsWith(SENTINEL_SUFFIX) &&
    !value.startsWith(STRING_SENTINEL_PREFIX)
  ) {
    return typeSentinel("string", value);
  }
  return value;
=======
  if (isSentinelWrappedString(value)) {
    return value;
  }
  if (!needsEscaping(value)) {
    return JSON.stringify(value);
  }
  return typeSentinel("string", value);
>>>>>>> d0dddd3e
}

export function stableStringify(v: unknown): string {
  const stack = new Set<any>();
  return _stringify(v, stack);
}

function isSentinelWrappedString(value: string): boolean {
  return value.startsWith(SENTINEL_PREFIX) && value.endsWith(SENTINEL_SUFFIX);
}

function needsEscaping(value: string): boolean {
  if (isSentinelWrappedString(value)) {
    return false;
  }
  return value.startsWith(STRING_LITERAL_SENTINEL_PREFIX);
}

function _stringify(v: unknown, stack: Set<any>): string {
  if (v === null) return "null";
  const t = typeof v;

  if (t === "string") return JSON.stringify(escapeSentinelString(v as string));
  if (t === "number") {
    const value = v as number;
    if (Number.isNaN(value) || !Number.isFinite(value)) {
      return JSON.stringify(typeSentinel("number", String(value)));
    }
    return JSON.stringify(value);
  }
  if (t === "boolean") return JSON.stringify(v);
  if (t === "bigint") return JSON.stringify(typeSentinel("bigint", (v as bigint).toString()));
  if (t === "undefined") return JSON.stringify(UNDEFINED_SENTINEL);
  if (t === "function" || t === "symbol") {
    return String(v);
  }

  if (Array.isArray(v)) {
    if (stack.has(v)) throw new TypeError("Cyclic object");
    stack.add(v);
    const length = v.length;
    const parts: string[] = new Array(length);
    for (let i = 0; i < length; i += 1) {
      if (Object.hasOwn(v, i)) {
        parts[i] = _stringify(v[i], stack);
      } else {
        parts[i] = HOLE_SENTINEL;
      }
    }
    const out = "[" + parts.join(",") + "]";
    stack.delete(v);
    return out;
  }

  // Date
  if (v instanceof Date) {
    return JSON.stringify(`${DATE_SENTINEL_PREFIX}${v.toISOString()}`);
  }

  // Map
  if (v instanceof Map) {
    if (stack.has(v)) throw new TypeError("Cyclic object");
    stack.add(v);
    const normalizedEntries = new Map<string, string>();
    for (const [rawKey, rawValue] of v.entries()) {
      const serializedKey = _stringify(rawKey, stack);
      const revivedKey = reviveFromSerialized(serializedKey);
      const propertyKey = toPropertyKeyString(revivedKey, serializedKey);
      const serializedValue = _stringify(rawValue, stack);
      normalizedEntries.set(propertyKey, serializedValue);
    }
    const keys = Array.from(normalizedEntries.keys()).sort();
    const body = keys
      .map((key) => {
        const serializedValue = normalizedEntries.get(key)!;
        return JSON.stringify(key) + ":" + serializedValue;
      })
      .join(",");
    stack.delete(v);
    return "{" + body + "}";
  }

  // Set
  if (v instanceof Set) {
    if (stack.has(v)) throw new TypeError("Cyclic object");
    stack.add(v);
    const serializedValues = Array.from(v.values(), (value) =>
      _stringify(value, stack),
    );
    serializedValues.sort();
    const out = "[" + serializedValues.join(",") + "]";
    stack.delete(v);
    return out;
  }

  // Plain object
  const o = v as Record<string, unknown>;
  if (stack.has(o)) throw new TypeError("Cyclic object");
  stack.add(o);
  const keys = Object.keys(o).sort();
  const body = keys.map((k) => JSON.stringify(k) + ":" + _stringify(o[k], stack));
  stack.delete(o);
  return "{" + body.join(",") + "}";
}

function reviveFromSerialized(serialized: string): unknown {
  try {
    const parsed = JSON.parse(serialized);
    if (
      typeof parsed === "string" &&
      parsed.startsWith(STRING_SENTINEL_PREFIX) &&
      parsed.endsWith(SENTINEL_SUFFIX)
    ) {
      return parsed.slice(STRING_SENTINEL_PREFIX.length, -SENTINEL_SUFFIX.length);
    }
    return parsed;
  } catch {
    if (serialized.startsWith(STRING_SENTINEL_PREFIX) && serialized.endsWith(SENTINEL_SUFFIX)) {
      return serialized.slice(STRING_SENTINEL_PREFIX.length, -SENTINEL_SUFFIX.length);
    }
    return serialized;
  }
}

function toPropertyKeyString(value: unknown, fallback: string): string {
  if (value === null) return "null";
  const type = typeof value;
  if (type === "object" || type === "function") {
    return fallback;
  }
  if (type === "symbol") {
    return (value as symbol).toString();
  }
  if (
    type === "string" &&
    (value as string).startsWith(STRING_SENTINEL_PREFIX) &&
    (value as string).endsWith(SENTINEL_SUFFIX)
  ) {
    return (value as string).slice(STRING_SENTINEL_PREFIX.length, -SENTINEL_SUFFIX.length);
  }
  return String(value);
}<|MERGE_RESOLUTION|>--- conflicted
+++ resolved
@@ -8,11 +8,6 @@
 const STRING_SENTINEL_PREFIX = `${SENTINEL_PREFIX}string:`;
 const SENTINEL_SUFFIX = "\u0000";
 const HOLE_SENTINEL = JSON.stringify(typeSentinel("hole"));
-<<<<<<< HEAD
-=======
-const STRING_SENTINEL_PREFIX = `${SENTINEL_PREFIX}string:`;
-const STRING_LITERAL_SENTINEL_PREFIX = "__string__:";
->>>>>>> d0dddd3e
 const UNDEFINED_SENTINEL = "__undefined__";
 const DATE_SENTINEL_PREFIX = "__date__:";
 const BIGINT_SENTINEL_PREFIX = "__bigint__:";
@@ -23,7 +18,6 @@
 }
 
 export function escapeSentinelString(value: string): string {
-<<<<<<< HEAD
   if (
     value.startsWith(SENTINEL_PREFIX) &&
     value.endsWith(SENTINEL_SUFFIX) &&
@@ -32,15 +26,6 @@
     return typeSentinel("string", value);
   }
   return value;
-=======
-  if (isSentinelWrappedString(value)) {
-    return value;
-  }
-  if (!needsEscaping(value)) {
-    return JSON.stringify(value);
-  }
-  return typeSentinel("string", value);
->>>>>>> d0dddd3e
 }
 
 export function stableStringify(v: unknown): string {

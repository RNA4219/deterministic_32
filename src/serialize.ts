// Stable stringify with cycle detection and key-sorted objects.
// Notes:
// - Distinguishes [], {}, "" etc.
// - Treats Date as ISO string.
// - Maps are serialized via sentinel-encoded entry lists (keys sorted by canonical property key).
// - Sets are serialized as arrays in insertion order (keys sorted via canonical key string).

const SENTINEL_PREFIX = "\u0000cat32:";
const SENTINEL_SUFFIX = "\u0000";
const HOLE_SENTINEL_PAYLOAD = "__hole__";
const HOLE_SENTINEL_RAW = typeSentinel("hole", HOLE_SENTINEL_PAYLOAD);
const HOLE_SENTINEL = JSON.stringify(HOLE_SENTINEL_RAW);
const UNDEFINED_SENTINEL = "__undefined__";
const DATE_SENTINEL_PREFIX = "__date__:";
const SYMBOL_SENTINEL_PREFIX = "__symbol__:";
const STRING_LITERAL_SENTINEL_PREFIX = "__string__:";
const REGEXP_SENTINEL_TYPE = "regexp";
const MAP_ENTRY_INDEX_LITERAL_SEGMENT =
  `${STRING_LITERAL_SENTINEL_PREFIX}${SENTINEL_PREFIX}map-entry-index:`;
const MAP_ENTRY_INDEX_SENTINEL_SEGMENT = `${SENTINEL_PREFIX}map-entry-index:`;
const HEX_DIGITS = "0123456789abcdef";
const PROPERTY_KEY_SENTINEL_TYPE = "propertykey";
const MAP_SENTINEL_TYPE = "map";

const OBJECT_TO_STRING = Object.prototype.toString;

function isBigIntObject(value: unknown): value is { valueOf(): bigint } {
  return (
    typeof value === "object" &&
    value !== null &&
    OBJECT_TO_STRING.call(value) === "[object BigInt]"
  );
}

type ValueOfCapable = { valueOf(): unknown };

type SymbolObject = symbol & object;

type LocalSymbolHolder = {
  symbol: symbol;
  target: SymbolObject;
<<<<<<< HEAD
};

type LocalSymbolWeakEntry = {
  ref: WeakRef<LocalSymbolHolder>;
  finalizerToken: object;
};

type LocalSymbolRegistryEntry =
  | LocalSymbolWeakEntry
  | {
      holder: LocalSymbolHolder;
    };

type LocalSymbolFinalizerRecord = {
  symbol: symbol;
  token: object;
=======
  finalizerToken?: LocalSymbolFinalizerToken;
>>>>>>> 34dd5d5e
};

type LocalSymbolSentinelRecord = {
  identifier: string;
  sentinel: string;
};

type LocalSymbolFinalizerToken = {
  holder: LocalSymbolHolder;
};

type LocalSymbolIdentifierEntry = {
  holder: LocalSymbolHolder;
  token: LocalSymbolFinalizerToken;
};

const HAS_WEAK_REFS = typeof WeakRef === "function",
  HAS_FINALIZATION_REGISTRY = typeof FinalizationRegistry === "function";

const LOCAL_SYMBOL_SENTINEL_REGISTRY =
<<<<<<< HEAD
  new WeakMap<SymbolObject, LocalSymbolSentinelRecord>();
const LOCAL_SYMBOL_OBJECT_REGISTRY = new Map<symbol, LocalSymbolRegistryEntry>();
const LOCAL_SYMBOL_FINALIZER =
  HAS_WEAK_REFS && HAS_FINALIZATION_REGISTRY
    ? new FinalizationRegistry<LocalSymbolFinalizerRecord>((record) => {
        const entry = LOCAL_SYMBOL_OBJECT_REGISTRY.get(record.symbol);
        if (entry === undefined || !isWeakRegistryEntry(entry)) {
          return;
        }
        if (entry.finalizerToken !== record.token) {
          return;
        }
        LOCAL_SYMBOL_OBJECT_REGISTRY.delete(record.symbol);
      })
    : undefined;
=======
  new WeakMap<SymbolObject, LocalSymbolSentinelRecord>(),
  LOCAL_SYMBOL_OBJECT_REGISTRY = new Map<symbol, SymbolObject>(),
  LOCAL_SYMBOL_HOLDER_REGISTRY = new Map<symbol, LocalSymbolHolder>();
const LOCAL_SYMBOL_IDENTIFIER_INDEX =
    HAS_WEAK_REFS && HAS_FINALIZATION_REGISTRY
      ? new Map<string, LocalSymbolIdentifierEntry>()
      : undefined,
  LOCAL_SYMBOL_IDENTIFIER_BY_HOLDER =
    HAS_WEAK_REFS && HAS_FINALIZATION_REGISTRY
      ? new WeakMap<LocalSymbolHolder, string>()
      : undefined,
  LOCAL_SYMBOL_FINALIZER =
    HAS_WEAK_REFS && HAS_FINALIZATION_REGISTRY
      ? new FinalizationRegistry<string>((identifier) => {
          const entry = LOCAL_SYMBOL_IDENTIFIER_INDEX?.get(identifier);
          if (entry === undefined) {
            return;
          }
          LOCAL_SYMBOL_IDENTIFIER_INDEX?.delete(identifier);
          LOCAL_SYMBOL_IDENTIFIER_BY_HOLDER?.delete(entry.holder);
          entry.holder.finalizerToken = undefined;
          LOCAL_SYMBOL_HOLDER_REGISTRY.delete(entry.holder.symbol);
          LOCAL_SYMBOL_OBJECT_REGISTRY.delete(entry.holder.symbol);
        })
      : undefined;
>>>>>>> 34dd5d5e

let nextLocalSymbolSentinelId = 0;

function isWeakRegistryEntry(
  entry: LocalSymbolRegistryEntry,
): entry is LocalSymbolWeakEntry {
  return "ref" in entry;
}

function getExistingLocalSymbolHolder(
  symbol: symbol,
): LocalSymbolHolder | undefined {
  const entry = LOCAL_SYMBOL_OBJECT_REGISTRY.get(symbol);
  if (entry === undefined) {
    return undefined;
  }
  if (isWeakRegistryEntry(entry)) {
    const holder = entry.ref.deref();
    if (holder === undefined) {
      LOCAL_SYMBOL_OBJECT_REGISTRY.delete(symbol);
      return undefined;
    }
    return holder;
  }
  return entry.holder;
}

function getLocalSymbolHolder(symbol: symbol): LocalSymbolHolder {
  const existing = getExistingLocalSymbolHolder(symbol);
  if (existing !== undefined) {
    return existing;
  }

  const target = Object(symbol) as SymbolObject;
  const holder: LocalSymbolHolder = { symbol, target };

  if (LOCAL_SYMBOL_FINALIZER !== undefined && HAS_WEAK_REFS) {
    const finalizerToken: object = {};
    const entry: LocalSymbolWeakEntry = {
      ref: new WeakRef(holder),
      finalizerToken,
    };
    LOCAL_SYMBOL_OBJECT_REGISTRY.set(symbol, entry);
    LOCAL_SYMBOL_FINALIZER.register(
      target,
      { symbol, token: finalizerToken },
      finalizerToken,
    );
  } else {
    LOCAL_SYMBOL_OBJECT_REGISTRY.set(symbol, { holder });
  }

  return holder;
}

function peekLocalSymbolSentinelRecordFromObject(
  symbolObject: SymbolObject,
): LocalSymbolSentinelRecord | undefined {
  return LOCAL_SYMBOL_SENTINEL_REGISTRY.get(symbolObject);
}

function peekLocalSymbolSentinelRecord(
  symbol: symbol,
): LocalSymbolSentinelRecord | undefined {
  const holder = getExistingLocalSymbolHolder(symbol);
  if (holder === undefined) {
    return undefined;
  }

  return peekLocalSymbolSentinelRecordFromObject(holder.target);
}

function registerLocalSymbolSentinelRecord(
  holder: LocalSymbolHolder,
  record: LocalSymbolSentinelRecord,
): void {
  LOCAL_SYMBOL_SENTINEL_REGISTRY.set(holder.target, record);

<<<<<<< HEAD
  if (LOCAL_SYMBOL_FINALIZER !== undefined) {
    const entry = LOCAL_SYMBOL_OBJECT_REGISTRY.get(holder.symbol);
    if (entry !== undefined && isWeakRegistryEntry(entry)) {
      LOCAL_SYMBOL_FINALIZER.unregister(entry.finalizerToken);
      LOCAL_SYMBOL_FINALIZER.register(
        holder.target,
        { symbol: holder.symbol, token: entry.finalizerToken },
        entry.finalizerToken,
      );
    }
=======
  if (
    LOCAL_SYMBOL_FINALIZER !== undefined &&
    LOCAL_SYMBOL_IDENTIFIER_INDEX !== undefined &&
    LOCAL_SYMBOL_IDENTIFIER_BY_HOLDER !== undefined
  ) {
    const previousIdentifier = LOCAL_SYMBOL_IDENTIFIER_BY_HOLDER.get(holder);
    if (previousIdentifier !== undefined) {
      LOCAL_SYMBOL_IDENTIFIER_INDEX.delete(previousIdentifier);
    }

    let token = holder.finalizerToken;
    if (token === undefined) {
      token = { holder };
      holder.finalizerToken = token;
    } else {
      LOCAL_SYMBOL_FINALIZER.unregister(token);
    }

    const entry: LocalSymbolIdentifierEntry = { holder, token };
    LOCAL_SYMBOL_IDENTIFIER_INDEX.set(record.identifier, entry);
    LOCAL_SYMBOL_IDENTIFIER_BY_HOLDER.set(holder, record.identifier);
    LOCAL_SYMBOL_FINALIZER.register(holder.target, record.identifier, token);
>>>>>>> 34dd5d5e
  }
}

function createLocalSymbolSentinelRecord(
  symbol: symbol,
  holder: LocalSymbolHolder,
): LocalSymbolSentinelRecord {
  const identifier = nextLocalSymbolSentinelId.toString(36);
  nextLocalSymbolSentinelId += 1;

  const description = symbol.description ?? "";
  const sentinel = buildLocalSymbolSentinel(identifier, description);
  const record: LocalSymbolSentinelRecord = { identifier, sentinel };

  registerLocalSymbolSentinelRecord(holder, record);
  return record;
}

function getLocalSymbolSentinelRecord(
  symbol: symbol,
): LocalSymbolSentinelRecord {
  const holder = getLocalSymbolHolder(symbol);
  const existing = peekLocalSymbolSentinelRecordFromObject(holder.target);
  if (existing !== undefined) {
    return existing;
  }

  return createLocalSymbolSentinelRecord(symbol, holder);
}

function buildLocalSymbolSentinel(
  identifier: string,
  description: string,
): string {
  const descriptionJson = JSON.stringify(description);
  const payload = `["local","${identifier}",${descriptionJson}]`;
  return `${SYMBOL_SENTINEL_PREFIX}${payload}`;
}

function getSymbolBucketKey(symbol: symbol): string {
  const globalKey =
    typeof Symbol.keyFor === "function" ? Symbol.keyFor(symbol) : undefined;
  if (globalKey !== undefined) {
    return `global:${globalKey}`;
  }
  const record =
    peekLocalSymbolSentinelRecord(symbol) ??
    getLocalSymbolSentinelRecord(symbol);
  return `local:${record.identifier}`;
}

const STRING_LITERAL_ESCAPED_SENTINEL_TYPES = new Set<string>([
  REGEXP_SENTINEL_TYPE,
  "typedarray",
  "arraybuffer",
  "sharedarraybuffer",
  "number",
  "bigint",
  "hole",
  PROPERTY_KEY_SENTINEL_TYPE,
  "map",
  "set",
]);
const ARRAY_BUFFER_LIKE_SENTINEL_PREFIXES = [
  `${SENTINEL_PREFIX}typedarray:`,
  `${SENTINEL_PREFIX}arraybuffer:`,
  `${SENTINEL_PREFIX}sharedarraybuffer:`,
] as const;

type DateSentinelParts = {
  payload: string;
  key: string;
};

function getDateSentinelParts(date: Date): DateSentinelParts {
  const time = date.getTime();
  if (!Number.isFinite(time)) {
    const payload = "invalid";
    return { payload, key: `${DATE_SENTINEL_PREFIX}${payload}` };
  }
  const payload = date.toISOString();
  return { payload, key: `${DATE_SENTINEL_PREFIX}${payload}` };
}

function serializeArrayBufferLikeSentinel(
  type: string,
  buffer: ArrayBufferLike,
): string {
  const bytes = new Uint8Array(buffer);
  const payload = buildArrayBufferPayload(bytes.length, bytes);
  return stringifySentinelLiteral(typeSentinel(type, payload));
}

function buildTypedArrayPayload(view: ArrayBufferView): string {
  const bytes = new Uint8Array(view.buffer, view.byteOffset, view.byteLength);
  const parts = [
    `kind=${getArrayBufferViewTag(view)}`,
    `byteOffset=${view.byteOffset}`,
    `byteLength=${view.byteLength}`,
  ];
  const elementLength = (view as { length?: number }).length;
  if (typeof elementLength === "number") {
    parts.push(`length=${elementLength}`);
  }
  parts.push(`hex=${toHex(bytes)}`);
  return parts.join(";");
}

function buildArrayBufferPayload(length: number, bytes: Uint8Array): string {
  return `byteLength=${length};hex=${toHex(bytes)}`;
}

function getArrayBufferViewTag(view: ArrayBufferView): string {
  const raw = Object.prototype.toString.call(view);
  return raw.slice(8, -1);
}

function toHex(bytes: Uint8Array): string {
  let out = "";
  for (let i = 0; i < bytes.length; i += 1) {
    const byte = bytes[i];
    out += HEX_DIGITS[(byte >> 4) & 0xf];
    out += HEX_DIGITS[byte & 0xf];
  }
  return out;
}

type ArrayBufferLikeConstructor = {
  new (...args: unknown[]): ArrayBufferLike;
  prototype: ArrayBufferLike;
};

const sharedArrayBufferGlobal = globalThis as unknown as {
  SharedArrayBuffer?: ArrayBufferLikeConstructor;
};

const sharedArrayBufferCtor =
  typeof sharedArrayBufferGlobal.SharedArrayBuffer === "function"
    ? sharedArrayBufferGlobal.SharedArrayBuffer
    : undefined;

export function typeSentinel(type: string, payload = ""): string {
  return `${SENTINEL_PREFIX}${type}:${payload}${SENTINEL_SUFFIX}`;
}

function buildRegExpPayload(value: RegExp): string {
  return JSON.stringify([value.source, value.flags]);
}

function buildRegExpSentinel(value: RegExp): string {
  return typeSentinel(REGEXP_SENTINEL_TYPE, buildRegExpPayload(value));
}

export function escapeSentinelString(value: string): string {
  return normalizeStringLiteral(value);
}

export function stableStringify(v: unknown): string {
  const stack = new Set<unknown>();
  return _stringify(v, stack);
}

function _stringify(v: unknown, stack: Set<unknown>): string {
  if (v === null) return "null";
  const t = typeof v;

  if (t === "string") {
    const value = v as string;
    return stringifyStringLiteral(value);
  }
  if (t === "number") {
    const value = v as number;
    if (Number.isNaN(value) || !Number.isFinite(value)) {
      return stringifySentinelLiteral(typeSentinel("number", String(value)));
    }
    return JSON.stringify(value);
  }
  if (t === "boolean") return JSON.stringify(v);
  if (t === "bigint") return stringifySentinelLiteral(typeSentinel("bigint", (v as bigint).toString()));
  if (t === "undefined") return stringifySentinelLiteral(UNDEFINED_SENTINEL);
  if (t === "symbol") {
    return stringifySentinelLiteral(toSymbolSentinel(v as symbol));
  }
  if (t === "function") return String(v);

  if (v instanceof Number || v instanceof Boolean || isBigIntObject(v)) {
    return _stringify(
      (v as ValueOfCapable).valueOf(),
      stack,
    );
  }

  if (Array.isArray(v)) {
    if (stack.has(v)) throw new TypeError("Cyclic object");
    stack.add(v);
    const length = v.length;
    const parts: string[] = new Array(length);
    for (let i = 0; i < length; i += 1) {
      if (Object.hasOwn(v, i)) {
        parts[i] = _stringify(v[i], stack);
      } else {
        parts[i] = HOLE_SENTINEL;
      }
    }
    const out = "[" + parts.join(",") + "]";
    stack.delete(v);
    return out;
  }

  // Date
  if (v instanceof Date) {
    const { key } = getDateSentinelParts(v);
    return stringifySentinelLiteral(key);
  }

  if (ArrayBuffer.isView(v)) {
    const view = v as ArrayBufferView;
    return stringifySentinelLiteral(
      typeSentinel("typedarray", buildTypedArrayPayload(view)),
    );
  }

  if (sharedArrayBufferCtor && v instanceof sharedArrayBufferCtor) {
    return serializeArrayBufferLikeSentinel("sharedarraybuffer", v);
  }

  if (v instanceof ArrayBuffer) {
    return serializeArrayBufferLikeSentinel("arraybuffer", v);
  }

  // Map
  if (v instanceof Map) {
    if (stack.has(v)) throw new TypeError("Cyclic object");
    stack.add(v);
    type SerializedEntry = {
      serializedKey: string;
      serializedValue: string;
      order: number;
      propertyKey: string;
    };
    const normalizedEntries: Record<
      string,
      {
        propertyKey: string;
        entries: SerializedEntry[];
        shouldDedupeByType: boolean;
        hasDuplicatePropertyKey: boolean;
      }
    > = Object.create(null);
    for (const [rawKey, rawValue] of v.entries()) {
      const serializedKey = _stringify(rawKey, stack);
      const { bucketKey, propertyKey } = toMapPropertyKey(rawKey, serializedKey);
      const serializedValue = _stringify(rawValue, stack);
      const bucket = normalizedEntries[bucketKey];
      const rawKeyIsSymbol = typeof rawKey === "symbol";
      const shouldDedupeByType = rawKeyIsSymbol ? bucket !== undefined : true;
      if (bucket) {
        const hasDuplicatePropertyKey = bucket.entries.some(
          (entry) => entry.propertyKey === propertyKey,
        );
        bucket.entries.push({
          serializedKey,
          serializedValue,
          order: bucket.entries.length,
          propertyKey,
        });
        if (hasDuplicatePropertyKey) {
          bucket.hasDuplicatePropertyKey = true;
        }
        if (shouldDedupeByType) {
          bucket.shouldDedupeByType = true;
        } else {
          bucket.shouldDedupeByType = false;
        }
      } else {
        normalizedEntries[bucketKey] = {
          propertyKey,
          entries: [
            {
              serializedKey,
              serializedValue,
              order: 0,
              propertyKey,
            },
          ],
          shouldDedupeByType,
          hasDuplicatePropertyKey: false,
        };
      }
    }
    const serializedEntries: Array<[string, string]> = [];
    const sortedKeys = Object.keys(normalizedEntries).sort((leftKey, rightKey) => {
      const left = normalizedEntries[leftKey]!;
      const right = normalizedEntries[rightKey]!;
      if (left.propertyKey === right.propertyKey) {
        if (leftKey < rightKey) return -1;
        if (leftKey > rightKey) return 1;
        return 0;
      }
      return left.propertyKey < right.propertyKey ? -1 : 1;
    });
    for (const key of sortedKeys) {
      const bucket = normalizedEntries[key];
      if (!bucket?.entries.length) continue;
      const entries = bucket.entries;
      entries.sort(compareSerializedEntry);
      for (let index = 0; index < entries.length; index += 1) {
        const entry = entries[index]!;
        const propertyKey = mapEntryPropertyKey(
          bucket.propertyKey,
          entry.propertyKey,
          index,
          entries.length,
          entry.order,
          bucket.shouldDedupeByType,
          bucket.hasDuplicatePropertyKey,
        );
        serializedEntries.push([propertyKey, entry.serializedValue]);
      }
    }
    stack.delete(v);
    const payload = JSON.stringify(serializedEntries);
    return stringifySentinelLiteral(typeSentinel(MAP_SENTINEL_TYPE, payload));
  }

  // Set
  if (v instanceof Set) {
    if (stack.has(v)) throw new TypeError("Cyclic object");
    stack.add(v);
    type SerializedSetEntry = { sortKey: string; serializedValue: string };
    const entries: SerializedSetEntry[] = [];
    for (const value of v.values()) {
      const serializedValue = _stringify(value, stack);
      entries.push({
        sortKey: buildSetSortKey(value, serializedValue),
        serializedValue,
      });
    }
    entries.sort((left, right) => {
      if (left.sortKey < right.sortKey) return -1;
      if (left.sortKey > right.sortKey) return 1;
      if (left.serializedValue < right.serializedValue) return -1;
      if (left.serializedValue > right.serializedValue) return 1;
      return 0;
    });
    const body = entries.map((entry) => entry.serializedValue);
    const payload = "[" + body.join(",") + "]";
    const out = stringifySentinelLiteral(typeSentinel("set", payload));
    stack.delete(v);
    return out;
  }

  if (v instanceof RegExp) {
    return stringifySentinelLiteral(buildRegExpSentinel(v));
  }

  // Plain object
  const o = v as Record<string, unknown>;
  if (stack.has(o)) throw new TypeError("Cyclic object");
  stack.add(o);
  const target = o as Record<PropertyKey, unknown>;
  const enumerableSymbols = Object.getOwnPropertySymbols(o).filter((symbol) =>
    Object.prototype.propertyIsEnumerable.call(o, symbol),
  );

  const entries: Array<{
    sortKey: string;
    normalizedKey: string;
    property: PropertyKey;
  }> = [];

  for (const key of Object.keys(o)) {
    entries.push({
      sortKey: key,
      normalizedKey: normalizePlainObjectKey(key),
      property: key,
    });
  }

  for (const symbol of enumerableSymbols) {
    const symbolString = toPropertyKeyString(symbol, symbol, symbol.toString());
    entries.push({
      sortKey: symbolString,
      normalizedKey: symbolString,
      property: symbol,
    });
  }

  entries.sort((a, b) => {
    if (a.sortKey < b.sortKey) return -1;
    if (a.sortKey > b.sortKey) return 1;
    return 0;
  });

  const body = entries.map(({ normalizedKey, property }) =>
    JSON.stringify(normalizedKey) + ":" + _stringify(target[property], stack),
  );
  stack.delete(o);
  return "{" + body.join(",") + "}";
}

function compareSerializedEntry(
  left: { serializedKey: string; serializedValue: string; order: number },
  right: { serializedKey: string; serializedValue: string; order: number },
): number {
  if (left.serializedKey < right.serializedKey) return -1;
  if (left.serializedKey > right.serializedKey) return 1;
  if (left.serializedValue < right.serializedValue) return -1;
  if (left.serializedValue > right.serializedValue) return 1;
  if (left.order < right.order) return -1;
  if (left.order > right.order) return 1;
  return 0;
}

function mapEntryPropertyKey(
  bucketKey: string,
  entryPropertyKey: string,
  entryIndex: number,
  totalEntries: number,
  entryOrder: number,
  shouldDedupeByType: boolean,
  hasDuplicatePropertyKey: boolean,
): string {
  const isLocalSymbolProperty = entryPropertyKey.startsWith(
    `${SYMBOL_SENTINEL_PREFIX}["local"`,
  );

  if (!shouldDedupeByType && isLocalSymbolProperty) {
    const uniqueIndex = hasDuplicatePropertyKey ? entryOrder : entryIndex;
    const payload = JSON.stringify([bucketKey, entryPropertyKey, uniqueIndex]);
    return typeSentinel("map-entry-index", payload);
  }

  if (
    totalEntries <= 1 ||
    (!hasDuplicatePropertyKey && entryIndex === 0)
  ) {
    return entryPropertyKey;
  }

  const uniqueIndex = hasDuplicatePropertyKey ? entryOrder : entryIndex;
  const payload = JSON.stringify([bucketKey, entryPropertyKey, uniqueIndex]);
  return typeSentinel("map-entry-index", payload);
}

function mapBucketTypeTag(rawKey: unknown): string {
  if (
    rawKey instanceof Number ||
    rawKey instanceof Boolean ||
    isBigIntObject(rawKey)
  ) {
    return mapBucketTypeTag(
      (rawKey as ValueOfCapable).valueOf(),
    );
  }
  if (typeof rawKey === "symbol") return "symbol";
  if (rawKey === null) return "null";
  if (rawKey instanceof Date) return "date";
  if (rawKey instanceof Map) return "map";
  if (rawKey instanceof Set) return "set";
  if (rawKey instanceof RegExp) return REGEXP_SENTINEL_TYPE;
  if (Array.isArray(rawKey)) return "array";
  if (sharedArrayBufferCtor && rawKey instanceof sharedArrayBufferCtor) return "sharedarraybuffer";
  if (rawKey instanceof ArrayBuffer || ArrayBuffer.isView(rawKey)) return "arraybuffer";
  return typeof rawKey;
}

const NULL_PROPERTY_KEY_SENTINEL_BUCKET_TAG = mapBucketTypeTag(null);

function buildNullPropertyKeySentinel(serializedKey: string): string {
  return typeSentinel(
    PROPERTY_KEY_SENTINEL_TYPE,
    JSON.stringify([NULL_PROPERTY_KEY_SENTINEL_BUCKET_TAG, serializedKey]),
  );
}

function buildPropertyKeySentinel(
  rawKey: unknown,
  serializedKey: string,
  stringified?: string,
): string {
  const bucketTag = mapBucketTypeTag(rawKey);
  const payloadParts = [bucketTag, serializedKey];
  if (stringified !== undefined) {
    payloadParts.push(stringified);
  }
  return typeSentinel(PROPERTY_KEY_SENTINEL_TYPE, JSON.stringify(payloadParts));
}

function toMapPropertyKey(
  rawKey: unknown,
  serializedKey: string,
): { bucketKey: string; propertyKey: string } {
  const bucketTag = mapBucketTypeTag(rawKey);
  const revivedKey = reviveFromSerialized(serializedKey);
  if (rawKey instanceof Date) {
    const propertyKey = toPropertyKeyString(rawKey, revivedKey, serializedKey);
    return {
      bucketKey: `${bucketTag}|${propertyKey}`,
      propertyKey,
    };
  }
  const propertyKey = toPropertyKeyString(rawKey, revivedKey, serializedKey);
  if (typeof rawKey === "symbol") {
    return {
      bucketKey: `${bucketTag}|${getSymbolBucketKey(rawKey as symbol)}`,
      propertyKey,
    };
  }
  if (rawKey instanceof RegExp) {
    return {
      bucketKey: `${bucketTag}|${propertyKey}`,
      propertyKey,
    };
  }
  return {
    bucketKey: `${bucketTag}|${serializedKey}`,
    propertyKey,
  };
}

function stringifyStringLiteral(value: string): string {
  return JSON.stringify(normalizeStringLiteral(value));
}

function normalizeStringLiteral(value: string): string {
  if (value.startsWith(STRING_LITERAL_SENTINEL_PREFIX)) {
    if (needsStringLiteralSentinelEscape(value)) {
      return `${STRING_LITERAL_SENTINEL_PREFIX}${value}`;
    }

    let innerValue = value.slice(STRING_LITERAL_SENTINEL_PREFIX.length);
    while (innerValue.startsWith(STRING_LITERAL_SENTINEL_PREFIX)) {
      innerValue = innerValue.slice(STRING_LITERAL_SENTINEL_PREFIX.length);
    }

    if (needsNestedStringLiteralSentinelEscape(innerValue)) {
      if (value.startsWith(STRING_LITERAL_SENTINEL_PREFIX.repeat(2))) {
        return value;
      }
      return `${STRING_LITERAL_SENTINEL_PREFIX}${value}`;
    }

    return value;
  }

  if (needsStringLiteralSentinelEscape(value)) {
    return `${STRING_LITERAL_SENTINEL_PREFIX}${value}`;
  }

  return value;
}

function needsNestedStringLiteralSentinelEscape(value: string): boolean {
  if (needsStringLiteralSentinelEscape(value)) {
    return true;
  }
  return value.startsWith(STRING_LITERAL_SENTINEL_PREFIX);
}

function hasArrayBufferLikeSentinelPrefix(value: string): boolean {
  for (const prefix of ARRAY_BUFFER_LIKE_SENTINEL_PREFIXES) {
    if (value.startsWith(prefix)) {
      return true;
    }
  }
  return false;
}

function needsStringLiteralSentinelEscape(value: string): boolean {
  if (value === HOLE_SENTINEL_RAW) {
    return true;
  }

  if (value === UNDEFINED_SENTINEL) {
    return true;
  }

  if (value.startsWith(SYMBOL_SENTINEL_PREFIX)) {
    return true;
  }

  if (value.startsWith(DATE_SENTINEL_PREFIX)) {
    return true;
  }

  if (hasArrayBufferLikeSentinelPrefix(value)) {
    return true;
  }

  if (
    value.startsWith(SENTINEL_PREFIX) &&
    value.endsWith(SENTINEL_SUFFIX)
  ) {
    const inner = value.slice(
      SENTINEL_PREFIX.length,
      -SENTINEL_SUFFIX.length,
    );
    const separatorIndex = inner.indexOf(":");
    if (separatorIndex !== -1) {
      const type = inner.slice(0, separatorIndex);
      if (STRING_LITERAL_ESCAPED_SENTINEL_TYPES.has(type)) {
        return true;
      }
    }
  }

  if (value.includes(MAP_ENTRY_INDEX_LITERAL_SEGMENT)) {
    return true;
  }

  if (value.includes(MAP_ENTRY_INDEX_SENTINEL_SEGMENT)) {
    return true;
  }

  return false;
}

function stripStringLiteralSentinelPrefix(value: string): string {
  if (value.startsWith(STRING_LITERAL_SENTINEL_PREFIX)) {
    return value.slice(STRING_LITERAL_SENTINEL_PREFIX.length);
  }
  return value;
}

function stringifySentinelLiteral(value: string): string {
  if (typeof value !== "string") {
    throw new TypeError("Sentinel literal must be a string");
  }
  return JSON.stringify(value);
}

function reviveFromSerialized(serialized: string): unknown {
  let revived: unknown;
  try {
    revived = reviveSentinelValue(JSON.parse(serialized));
  } catch {
    revived = reviveSentinelValue(serialized);
  }
  const numeric = reviveNumericSentinel(revived);
  if (numeric !== undefined) {
    return numeric;
  }
  const fallbackNumeric = reviveNumericSentinel(serialized);
  if (fallbackNumeric !== undefined) {
    return fallbackNumeric;
  }
  return revived;
}

function reviveSentinelValue(value: unknown): unknown {
  if (
    typeof value === "string" &&
    value.startsWith(DATE_SENTINEL_PREFIX)
  ) {
    const payload = value.slice(DATE_SENTINEL_PREFIX.length);
    if (payload === "invalid") {
      return new Date(Number.NaN);
    }
    const revivedDate = new Date(payload);
    if (Number.isFinite(revivedDate.getTime())) {
      return revivedDate;
    }
    return value;
  }

  if (
    typeof value === "string" &&
    value.startsWith(SENTINEL_PREFIX) &&
    value.endsWith(SENTINEL_SUFFIX)
  ) {
    const inner = value.slice(SENTINEL_PREFIX.length, -SENTINEL_SUFFIX.length);
    const separatorIndex = inner.indexOf(":");
    if (separatorIndex !== -1) {
      const type = inner.slice(0, separatorIndex);
      const payload = inner.slice(separatorIndex + 1);
      if (type === "string") {
        return payload;
      }
      if (type === "number") {
        if (payload === "Infinity") return Number.POSITIVE_INFINITY;
        if (payload === "-Infinity") return Number.NEGATIVE_INFINITY;
        if (payload === "NaN") return Number.NaN;
        return Number(payload);
      }
      if (type === "bigint") {
        try {
          return BigInt(payload);
        } catch {
          return value;
        }
      }
      if (type === REGEXP_SENTINEL_TYPE) {
        try {
          const parsed = JSON.parse(payload) as unknown;
          if (Array.isArray(parsed) && typeof parsed[0] === "string") {
            const flags = typeof parsed[1] === "string" ? parsed[1] : "";
            return new RegExp(parsed[0], flags);
          }
        } catch {
          return value;
        }
        return value;
      }
    }
  }
  return value;
}

function toSymbolSentinel(symbol: symbol): string {
  const globalKey =
    typeof Symbol.keyFor === "function" ? Symbol.keyFor(symbol) : undefined;
  if (globalKey !== undefined) {
    const payload = JSON.stringify(["global", globalKey]);
    return `${SYMBOL_SENTINEL_PREFIX}${payload}`;
  }
  const record = getLocalSymbolSentinelRecord(symbol);
  return record.sentinel;
}

function getSymbolSortKey(symbol: symbol): string {
  const globalKey =
    typeof Symbol.keyFor === "function" ? Symbol.keyFor(symbol) : undefined;
  if (globalKey !== undefined) {
    return `global:${globalKey}`;
  }
  const record =
    peekLocalSymbolSentinelRecord(symbol) ??
    getLocalSymbolSentinelRecord(symbol);
  return `local:${record.identifier}`;
}

export {
  getLocalSymbolSentinelRecord as __getLocalSymbolSentinelRecordForTest,
  peekLocalSymbolSentinelRecord as __peekLocalSymbolSentinelRecordForTest,
  getLocalSymbolRegistrySizeForTest as __getLocalSymbolRegistrySizeForTest,
};

function getLocalSymbolRegistrySizeForTest(): number {
  return LOCAL_SYMBOL_OBJECT_REGISTRY.size;
}

function buildSetSortKey(value: unknown, serializedValue: string): string {
  if (typeof value === "symbol") {
    return getSymbolSortKey(value as symbol);
  }
  return serializedValue;
}

function toPropertyKeyString(
  rawKey: unknown,
  revivedKey: unknown,
  serializedKey: string,
): string {
  if (
    rawKey instanceof Number ||
    rawKey instanceof Boolean ||
    isBigIntObject(rawKey)
  ) {
    return toPropertyKeyString(
      (rawKey as ValueOfCapable).valueOf(),
      revivedKey,
      serializedKey,
    );
  }
  if (typeof rawKey === "symbol") {
    return toSymbolSentinel(rawKey as symbol);
  }

  if (rawKey === null) {
    return buildNullPropertyKeySentinel(serializedKey);
  }

  if (rawKey instanceof Date) {
    if (
      typeof revivedKey === "string" &&
      revivedKey.startsWith(DATE_SENTINEL_PREFIX)
    ) {
      return escapeSentinelString(revivedKey);
    }
    const { key } = getDateSentinelParts(rawKey);
    return key;
  }

  if (rawKey instanceof RegExp) {
    const normalizedFromRaw = stripStringLiteralSentinelPrefix(
      normalizePlainObjectKey(
        escapeSentinelString(buildRegExpSentinel(rawKey)),
      ),
    );
    if (revivedKey instanceof RegExp) {
      return stripStringLiteralSentinelPrefix(
        normalizePlainObjectKey(
          escapeSentinelString(buildRegExpSentinel(revivedKey)),
        ),
      );
    }
    if (typeof revivedKey === "string") {
      const normalizedRevived = normalizePlainObjectKey(
        escapeSentinelString(revivedKey),
      );
      if (normalizedRevived !== normalizedFromRaw) {
        return normalizedRevived;
      }
    }
    return normalizedFromRaw;
  }

  const rawType = typeof rawKey;
  if (rawType === "string") {
    return normalizePlainObjectKey(rawKey as string);
  }

  if (
    rawType === "number" ||
    rawType === "bigint" ||
    rawType === "boolean" ||
    rawType === "undefined"
  ) {
    return buildPropertyKeySentinel(rawKey, serializedKey);
  }

  if (rawType === "object" || rawType === "function") {
    let stringified: string | undefined;
    try {
      stringified = String(rawKey);
    } catch {
      stringified = undefined;
    }

    const propertyKeySentinel = buildPropertyKeySentinel(
      rawKey,
      serializedKey,
      stringified,
    );

    if (typeof revivedKey === "string") {
      if (needsStringLiteralSentinelEscape(revivedKey)) {
        return propertyKeySentinel;
      }
      const normalizedRevived = normalizePlainObjectKey(
        escapeSentinelString(revivedKey),
      );
      if (normalizedRevived !== propertyKeySentinel) {
        return normalizedRevived;
      }
    }

    return propertyKeySentinel;
  }

  if (typeof revivedKey === "string") {
    return normalizePlainObjectKey(escapeSentinelString(revivedKey));
  }

  return normalizePlainObjectKey(
    escapeSentinelString(String(revivedKey ?? serializedKey)),
  );
}

function reviveNumericSentinel(value: unknown): number | bigint | undefined {
  if (typeof value === "number" || typeof value === "bigint") {
    return value;
  }
  if (
    typeof value === "string" &&
    value.startsWith(SENTINEL_PREFIX) &&
    value.endsWith(SENTINEL_SUFFIX)
  ) {
    const revived = reviveSentinelValue(value);
    if (typeof revived === "number" || typeof revived === "bigint") {
      return revived;
    }
  }
  return undefined;
}

function normalizePlainObjectKey(key: string): string {
  return normalizeStringLiteral(key);
}<|MERGE_RESOLUTION|>--- conflicted
+++ resolved
@@ -39,7 +39,6 @@
 type LocalSymbolHolder = {
   symbol: symbol;
   target: SymbolObject;
-<<<<<<< HEAD
 };
 
 type LocalSymbolWeakEntry = {
@@ -56,9 +55,6 @@
 type LocalSymbolFinalizerRecord = {
   symbol: symbol;
   token: object;
-=======
-  finalizerToken?: LocalSymbolFinalizerToken;
->>>>>>> 34dd5d5e
 };
 
 type LocalSymbolSentinelRecord = {
@@ -79,7 +75,6 @@
   HAS_FINALIZATION_REGISTRY = typeof FinalizationRegistry === "function";
 
 const LOCAL_SYMBOL_SENTINEL_REGISTRY =
-<<<<<<< HEAD
   new WeakMap<SymbolObject, LocalSymbolSentinelRecord>();
 const LOCAL_SYMBOL_OBJECT_REGISTRY = new Map<symbol, LocalSymbolRegistryEntry>();
 const LOCAL_SYMBOL_FINALIZER =
@@ -95,33 +90,6 @@
         LOCAL_SYMBOL_OBJECT_REGISTRY.delete(record.symbol);
       })
     : undefined;
-=======
-  new WeakMap<SymbolObject, LocalSymbolSentinelRecord>(),
-  LOCAL_SYMBOL_OBJECT_REGISTRY = new Map<symbol, SymbolObject>(),
-  LOCAL_SYMBOL_HOLDER_REGISTRY = new Map<symbol, LocalSymbolHolder>();
-const LOCAL_SYMBOL_IDENTIFIER_INDEX =
-    HAS_WEAK_REFS && HAS_FINALIZATION_REGISTRY
-      ? new Map<string, LocalSymbolIdentifierEntry>()
-      : undefined,
-  LOCAL_SYMBOL_IDENTIFIER_BY_HOLDER =
-    HAS_WEAK_REFS && HAS_FINALIZATION_REGISTRY
-      ? new WeakMap<LocalSymbolHolder, string>()
-      : undefined,
-  LOCAL_SYMBOL_FINALIZER =
-    HAS_WEAK_REFS && HAS_FINALIZATION_REGISTRY
-      ? new FinalizationRegistry<string>((identifier) => {
-          const entry = LOCAL_SYMBOL_IDENTIFIER_INDEX?.get(identifier);
-          if (entry === undefined) {
-            return;
-          }
-          LOCAL_SYMBOL_IDENTIFIER_INDEX?.delete(identifier);
-          LOCAL_SYMBOL_IDENTIFIER_BY_HOLDER?.delete(entry.holder);
-          entry.holder.finalizerToken = undefined;
-          LOCAL_SYMBOL_HOLDER_REGISTRY.delete(entry.holder.symbol);
-          LOCAL_SYMBOL_OBJECT_REGISTRY.delete(entry.holder.symbol);
-        })
-      : undefined;
->>>>>>> 34dd5d5e
 
 let nextLocalSymbolSentinelId = 0;
 
@@ -200,7 +168,6 @@
 ): void {
   LOCAL_SYMBOL_SENTINEL_REGISTRY.set(holder.target, record);
 
-<<<<<<< HEAD
   if (LOCAL_SYMBOL_FINALIZER !== undefined) {
     const entry = LOCAL_SYMBOL_OBJECT_REGISTRY.get(holder.symbol);
     if (entry !== undefined && isWeakRegistryEntry(entry)) {
@@ -211,30 +178,6 @@
         entry.finalizerToken,
       );
     }
-=======
-  if (
-    LOCAL_SYMBOL_FINALIZER !== undefined &&
-    LOCAL_SYMBOL_IDENTIFIER_INDEX !== undefined &&
-    LOCAL_SYMBOL_IDENTIFIER_BY_HOLDER !== undefined
-  ) {
-    const previousIdentifier = LOCAL_SYMBOL_IDENTIFIER_BY_HOLDER.get(holder);
-    if (previousIdentifier !== undefined) {
-      LOCAL_SYMBOL_IDENTIFIER_INDEX.delete(previousIdentifier);
-    }
-
-    let token = holder.finalizerToken;
-    if (token === undefined) {
-      token = { holder };
-      holder.finalizerToken = token;
-    } else {
-      LOCAL_SYMBOL_FINALIZER.unregister(token);
-    }
-
-    const entry: LocalSymbolIdentifierEntry = { holder, token };
-    LOCAL_SYMBOL_IDENTIFIER_INDEX.set(record.identifier, entry);
-    LOCAL_SYMBOL_IDENTIFIER_BY_HOLDER.set(holder, record.identifier);
-    LOCAL_SYMBOL_FINALIZER.register(holder.target, record.identifier, token);
->>>>>>> 34dd5d5e
   }
 }
 

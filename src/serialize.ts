// Stable stringify with cycle detection and key-sorted objects.
// Notes:
// - Distinguishes [], {}, "" etc.
// - Treats Date as ISO string.
// - Maps are serialized via sentinel-encoded entry lists (keys sorted by canonical property key).
// - Sets are serialized as arrays in insertion order (keys sorted via canonical key string).

const SENTINEL_PREFIX = "\u0000cat32:";
const SENTINEL_SUFFIX = "\u0000";
const HOLE_SENTINEL_PAYLOAD = "__hole__";
const HOLE_SENTINEL_RAW = typeSentinel("hole", HOLE_SENTINEL_PAYLOAD);
const HOLE_SENTINEL = JSON.stringify(HOLE_SENTINEL_RAW);
const UNDEFINED_SENTINEL = "__undefined__";
const DATE_SENTINEL_PREFIX = "__date__:";
const SYMBOL_SENTINEL_PREFIX = "__symbol__:";
const STRING_LITERAL_SENTINEL_PREFIX = "__string__:";
const REGEXP_SENTINEL_TYPE = "regexp";
const MAP_ENTRY_INDEX_LITERAL_SEGMENT =
  `${STRING_LITERAL_SENTINEL_PREFIX}${SENTINEL_PREFIX}map-entry-index:`;
const MAP_ENTRY_INDEX_SENTINEL_SEGMENT = `${SENTINEL_PREFIX}map-entry-index:`;
const HEX_DIGITS = "0123456789abcdef";
const PROPERTY_KEY_SENTINEL_TYPE = "propertykey";
const MAP_SENTINEL_TYPE = "map";

const OBJECT_TO_STRING = Object.prototype.toString;

function isBigIntObject(value: unknown): value is { valueOf(): bigint } {
  return (
    typeof value === "object" &&
    value !== null &&
    OBJECT_TO_STRING.call(value) === "[object BigInt]"
  );
}

type ValueOfCapable = { valueOf(): unknown };

type SymbolObject = symbol & object;

type LocalSymbolSentinelRecord = {
  identifier: string;
  sentinel: string;
};

const LOCAL_SYMBOL_SENTINEL_REGISTRY =
<<<<<<< HEAD
  new WeakMap<LocalSymbolWeakTarget, LocalSymbolSentinelRecord>();
const LOCAL_SYMBOL_OBJECT_REGISTRY = new Map<symbol, LocalSymbolWeakTarget>();
const LOCAL_SYMBOL_IDENTIFIER_INDEX =
  HAS_WEAK_REFS && HAS_FINALIZATION_REGISTRY
    ? new Map<string, WeakRef<LocalSymbolFinalizerHolder>>()
    : undefined;
const LOCAL_SYMBOL_FINALIZER_TARGET_INDEX =
  HAS_WEAK_REFS && HAS_FINALIZATION_REGISTRY
    ? new WeakMap<LocalSymbolWeakTarget, LocalSymbolFinalizerTarget>()
    : undefined;
const LOCAL_SYMBOL_FINALIZER =
  HAS_WEAK_REFS && HAS_FINALIZATION_REGISTRY
    ? new FinalizationRegistry<string>((identifier) => {
        const holderRef = LOCAL_SYMBOL_IDENTIFIER_INDEX?.get(identifier);
        if (holderRef === undefined) {
          return;
        }
        const holder = holderRef.deref();
        if (holder === undefined) {
          LOCAL_SYMBOL_IDENTIFIER_INDEX?.delete(identifier);
          return;
        }
        if (holder.ref.deref() === undefined) {
          LOCAL_SYMBOL_IDENTIFIER_INDEX?.delete(identifier);
        }
      })
    : undefined;
=======
  new WeakMap<SymbolObject, LocalSymbolSentinelRecord>();
const LOCAL_SYMBOL_OBJECT_REGISTRY = new Map<symbol, SymbolObject>();
>>>>>>> 32b8e2d0

let nextLocalSymbolSentinelId = 0;

function getOrCreateSymbolObject(symbol: symbol): SymbolObject {
  const existing = LOCAL_SYMBOL_OBJECT_REGISTRY.get(symbol);
  if (existing !== undefined) {
    return existing;
  }

  const symbolObject = Object(symbol) as SymbolObject;
  LOCAL_SYMBOL_OBJECT_REGISTRY.set(symbol, symbolObject);
  return symbolObject;
}

function peekLocalSymbolSentinelRecordFromObject(
  symbolObject: SymbolObject,
): LocalSymbolSentinelRecord | undefined {
  return LOCAL_SYMBOL_SENTINEL_REGISTRY.get(symbolObject);
}

function peekLocalSymbolSentinelRecord(
  symbol: symbol,
): LocalSymbolSentinelRecord | undefined {
  const symbolObject = LOCAL_SYMBOL_OBJECT_REGISTRY.get(symbol);
  if (symbolObject === undefined) {
    return undefined;
  }

  return peekLocalSymbolSentinelRecordFromObject(symbolObject);
}

function registerLocalSymbolSentinelRecord(
  symbolObject: SymbolObject,
  record: LocalSymbolSentinelRecord,
): void {
<<<<<<< HEAD
  if (
    LOCAL_SYMBOL_IDENTIFIER_INDEX !== undefined &&
    LOCAL_SYMBOL_FINALIZER !== undefined &&
    LOCAL_SYMBOL_FINALIZER_TARGET_INDEX !== undefined
  ) {
    let target = LOCAL_SYMBOL_FINALIZER_TARGET_INDEX.get(symbolObject);
    if (target === undefined) {
      target = {} as LocalSymbolFinalizerTarget;
      LOCAL_SYMBOL_FINALIZER_TARGET_INDEX.set(symbolObject, target);
    }

    const ref = new WeakRef(target);
    const holder: LocalSymbolFinalizerHolder = { target, ref };
    const holderRef = new WeakRef(holder);
    const existingHolderRef = LOCAL_SYMBOL_IDENTIFIER_INDEX.get(record.identifier);
    if (existingHolderRef !== undefined) {
      const existingHolder = existingHolderRef.deref();
      if (existingHolder !== undefined) {
        LOCAL_SYMBOL_FINALIZER.unregister(existingHolder);
      }
      LOCAL_SYMBOL_IDENTIFIER_INDEX.delete(record.identifier);
    }
    LOCAL_SYMBOL_IDENTIFIER_INDEX.set(record.identifier, holderRef);
    LOCAL_SYMBOL_FINALIZER.register(target, record.identifier, holder);
    record.finalizerHolder = holder;
  }

=======
>>>>>>> 32b8e2d0
  LOCAL_SYMBOL_SENTINEL_REGISTRY.set(symbolObject, record);
}

function createLocalSymbolSentinelRecord(
  symbol: symbol,
  symbolObject: SymbolObject,
): LocalSymbolSentinelRecord {
  const identifier = nextLocalSymbolSentinelId.toString(36);
  nextLocalSymbolSentinelId += 1;

  const description = symbol.description ?? "";
  const sentinel = buildLocalSymbolSentinel(identifier, description);
  const record: LocalSymbolSentinelRecord = { identifier, sentinel };

  registerLocalSymbolSentinelRecord(symbolObject, record);
  return record;
}

function getLocalSymbolSentinelRecord(
  symbol: symbol,
): LocalSymbolSentinelRecord {
  const symbolObject = getOrCreateSymbolObject(symbol);
  const existing = peekLocalSymbolSentinelRecordFromObject(symbolObject);
  if (existing !== undefined) {
    return existing;
  }

  return createLocalSymbolSentinelRecord(symbol, symbolObject);
}

function buildLocalSymbolSentinel(
  identifier: string,
  description: string,
): string {
  const descriptionJson = JSON.stringify(description);
  const payload = `["local","${identifier}",${descriptionJson}]`;
  return `${SYMBOL_SENTINEL_PREFIX}${payload}`;
}

function getSymbolBucketKey(symbol: symbol): string {
  const globalKey =
    typeof Symbol.keyFor === "function" ? Symbol.keyFor(symbol) : undefined;
  if (globalKey !== undefined) {
    return `global:${globalKey}`;
  }
  const record =
    peekLocalSymbolSentinelRecord(symbol) ??
    getLocalSymbolSentinelRecord(symbol);
  return `local:${record.identifier}`;
}

const STRING_LITERAL_ESCAPED_SENTINEL_TYPES = new Set<string>([
  REGEXP_SENTINEL_TYPE,
  "typedarray",
  "arraybuffer",
  "sharedarraybuffer",
  "number",
  "bigint",
  "hole",
  PROPERTY_KEY_SENTINEL_TYPE,
  "map",
  "set",
]);
const ARRAY_BUFFER_LIKE_SENTINEL_PREFIXES = [
  `${SENTINEL_PREFIX}typedarray:`,
  `${SENTINEL_PREFIX}arraybuffer:`,
  `${SENTINEL_PREFIX}sharedarraybuffer:`,
] as const;

type DateSentinelParts = {
  payload: string;
  key: string;
};

function getDateSentinelParts(date: Date): DateSentinelParts {
  const time = date.getTime();
  if (!Number.isFinite(time)) {
    const payload = "invalid";
    return { payload, key: `${DATE_SENTINEL_PREFIX}${payload}` };
  }
  const payload = date.toISOString();
  return { payload, key: `${DATE_SENTINEL_PREFIX}${payload}` };
}

function serializeArrayBufferLikeSentinel(
  type: string,
  buffer: ArrayBufferLike,
): string {
  const bytes = new Uint8Array(buffer);
  const payload = buildArrayBufferPayload(bytes.length, bytes);
  return stringifySentinelLiteral(typeSentinel(type, payload));
}

function buildTypedArrayPayload(view: ArrayBufferView): string {
  const bytes = new Uint8Array(view.buffer, view.byteOffset, view.byteLength);
  const parts = [
    `kind=${getArrayBufferViewTag(view)}`,
    `byteOffset=${view.byteOffset}`,
    `byteLength=${view.byteLength}`,
  ];
  const elementLength = (view as { length?: number }).length;
  if (typeof elementLength === "number") {
    parts.push(`length=${elementLength}`);
  }
  parts.push(`hex=${toHex(bytes)}`);
  return parts.join(";");
}

function buildArrayBufferPayload(length: number, bytes: Uint8Array): string {
  return `byteLength=${length};hex=${toHex(bytes)}`;
}

function getArrayBufferViewTag(view: ArrayBufferView): string {
  const raw = Object.prototype.toString.call(view);
  return raw.slice(8, -1);
}

function toHex(bytes: Uint8Array): string {
  let out = "";
  for (let i = 0; i < bytes.length; i += 1) {
    const byte = bytes[i];
    out += HEX_DIGITS[(byte >> 4) & 0xf];
    out += HEX_DIGITS[byte & 0xf];
  }
  return out;
}

type ArrayBufferLikeConstructor = {
  new (...args: unknown[]): ArrayBufferLike;
  prototype: ArrayBufferLike;
};

const sharedArrayBufferGlobal = globalThis as unknown as {
  SharedArrayBuffer?: ArrayBufferLikeConstructor;
};

const sharedArrayBufferCtor =
  typeof sharedArrayBufferGlobal.SharedArrayBuffer === "function"
    ? sharedArrayBufferGlobal.SharedArrayBuffer
    : undefined;

export function typeSentinel(type: string, payload = ""): string {
  return `${SENTINEL_PREFIX}${type}:${payload}${SENTINEL_SUFFIX}`;
}

function buildRegExpPayload(value: RegExp): string {
  return JSON.stringify([value.source, value.flags]);
}

function buildRegExpSentinel(value: RegExp): string {
  return typeSentinel(REGEXP_SENTINEL_TYPE, buildRegExpPayload(value));
}

export function escapeSentinelString(value: string): string {
  return normalizeStringLiteral(value);
}

export function stableStringify(v: unknown): string {
  const stack = new Set<unknown>();
  return _stringify(v, stack);
}

function _stringify(v: unknown, stack: Set<unknown>): string {
  if (v === null) return "null";
  const t = typeof v;

  if (t === "string") {
    const value = v as string;
    return stringifyStringLiteral(value);
  }
  if (t === "number") {
    const value = v as number;
    if (Number.isNaN(value) || !Number.isFinite(value)) {
      return stringifySentinelLiteral(typeSentinel("number", String(value)));
    }
    return JSON.stringify(value);
  }
  if (t === "boolean") return JSON.stringify(v);
  if (t === "bigint") return stringifySentinelLiteral(typeSentinel("bigint", (v as bigint).toString()));
  if (t === "undefined") return stringifySentinelLiteral(UNDEFINED_SENTINEL);
  if (t === "symbol") {
    return stringifySentinelLiteral(toSymbolSentinel(v as symbol));
  }
  if (t === "function") return String(v);

  if (v instanceof Number || v instanceof Boolean || isBigIntObject(v)) {
    return _stringify(
      (v as ValueOfCapable).valueOf(),
      stack,
    );
  }

  if (Array.isArray(v)) {
    if (stack.has(v)) throw new TypeError("Cyclic object");
    stack.add(v);
    const length = v.length;
    const parts: string[] = new Array(length);
    for (let i = 0; i < length; i += 1) {
      if (Object.hasOwn(v, i)) {
        parts[i] = _stringify(v[i], stack);
      } else {
        parts[i] = HOLE_SENTINEL;
      }
    }
    const out = "[" + parts.join(",") + "]";
    stack.delete(v);
    return out;
  }

  // Date
  if (v instanceof Date) {
    const { key } = getDateSentinelParts(v);
    return stringifySentinelLiteral(key);
  }

  if (ArrayBuffer.isView(v)) {
    const view = v as ArrayBufferView;
    return stringifySentinelLiteral(
      typeSentinel("typedarray", buildTypedArrayPayload(view)),
    );
  }

  if (sharedArrayBufferCtor && v instanceof sharedArrayBufferCtor) {
    return serializeArrayBufferLikeSentinel("sharedarraybuffer", v);
  }

  if (v instanceof ArrayBuffer) {
    return serializeArrayBufferLikeSentinel("arraybuffer", v);
  }

  // Map
  if (v instanceof Map) {
    if (stack.has(v)) throw new TypeError("Cyclic object");
    stack.add(v);
    type SerializedEntry = {
      serializedKey: string;
      serializedValue: string;
      order: number;
      propertyKey: string;
    };
    const normalizedEntries: Record<
      string,
      {
        propertyKey: string;
        entries: SerializedEntry[];
        shouldDedupeByType: boolean;
        hasDuplicatePropertyKey: boolean;
      }
    > = Object.create(null);
    for (const [rawKey, rawValue] of v.entries()) {
      const serializedKey = _stringify(rawKey, stack);
      const { bucketKey, propertyKey } = toMapPropertyKey(rawKey, serializedKey);
      const serializedValue = _stringify(rawValue, stack);
      const bucket = normalizedEntries[bucketKey];
      const rawKeyIsSymbol = typeof rawKey === "symbol";
      const shouldDedupeByType = rawKeyIsSymbol ? bucket !== undefined : true;
      if (bucket) {
        const hasDuplicatePropertyKey = bucket.entries.some(
          (entry) => entry.propertyKey === propertyKey,
        );
        bucket.entries.push({
          serializedKey,
          serializedValue,
          order: bucket.entries.length,
          propertyKey,
        });
        if (hasDuplicatePropertyKey) {
          bucket.hasDuplicatePropertyKey = true;
        }
        if (shouldDedupeByType) {
          bucket.shouldDedupeByType = true;
        } else {
          bucket.shouldDedupeByType = false;
        }
      } else {
        normalizedEntries[bucketKey] = {
          propertyKey,
          entries: [
            {
              serializedKey,
              serializedValue,
              order: 0,
              propertyKey,
            },
          ],
          shouldDedupeByType,
          hasDuplicatePropertyKey: false,
        };
      }
    }
    const serializedEntries: Array<[string, string]> = [];
    const sortedKeys = Object.keys(normalizedEntries).sort((leftKey, rightKey) => {
      const left = normalizedEntries[leftKey]!;
      const right = normalizedEntries[rightKey]!;
      if (left.propertyKey === right.propertyKey) {
        if (leftKey < rightKey) return -1;
        if (leftKey > rightKey) return 1;
        return 0;
      }
      return left.propertyKey < right.propertyKey ? -1 : 1;
    });
    for (const key of sortedKeys) {
      const bucket = normalizedEntries[key];
      if (!bucket?.entries.length) continue;
      const entries = bucket.entries;
      entries.sort(compareSerializedEntry);
      for (let index = 0; index < entries.length; index += 1) {
        const entry = entries[index]!;
        const propertyKey = mapEntryPropertyKey(
          bucket.propertyKey,
          entry.propertyKey,
          index,
          entries.length,
          entry.order,
          bucket.shouldDedupeByType,
          bucket.hasDuplicatePropertyKey,
        );
        serializedEntries.push([propertyKey, entry.serializedValue]);
      }
    }
    stack.delete(v);
    const payload = JSON.stringify(serializedEntries);
    return stringifySentinelLiteral(typeSentinel(MAP_SENTINEL_TYPE, payload));
  }

  // Set
  if (v instanceof Set) {
    if (stack.has(v)) throw new TypeError("Cyclic object");
    stack.add(v);
    type SerializedSetEntry = { sortKey: string; serializedValue: string };
    const entries: SerializedSetEntry[] = [];
    for (const value of v.values()) {
      const serializedValue = _stringify(value, stack);
      entries.push({
        sortKey: buildSetSortKey(value, serializedValue),
        serializedValue,
      });
    }
    entries.sort((left, right) => {
      if (left.sortKey < right.sortKey) return -1;
      if (left.sortKey > right.sortKey) return 1;
      if (left.serializedValue < right.serializedValue) return -1;
      if (left.serializedValue > right.serializedValue) return 1;
      return 0;
    });
    const body = entries.map((entry) => entry.serializedValue);
    const payload = "[" + body.join(",") + "]";
    const out = stringifySentinelLiteral(typeSentinel("set", payload));
    stack.delete(v);
    return out;
  }

  if (v instanceof RegExp) {
    return stringifySentinelLiteral(buildRegExpSentinel(v));
  }

  // Plain object
  const o = v as Record<string, unknown>;
  if (stack.has(o)) throw new TypeError("Cyclic object");
  stack.add(o);
  const target = o as Record<PropertyKey, unknown>;
  const enumerableSymbols = Object.getOwnPropertySymbols(o).filter((symbol) =>
    Object.prototype.propertyIsEnumerable.call(o, symbol),
  );

  const entries: Array<{
    sortKey: string;
    normalizedKey: string;
    property: PropertyKey;
  }> = [];

  for (const key of Object.keys(o)) {
    entries.push({
      sortKey: key,
      normalizedKey: normalizePlainObjectKey(key),
      property: key,
    });
  }

  for (const symbol of enumerableSymbols) {
    const symbolString = toPropertyKeyString(symbol, symbol, symbol.toString());
    entries.push({
      sortKey: symbolString,
      normalizedKey: symbolString,
      property: symbol,
    });
  }

  entries.sort((a, b) => {
    if (a.sortKey < b.sortKey) return -1;
    if (a.sortKey > b.sortKey) return 1;
    return 0;
  });

  const body = entries.map(({ normalizedKey, property }) =>
    JSON.stringify(normalizedKey) + ":" + _stringify(target[property], stack),
  );
  stack.delete(o);
  return "{" + body.join(",") + "}";
}

function compareSerializedEntry(
  left: { serializedKey: string; serializedValue: string; order: number },
  right: { serializedKey: string; serializedValue: string; order: number },
): number {
  if (left.serializedKey < right.serializedKey) return -1;
  if (left.serializedKey > right.serializedKey) return 1;
  if (left.serializedValue < right.serializedValue) return -1;
  if (left.serializedValue > right.serializedValue) return 1;
  if (left.order < right.order) return -1;
  if (left.order > right.order) return 1;
  return 0;
}

function mapEntryPropertyKey(
  bucketKey: string,
  entryPropertyKey: string,
  entryIndex: number,
  totalEntries: number,
  entryOrder: number,
  shouldDedupeByType: boolean,
  hasDuplicatePropertyKey: boolean,
): string {
  const isLocalSymbolProperty = entryPropertyKey.startsWith(
    `${SYMBOL_SENTINEL_PREFIX}["local"`,
  );

  if (!shouldDedupeByType && isLocalSymbolProperty) {
    const uniqueIndex = hasDuplicatePropertyKey ? entryOrder : entryIndex;
    const payload = JSON.stringify([bucketKey, entryPropertyKey, uniqueIndex]);
    return typeSentinel("map-entry-index", payload);
  }

  if (
    totalEntries <= 1 ||
    (!hasDuplicatePropertyKey && entryIndex === 0)
  ) {
    return entryPropertyKey;
  }

  const uniqueIndex = hasDuplicatePropertyKey ? entryOrder : entryIndex;
  const payload = JSON.stringify([bucketKey, entryPropertyKey, uniqueIndex]);
  return typeSentinel("map-entry-index", payload);
}

function mapBucketTypeTag(rawKey: unknown): string {
  if (
    rawKey instanceof Number ||
    rawKey instanceof Boolean ||
    isBigIntObject(rawKey)
  ) {
    return mapBucketTypeTag(
      (rawKey as ValueOfCapable).valueOf(),
    );
  }
  if (typeof rawKey === "symbol") return "symbol";
  if (rawKey === null) return "null";
  if (rawKey instanceof Date) return "date";
  if (rawKey instanceof Map) return "map";
  if (rawKey instanceof Set) return "set";
  if (rawKey instanceof RegExp) return REGEXP_SENTINEL_TYPE;
  if (Array.isArray(rawKey)) return "array";
  if (sharedArrayBufferCtor && rawKey instanceof sharedArrayBufferCtor) return "sharedarraybuffer";
  if (rawKey instanceof ArrayBuffer || ArrayBuffer.isView(rawKey)) return "arraybuffer";
  return typeof rawKey;
}

const NULL_PROPERTY_KEY_SENTINEL_BUCKET_TAG = mapBucketTypeTag(null);

function buildNullPropertyKeySentinel(serializedKey: string): string {
  return typeSentinel(
    PROPERTY_KEY_SENTINEL_TYPE,
    JSON.stringify([NULL_PROPERTY_KEY_SENTINEL_BUCKET_TAG, serializedKey]),
  );
}

function buildPropertyKeySentinel(
  rawKey: unknown,
  serializedKey: string,
  stringified?: string,
): string {
  const bucketTag = mapBucketTypeTag(rawKey);
  const payloadParts = [bucketTag, serializedKey];
  if (stringified !== undefined) {
    payloadParts.push(stringified);
  }
  return typeSentinel(PROPERTY_KEY_SENTINEL_TYPE, JSON.stringify(payloadParts));
}

function toMapPropertyKey(
  rawKey: unknown,
  serializedKey: string,
): { bucketKey: string; propertyKey: string } {
  const bucketTag = mapBucketTypeTag(rawKey);
  const revivedKey = reviveFromSerialized(serializedKey);
  if (rawKey instanceof Date) {
    const propertyKey = toPropertyKeyString(rawKey, revivedKey, serializedKey);
    return {
      bucketKey: `${bucketTag}|${propertyKey}`,
      propertyKey,
    };
  }
  const propertyKey = toPropertyKeyString(rawKey, revivedKey, serializedKey);
  if (typeof rawKey === "symbol") {
    return {
      bucketKey: `${bucketTag}|${getSymbolBucketKey(rawKey as symbol)}`,
      propertyKey,
    };
  }
  if (rawKey instanceof RegExp) {
    return {
      bucketKey: `${bucketTag}|${propertyKey}`,
      propertyKey,
    };
  }
  return {
    bucketKey: `${bucketTag}|${serializedKey}`,
    propertyKey,
  };
}

function stringifyStringLiteral(value: string): string {
  return JSON.stringify(normalizeStringLiteral(value));
}

function normalizeStringLiteral(value: string): string {
  if (value.startsWith(STRING_LITERAL_SENTINEL_PREFIX)) {
    if (needsStringLiteralSentinelEscape(value)) {
      return `${STRING_LITERAL_SENTINEL_PREFIX}${value}`;
    }

    let innerValue = value.slice(STRING_LITERAL_SENTINEL_PREFIX.length);
    while (innerValue.startsWith(STRING_LITERAL_SENTINEL_PREFIX)) {
      innerValue = innerValue.slice(STRING_LITERAL_SENTINEL_PREFIX.length);
    }

    if (needsNestedStringLiteralSentinelEscape(innerValue)) {
      if (value.startsWith(STRING_LITERAL_SENTINEL_PREFIX.repeat(2))) {
        return value;
      }
      return `${STRING_LITERAL_SENTINEL_PREFIX}${value}`;
    }

    return value;
  }

  if (needsStringLiteralSentinelEscape(value)) {
    return `${STRING_LITERAL_SENTINEL_PREFIX}${value}`;
  }

  return value;
}

function needsNestedStringLiteralSentinelEscape(value: string): boolean {
  if (needsStringLiteralSentinelEscape(value)) {
    return true;
  }
  return value.startsWith(STRING_LITERAL_SENTINEL_PREFIX);
}

function hasArrayBufferLikeSentinelPrefix(value: string): boolean {
  for (const prefix of ARRAY_BUFFER_LIKE_SENTINEL_PREFIXES) {
    if (value.startsWith(prefix)) {
      return true;
    }
  }
  return false;
}

function needsStringLiteralSentinelEscape(value: string): boolean {
  if (value === HOLE_SENTINEL_RAW) {
    return true;
  }

  if (value === UNDEFINED_SENTINEL) {
    return true;
  }

  if (value.startsWith(SYMBOL_SENTINEL_PREFIX)) {
    return true;
  }

  if (value.startsWith(DATE_SENTINEL_PREFIX)) {
    return true;
  }

  if (hasArrayBufferLikeSentinelPrefix(value)) {
    return true;
  }

  if (
    value.startsWith(SENTINEL_PREFIX) &&
    value.endsWith(SENTINEL_SUFFIX)
  ) {
    const inner = value.slice(
      SENTINEL_PREFIX.length,
      -SENTINEL_SUFFIX.length,
    );
    const separatorIndex = inner.indexOf(":");
    if (separatorIndex !== -1) {
      const type = inner.slice(0, separatorIndex);
      if (STRING_LITERAL_ESCAPED_SENTINEL_TYPES.has(type)) {
        return true;
      }
    }
  }

  if (value.includes(MAP_ENTRY_INDEX_LITERAL_SEGMENT)) {
    return true;
  }

  if (value.includes(MAP_ENTRY_INDEX_SENTINEL_SEGMENT)) {
    return true;
  }

  return false;
}

function stripStringLiteralSentinelPrefix(value: string): string {
  if (value.startsWith(STRING_LITERAL_SENTINEL_PREFIX)) {
    return value.slice(STRING_LITERAL_SENTINEL_PREFIX.length);
  }
  return value;
}

function stringifySentinelLiteral(value: string): string {
  if (typeof value !== "string") {
    throw new TypeError("Sentinel literal must be a string");
  }
  return JSON.stringify(value);
}

function reviveFromSerialized(serialized: string): unknown {
  let revived: unknown;
  try {
    revived = reviveSentinelValue(JSON.parse(serialized));
  } catch {
    revived = reviveSentinelValue(serialized);
  }
  const numeric = reviveNumericSentinel(revived);
  if (numeric !== undefined) {
    return numeric;
  }
  const fallbackNumeric = reviveNumericSentinel(serialized);
  if (fallbackNumeric !== undefined) {
    return fallbackNumeric;
  }
  return revived;
}

function reviveSentinelValue(value: unknown): unknown {
  if (
    typeof value === "string" &&
    value.startsWith(DATE_SENTINEL_PREFIX)
  ) {
    const payload = value.slice(DATE_SENTINEL_PREFIX.length);
    if (payload === "invalid") {
      return new Date(Number.NaN);
    }
    const revivedDate = new Date(payload);
    if (Number.isFinite(revivedDate.getTime())) {
      return revivedDate;
    }
    return value;
  }

  if (
    typeof value === "string" &&
    value.startsWith(SENTINEL_PREFIX) &&
    value.endsWith(SENTINEL_SUFFIX)
  ) {
    const inner = value.slice(SENTINEL_PREFIX.length, -SENTINEL_SUFFIX.length);
    const separatorIndex = inner.indexOf(":");
    if (separatorIndex !== -1) {
      const type = inner.slice(0, separatorIndex);
      const payload = inner.slice(separatorIndex + 1);
      if (type === "string") {
        return payload;
      }
      if (type === "number") {
        if (payload === "Infinity") return Number.POSITIVE_INFINITY;
        if (payload === "-Infinity") return Number.NEGATIVE_INFINITY;
        if (payload === "NaN") return Number.NaN;
        return Number(payload);
      }
      if (type === "bigint") {
        try {
          return BigInt(payload);
        } catch {
          return value;
        }
      }
      if (type === REGEXP_SENTINEL_TYPE) {
        try {
          const parsed = JSON.parse(payload) as unknown;
          if (Array.isArray(parsed) && typeof parsed[0] === "string") {
            const flags = typeof parsed[1] === "string" ? parsed[1] : "";
            return new RegExp(parsed[0], flags);
          }
        } catch {
          return value;
        }
        return value;
      }
    }
  }
  return value;
}

function toSymbolSentinel(symbol: symbol): string {
  const globalKey =
    typeof Symbol.keyFor === "function" ? Symbol.keyFor(symbol) : undefined;
  if (globalKey !== undefined) {
    const payload = JSON.stringify(["global", globalKey]);
    return `${SYMBOL_SENTINEL_PREFIX}${payload}`;
  }
  const record = getLocalSymbolSentinelRecord(symbol);
  return record.sentinel;
}

function getSymbolSortKey(symbol: symbol): string {
  const globalKey =
    typeof Symbol.keyFor === "function" ? Symbol.keyFor(symbol) : undefined;
  if (globalKey !== undefined) {
    return `global:${globalKey}`;
  }
  const record =
    peekLocalSymbolSentinelRecord(symbol) ??
    getLocalSymbolSentinelRecord(symbol);
  return `local:${record.identifier}`;
}

export {
  getLocalSymbolSentinelRecord as __getLocalSymbolSentinelRecordForTest,
  peekLocalSymbolSentinelRecord as __peekLocalSymbolSentinelRecordForTest,
};

function buildSetSortKey(value: unknown, serializedValue: string): string {
  if (typeof value === "symbol") {
    return getSymbolSortKey(value as symbol);
  }
  return serializedValue;
}

function toPropertyKeyString(
  rawKey: unknown,
  revivedKey: unknown,
  serializedKey: string,
): string {
  if (
    rawKey instanceof Number ||
    rawKey instanceof Boolean ||
    isBigIntObject(rawKey)
  ) {
    return toPropertyKeyString(
      (rawKey as ValueOfCapable).valueOf(),
      revivedKey,
      serializedKey,
    );
  }
  if (typeof rawKey === "symbol") {
    return toSymbolSentinel(rawKey as symbol);
  }

  if (rawKey === null) {
    return buildNullPropertyKeySentinel(serializedKey);
  }

  if (rawKey instanceof Date) {
    if (
      typeof revivedKey === "string" &&
      revivedKey.startsWith(DATE_SENTINEL_PREFIX)
    ) {
      return escapeSentinelString(revivedKey);
    }
    const { key } = getDateSentinelParts(rawKey);
    return key;
  }

  if (rawKey instanceof RegExp) {
    const normalizedFromRaw = stripStringLiteralSentinelPrefix(
      normalizePlainObjectKey(
        escapeSentinelString(buildRegExpSentinel(rawKey)),
      ),
    );
    if (revivedKey instanceof RegExp) {
      return stripStringLiteralSentinelPrefix(
        normalizePlainObjectKey(
          escapeSentinelString(buildRegExpSentinel(revivedKey)),
        ),
      );
    }
    if (typeof revivedKey === "string") {
      const normalizedRevived = normalizePlainObjectKey(
        escapeSentinelString(revivedKey),
      );
      if (normalizedRevived !== normalizedFromRaw) {
        return normalizedRevived;
      }
    }
    return normalizedFromRaw;
  }

  const rawType = typeof rawKey;
  if (rawType === "string") {
    return normalizePlainObjectKey(rawKey as string);
  }

  if (
    rawType === "number" ||
    rawType === "bigint" ||
    rawType === "boolean" ||
    rawType === "undefined"
  ) {
    return buildPropertyKeySentinel(rawKey, serializedKey);
  }

  if (rawType === "object" || rawType === "function") {
    let stringified: string | undefined;
    try {
      stringified = String(rawKey);
    } catch {
      stringified = undefined;
    }

    const propertyKeySentinel = buildPropertyKeySentinel(
      rawKey,
      serializedKey,
      stringified,
    );

    if (typeof revivedKey === "string") {
      if (needsStringLiteralSentinelEscape(revivedKey)) {
        return propertyKeySentinel;
      }
      const normalizedRevived = normalizePlainObjectKey(
        escapeSentinelString(revivedKey),
      );
      if (normalizedRevived !== propertyKeySentinel) {
        return normalizedRevived;
      }
    }

    return propertyKeySentinel;
  }

  if (typeof revivedKey === "string") {
    return normalizePlainObjectKey(escapeSentinelString(revivedKey));
  }

  return normalizePlainObjectKey(
    escapeSentinelString(String(revivedKey ?? serializedKey)),
  );
}

function reviveNumericSentinel(value: unknown): number | bigint | undefined {
  if (typeof value === "number" || typeof value === "bigint") {
    return value;
  }
  if (
    typeof value === "string" &&
    value.startsWith(SENTINEL_PREFIX) &&
    value.endsWith(SENTINEL_SUFFIX)
  ) {
    const revived = reviveSentinelValue(value);
    if (typeof revived === "number" || typeof revived === "bigint") {
      return revived;
    }
  }
  return undefined;
}

function normalizePlainObjectKey(key: string): string {
  return normalizeStringLiteral(key);
}<|MERGE_RESOLUTION|>--- conflicted
+++ resolved
@@ -42,7 +42,6 @@
 };
 
 const LOCAL_SYMBOL_SENTINEL_REGISTRY =
-<<<<<<< HEAD
   new WeakMap<LocalSymbolWeakTarget, LocalSymbolSentinelRecord>();
 const LOCAL_SYMBOL_OBJECT_REGISTRY = new Map<symbol, LocalSymbolWeakTarget>();
 const LOCAL_SYMBOL_IDENTIFIER_INDEX =
@@ -70,10 +69,6 @@
         }
       })
     : undefined;
-=======
-  new WeakMap<SymbolObject, LocalSymbolSentinelRecord>();
-const LOCAL_SYMBOL_OBJECT_REGISTRY = new Map<symbol, SymbolObject>();
->>>>>>> 32b8e2d0
 
 let nextLocalSymbolSentinelId = 0;
 
@@ -109,7 +104,6 @@
   symbolObject: SymbolObject,
   record: LocalSymbolSentinelRecord,
 ): void {
-<<<<<<< HEAD
   if (
     LOCAL_SYMBOL_IDENTIFIER_INDEX !== undefined &&
     LOCAL_SYMBOL_FINALIZER !== undefined &&
@@ -137,8 +131,6 @@
     record.finalizerHolder = holder;
   }
 
-=======
->>>>>>> 32b8e2d0
   LOCAL_SYMBOL_SENTINEL_REGISTRY.set(symbolObject, record);
 }
 

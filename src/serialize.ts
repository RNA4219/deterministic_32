// Stable stringify with cycle detection and key-sorted objects.
// Notes:
// - Distinguishes [], {}, "" etc.
// - Treats Date as ISO string.
// - Maps are serialized via sentinel-encoded entry lists (keys sorted by canonical property key).
// - Sets are serialized as arrays in insertion order (keys sorted via canonical key string).

const SENTINEL_PREFIX = "\u0000cat32:";
const SENTINEL_SUFFIX = "\u0000";
const HOLE_SENTINEL_PAYLOAD = "__hole__";
const HOLE_SENTINEL_RAW = typeSentinel("hole", HOLE_SENTINEL_PAYLOAD);
const HOLE_SENTINEL = JSON.stringify(HOLE_SENTINEL_RAW);
const UNDEFINED_SENTINEL = "__undefined__";
const DATE_SENTINEL_PREFIX = "__date__:";
const SYMBOL_SENTINEL_PREFIX = "__symbol__:";
const STRING_LITERAL_SENTINEL_PREFIX = "__string__:";
const REGEXP_SENTINEL_TYPE = "regexp";
const MAP_ENTRY_INDEX_LITERAL_SEGMENT =
  `${STRING_LITERAL_SENTINEL_PREFIX}${SENTINEL_PREFIX}map-entry-index:`;
const MAP_ENTRY_INDEX_SENTINEL_SEGMENT = `${SENTINEL_PREFIX}map-entry-index:`;
const HEX_DIGITS = "0123456789abcdef";
const PROPERTY_KEY_SENTINEL_TYPE = "propertykey";
const MAP_SENTINEL_TYPE = "map";

const OBJECT_TO_STRING = Object.prototype.toString;

function isBigIntObject(value: unknown): value is { valueOf(): bigint } {
  return (
    typeof value === "object" &&
    value !== null &&
    OBJECT_TO_STRING.call(value) === "[object BigInt]"
  );
}

type ValueOfCapable = { valueOf(): unknown };

type SymbolObject = Symbol & object;

type LocalSymbolHolder = {
  symbol: symbol;
  target: SymbolObject;
  finalizerToken?: LocalSymbolFinalizerToken;
};

type LocalSymbolSentinelRecord = {
  identifier: string;
  sentinel: string;
};

type LocalSymbolFinalizerToken = {
  holder: LocalSymbolHolder;
};

type LocalSymbolIdentifierEntry = {
  holder: LocalSymbolHolder;
  token: LocalSymbolFinalizerToken;
};

const HAS_WEAK_REFS = typeof WeakRef === "function",
  HAS_FINALIZATION_REGISTRY = typeof FinalizationRegistry === "function";

const LOCAL_SYMBOL_SENTINEL_REGISTRY =
  new WeakMap<SymbolObject, LocalSymbolSentinelRecord>();
const LOCAL_SYMBOL_OBJECT_REGISTRY = new Map<symbol, SymbolObject>();
const LOCAL_SYMBOL_HOLDER_REGISTRY = new Map<symbol, LocalSymbolHolder>();
const LOCAL_SYMBOL_IDENTIFIER_INDEX =
  HAS_WEAK_REFS && HAS_FINALIZATION_REGISTRY
    ? new Map<string, LocalSymbolIdentifierEntry>()
    : undefined;
const LOCAL_SYMBOL_IDENTIFIER_BY_HOLDER =
  HAS_WEAK_REFS && HAS_FINALIZATION_REGISTRY
    ? new WeakMap<LocalSymbolHolder, string>()
    : undefined;
const LOCAL_SYMBOL_FINALIZER =
  HAS_WEAK_REFS && HAS_FINALIZATION_REGISTRY
    ? new FinalizationRegistry<string>((identifier) => {
        if (
          LOCAL_SYMBOL_IDENTIFIER_INDEX === undefined ||
          LOCAL_SYMBOL_IDENTIFIER_BY_HOLDER === undefined
        ) {
          return;
        }
<<<<<<< HEAD
=======

>>>>>>> c82fefe6
        const entry = LOCAL_SYMBOL_IDENTIFIER_INDEX.get(identifier);
        if (entry === undefined) {
          return;
        }
<<<<<<< HEAD
=======

>>>>>>> c82fefe6
        LOCAL_SYMBOL_IDENTIFIER_INDEX.delete(identifier);
        LOCAL_SYMBOL_IDENTIFIER_BY_HOLDER.delete(entry.holder);
        entry.holder.finalizerToken = undefined;
        LOCAL_SYMBOL_HOLDER_REGISTRY.delete(entry.holder.symbol);
        LOCAL_SYMBOL_OBJECT_REGISTRY.delete(entry.holder.symbol);
      })
    : undefined;

let nextLocalSymbolSentinelId = 0;

function getOrCreateSymbolObject(symbol: symbol): SymbolObject {
  const holder = LOCAL_SYMBOL_HOLDER_REGISTRY.get(symbol);
  if (holder !== undefined) {
    return holder.target;
  }

  const existing = LOCAL_SYMBOL_OBJECT_REGISTRY.get(symbol);
  if (existing !== undefined) {
    return existing;
  }

  const created = Object(symbol) as SymbolObject;
  LOCAL_SYMBOL_OBJECT_REGISTRY.set(symbol, created);
  return created;
}

function getExistingLocalSymbolHolder(
  symbol: symbol,
): LocalSymbolHolder | undefined {
  return LOCAL_SYMBOL_HOLDER_REGISTRY.get(symbol);
}

function getLocalSymbolHolder(symbol: symbol): LocalSymbolHolder {
  const existing = getExistingLocalSymbolHolder(symbol);
  if (existing !== undefined) {
    return existing;
  }

  const target = getOrCreateSymbolObject(symbol);
  const holder: LocalSymbolHolder = { symbol, target };
  LOCAL_SYMBOL_HOLDER_REGISTRY.set(symbol, holder);
  LOCAL_SYMBOL_OBJECT_REGISTRY.set(symbol, target);
  return holder;
}

function peekLocalSymbolSentinelRecordFromObject(
  symbolObject: SymbolObject,
): LocalSymbolSentinelRecord | undefined {
  return LOCAL_SYMBOL_SENTINEL_REGISTRY.get(symbolObject);
}

function peekLocalSymbolSentinelRecord(
  symbol: symbol,
): LocalSymbolSentinelRecord | undefined {
  const holder = getExistingLocalSymbolHolder(symbol);
  if (holder === undefined) {
    return undefined;
  }

  return peekLocalSymbolSentinelRecordFromObject(holder.target);
}

function registerLocalSymbolSentinelRecord(
  holder: LocalSymbolHolder,
  record: LocalSymbolSentinelRecord,
): void {
  LOCAL_SYMBOL_SENTINEL_REGISTRY.set(holder.target, record);

  if (
    LOCAL_SYMBOL_FINALIZER !== undefined &&
    LOCAL_SYMBOL_IDENTIFIER_INDEX !== undefined &&
    LOCAL_SYMBOL_IDENTIFIER_BY_HOLDER !== undefined
  ) {
    const previousIdentifier = LOCAL_SYMBOL_IDENTIFIER_BY_HOLDER.get(holder);
    if (previousIdentifier !== undefined) {
      LOCAL_SYMBOL_IDENTIFIER_INDEX.delete(previousIdentifier);
    }

    let token = holder.finalizerToken;
    if (token === undefined) {
      token = { holder };
      holder.finalizerToken = token;
    } else {
      LOCAL_SYMBOL_FINALIZER.unregister(token);
    }

    const entry: LocalSymbolIdentifierEntry = { holder, token };
    LOCAL_SYMBOL_IDENTIFIER_INDEX.set(record.identifier, entry);
    LOCAL_SYMBOL_IDENTIFIER_BY_HOLDER.set(holder, record.identifier);
    LOCAL_SYMBOL_FINALIZER.register(holder.target, record.identifier, token);
  }
}

function createLocalSymbolSentinelRecord(
  symbol: symbol,
  holder: LocalSymbolHolder,
): LocalSymbolSentinelRecord {
  const identifier = nextLocalSymbolSentinelId.toString(36);
  nextLocalSymbolSentinelId += 1;

  const description = symbol.description ?? "";
  const sentinel = buildLocalSymbolSentinel(identifier, description);
  const record: LocalSymbolSentinelRecord = { identifier, sentinel };

  registerLocalSymbolSentinelRecord(holder, record);
  return record;
}

function getLocalSymbolSentinelRecord(
  symbol: symbol,
): LocalSymbolSentinelRecord {
  const holder = getLocalSymbolHolder(symbol);
  const existing = peekLocalSymbolSentinelRecordFromObject(holder.target);
  if (existing !== undefined) {
    return existing;
  }

  return createLocalSymbolSentinelRecord(symbol, holder);
}

function buildLocalSymbolSentinel(
  identifier: string,
  description: string,
): string {
  const descriptionJson = JSON.stringify(description);
  const payload = `["local","${identifier}",${descriptionJson}]`;
  return `${SYMBOL_SENTINEL_PREFIX}${payload}`;
}

function getSymbolBucketKey(symbol: symbol): string {
  const globalKey =
    typeof Symbol.keyFor === "function" ? Symbol.keyFor(symbol) : undefined;
  if (globalKey !== undefined) {
    return `global:${globalKey}`;
  }
  const record =
    peekLocalSymbolSentinelRecord(symbol) ??
    getLocalSymbolSentinelRecord(symbol);
  return `local:${record.identifier}`;
}

const STRING_LITERAL_ESCAPED_SENTINEL_TYPES = new Set<string>([
  REGEXP_SENTINEL_TYPE,
  "typedarray",
  "arraybuffer",
  "sharedarraybuffer",
  "number",
  "bigint",
  "hole",
  PROPERTY_KEY_SENTINEL_TYPE,
  "map",
  "set",
]);
const ARRAY_BUFFER_LIKE_SENTINEL_PREFIXES = [
  `${SENTINEL_PREFIX}typedarray:`,
  `${SENTINEL_PREFIX}arraybuffer:`,
  `${SENTINEL_PREFIX}sharedarraybuffer:`,
] as const;

type DateSentinelParts = {
  payload: string;
  key: string;
};

function getDateSentinelParts(date: Date): DateSentinelParts {
  const time = date.getTime();
  if (!Number.isFinite(time)) {
    const payload = "invalid";
    return { payload, key: `${DATE_SENTINEL_PREFIX}${payload}` };
  }
  const payload = date.toISOString();
  return { payload, key: `${DATE_SENTINEL_PREFIX}${payload}` };
}

function serializeArrayBufferLikeSentinel(
  type: string,
  buffer: ArrayBufferLike,
): string {
  const bytes = new Uint8Array(buffer);
  const payload = buildArrayBufferPayload(bytes.length, bytes);
  return stringifySentinelLiteral(typeSentinel(type, payload));
}

function buildTypedArrayPayload(view: ArrayBufferView): string {
  const bytes = new Uint8Array(view.buffer, view.byteOffset, view.byteLength);
  const parts = [
    `kind=${getArrayBufferViewTag(view)}`,
    `byteOffset=${view.byteOffset}`,
    `byteLength=${view.byteLength}`,
  ];
  const elementLength = (view as { length?: number }).length;
  if (typeof elementLength === "number") {
    parts.push(`length=${elementLength}`);
  }
  parts.push(`hex=${toHex(bytes)}`);
  return parts.join(";");
}

function buildArrayBufferPayload(length: number, bytes: Uint8Array): string {
  return `byteLength=${length};hex=${toHex(bytes)}`;
}

function getArrayBufferViewTag(view: ArrayBufferView): string {
  const raw = Object.prototype.toString.call(view);
  return raw.slice(8, -1);
}

function toHex(bytes: Uint8Array): string {
  let out = "";
  for (let i = 0; i < bytes.length; i += 1) {
    const byte = bytes[i];
    out += HEX_DIGITS[(byte >> 4) & 0xf];
    out += HEX_DIGITS[byte & 0xf];
  }
  return out;
}

type ArrayBufferLikeConstructor = {
  new (...args: unknown[]): ArrayBufferLike;
  prototype: ArrayBufferLike;
};

const sharedArrayBufferGlobal = globalThis as unknown as {
  SharedArrayBuffer?: ArrayBufferLikeConstructor;
};

const sharedArrayBufferCtor =
  typeof sharedArrayBufferGlobal.SharedArrayBuffer === "function"
    ? sharedArrayBufferGlobal.SharedArrayBuffer
    : undefined;

export function typeSentinel(type: string, payload = ""): string {
  return `${SENTINEL_PREFIX}${type}:${payload}${SENTINEL_SUFFIX}`;
}

function buildRegExpPayload(value: RegExp): string {
  return JSON.stringify([value.source, value.flags]);
}

function buildRegExpSentinel(value: RegExp): string {
  return typeSentinel(REGEXP_SENTINEL_TYPE, buildRegExpPayload(value));
}

export function escapeSentinelString(value: string): string {
  return normalizeStringLiteral(value);
}

export function stableStringify(v: unknown): string {
  const stack = new Set<unknown>();
  return _stringify(v, stack);
}

function _stringify(v: unknown, stack: Set<unknown>): string {
  if (v === null) return "null";
  const t = typeof v;

  if (t === "string") {
    const value = v as string;
    return stringifyStringLiteral(value);
  }
  if (t === "number") {
    const value = v as number;
    if (Number.isNaN(value) || !Number.isFinite(value)) {
      return stringifySentinelLiteral(typeSentinel("number", String(value)));
    }
    return JSON.stringify(value);
  }
  if (t === "boolean") return JSON.stringify(v);
  if (t === "bigint") return stringifySentinelLiteral(typeSentinel("bigint", (v as bigint).toString()));
  if (t === "undefined") return stringifySentinelLiteral(UNDEFINED_SENTINEL);
  if (t === "symbol") {
    return stringifySentinelLiteral(toSymbolSentinel(v as symbol));
  }
  if (t === "function") return String(v);

  if (v instanceof Number || v instanceof Boolean || isBigIntObject(v)) {
    return _stringify(
      (v as ValueOfCapable).valueOf(),
      stack,
    );
  }

  if (Array.isArray(v)) {
    if (stack.has(v)) throw new TypeError("Cyclic object");
    stack.add(v);
    const length = v.length;
    const parts: string[] = new Array(length);
    for (let i = 0; i < length; i += 1) {
      if (Object.hasOwn(v, i)) {
        parts[i] = _stringify(v[i], stack);
      } else {
        parts[i] = HOLE_SENTINEL;
      }
    }
    const out = "[" + parts.join(",") + "]";
    stack.delete(v);
    return out;
  }

  // Date
  if (v instanceof Date) {
    const { key } = getDateSentinelParts(v);
    return stringifySentinelLiteral(key);
  }

  if (ArrayBuffer.isView(v)) {
    const view = v as ArrayBufferView;
    return stringifySentinelLiteral(
      typeSentinel("typedarray", buildTypedArrayPayload(view)),
    );
  }

  if (sharedArrayBufferCtor && v instanceof sharedArrayBufferCtor) {
    return serializeArrayBufferLikeSentinel("sharedarraybuffer", v);
  }

  if (v instanceof ArrayBuffer) {
    return serializeArrayBufferLikeSentinel("arraybuffer", v);
  }

  // Map
  if (v instanceof Map) {
    if (stack.has(v)) throw new TypeError("Cyclic object");
    stack.add(v);
    type SerializedEntry = {
      serializedKey: string;
      serializedValue: string;
      order: number;
      propertyKey: string;
    };
    const normalizedEntries: Record<
      string,
      {
        propertyKey: string;
        entries: SerializedEntry[];
        shouldDedupeByType: boolean;
        hasDuplicatePropertyKey: boolean;
      }
    > = Object.create(null);
    for (const [rawKey, rawValue] of v.entries()) {
      const serializedKey = _stringify(rawKey, stack);
      const { bucketKey, propertyKey } = toMapPropertyKey(rawKey, serializedKey);
      const serializedValue = _stringify(rawValue, stack);
      const bucket = normalizedEntries[bucketKey];
      const rawKeyIsSymbol = typeof rawKey === "symbol";
      const shouldDedupeByType = rawKeyIsSymbol ? bucket !== undefined : true;
      if (bucket) {
        const hasDuplicatePropertyKey = bucket.entries.some(
          (entry) => entry.propertyKey === propertyKey,
        );
        bucket.entries.push({
          serializedKey,
          serializedValue,
          order: bucket.entries.length,
          propertyKey,
        });
        if (hasDuplicatePropertyKey) {
          bucket.hasDuplicatePropertyKey = true;
        }
        if (shouldDedupeByType) {
          bucket.shouldDedupeByType = true;
        } else {
          bucket.shouldDedupeByType = false;
        }
      } else {
        normalizedEntries[bucketKey] = {
          propertyKey,
          entries: [
            {
              serializedKey,
              serializedValue,
              order: 0,
              propertyKey,
            },
          ],
          shouldDedupeByType,
          hasDuplicatePropertyKey: false,
        };
      }
    }
    const serializedEntries: Array<[string, string]> = [];
    const sortedKeys = Object.keys(normalizedEntries).sort((leftKey, rightKey) => {
      const left = normalizedEntries[leftKey]!;
      const right = normalizedEntries[rightKey]!;
      if (left.propertyKey === right.propertyKey) {
        if (leftKey < rightKey) return -1;
        if (leftKey > rightKey) return 1;
        return 0;
      }
      return left.propertyKey < right.propertyKey ? -1 : 1;
    });
    for (const key of sortedKeys) {
      const bucket = normalizedEntries[key];
      if (!bucket?.entries.length) continue;
      const entries = bucket.entries;
      entries.sort(compareSerializedEntry);
      for (let index = 0; index < entries.length; index += 1) {
        const entry = entries[index]!;
        const propertyKey = mapEntryPropertyKey(
          bucket.propertyKey,
          entry.propertyKey,
          index,
          entries.length,
          entry.order,
          bucket.shouldDedupeByType,
          bucket.hasDuplicatePropertyKey,
        );
        serializedEntries.push([propertyKey, entry.serializedValue]);
      }
    }
    stack.delete(v);
    const payload = JSON.stringify(serializedEntries);
    return stringifySentinelLiteral(typeSentinel(MAP_SENTINEL_TYPE, payload));
  }

  // Set
  if (v instanceof Set) {
    if (stack.has(v)) throw new TypeError("Cyclic object");
    stack.add(v);
    type SerializedSetEntry = { sortKey: string; serializedValue: string };
    const entries: SerializedSetEntry[] = [];
    for (const value of v.values()) {
      const serializedValue = _stringify(value, stack);
      entries.push({
        sortKey: buildSetSortKey(value, serializedValue),
        serializedValue,
      });
    }
    entries.sort((left, right) => {
      if (left.sortKey < right.sortKey) return -1;
      if (left.sortKey > right.sortKey) return 1;
      if (left.serializedValue < right.serializedValue) return -1;
      if (left.serializedValue > right.serializedValue) return 1;
      return 0;
    });
    const body = entries.map((entry) => entry.serializedValue);
    const payload = "[" + body.join(",") + "]";
    const out = stringifySentinelLiteral(typeSentinel("set", payload));
    stack.delete(v);
    return out;
  }

  if (v instanceof RegExp) {
    return stringifySentinelLiteral(buildRegExpSentinel(v));
  }

  // Plain object
  const o = v as Record<string, unknown>;
  if (stack.has(o)) throw new TypeError("Cyclic object");
  stack.add(o);
  const target = o as Record<PropertyKey, unknown>;
  const enumerableSymbols = Object.getOwnPropertySymbols(o).filter((symbol) =>
    Object.prototype.propertyIsEnumerable.call(o, symbol),
  );

  const entries: Array<{
    sortKey: string;
    normalizedKey: string;
    property: PropertyKey;
  }> = [];

  for (const key of Object.keys(o)) {
    entries.push({
      sortKey: key,
      normalizedKey: normalizePlainObjectKey(key),
      property: key,
    });
  }

  for (const symbol of enumerableSymbols) {
    const symbolString = toPropertyKeyString(symbol, symbol, symbol.toString());
    entries.push({
      sortKey: symbolString,
      normalizedKey: symbolString,
      property: symbol,
    });
  }

  entries.sort((a, b) => {
    if (a.sortKey < b.sortKey) return -1;
    if (a.sortKey > b.sortKey) return 1;
    return 0;
  });

  const body = entries.map(({ normalizedKey, property }) =>
    JSON.stringify(normalizedKey) + ":" + _stringify(target[property], stack),
  );
  stack.delete(o);
  return "{" + body.join(",") + "}";
}

function compareSerializedEntry(
  left: { serializedKey: string; serializedValue: string; order: number },
  right: { serializedKey: string; serializedValue: string; order: number },
): number {
  if (left.serializedKey < right.serializedKey) return -1;
  if (left.serializedKey > right.serializedKey) return 1;
  if (left.serializedValue < right.serializedValue) return -1;
  if (left.serializedValue > right.serializedValue) return 1;
  if (left.order < right.order) return -1;
  if (left.order > right.order) return 1;
  return 0;
}

function mapEntryPropertyKey(
  bucketKey: string,
  entryPropertyKey: string,
  entryIndex: number,
  totalEntries: number,
  entryOrder: number,
  shouldDedupeByType: boolean,
  hasDuplicatePropertyKey: boolean,
): string {
  const isLocalSymbolProperty = entryPropertyKey.startsWith(
    `${SYMBOL_SENTINEL_PREFIX}["local"`,
  );

  if (!shouldDedupeByType && isLocalSymbolProperty) {
    const uniqueIndex = hasDuplicatePropertyKey ? entryOrder : entryIndex;
    const payload = JSON.stringify([bucketKey, entryPropertyKey, uniqueIndex]);
    return typeSentinel("map-entry-index", payload);
  }

  if (
    totalEntries <= 1 ||
    (!hasDuplicatePropertyKey && entryIndex === 0)
  ) {
    return entryPropertyKey;
  }

  const uniqueIndex = hasDuplicatePropertyKey ? entryOrder : entryIndex;
  const payload = JSON.stringify([bucketKey, entryPropertyKey, uniqueIndex]);
  return typeSentinel("map-entry-index", payload);
}

function mapBucketTypeTag(rawKey: unknown): string {
  if (
    rawKey instanceof Number ||
    rawKey instanceof Boolean ||
    isBigIntObject(rawKey)
  ) {
    return mapBucketTypeTag(
      (rawKey as ValueOfCapable).valueOf(),
    );
  }
  if (typeof rawKey === "symbol") return "symbol";
  if (rawKey === null) return "null";
  if (rawKey instanceof Date) return "date";
  if (rawKey instanceof Map) return "map";
  if (rawKey instanceof Set) return "set";
  if (rawKey instanceof RegExp) return REGEXP_SENTINEL_TYPE;
  if (Array.isArray(rawKey)) return "array";
  if (sharedArrayBufferCtor && rawKey instanceof sharedArrayBufferCtor) return "sharedarraybuffer";
  if (rawKey instanceof ArrayBuffer || ArrayBuffer.isView(rawKey)) return "arraybuffer";
  return typeof rawKey;
}

const NULL_PROPERTY_KEY_SENTINEL_BUCKET_TAG = mapBucketTypeTag(null);

function buildNullPropertyKeySentinel(serializedKey: string): string {
  return typeSentinel(
    PROPERTY_KEY_SENTINEL_TYPE,
    JSON.stringify([NULL_PROPERTY_KEY_SENTINEL_BUCKET_TAG, serializedKey]),
  );
}

function buildPropertyKeySentinel(
  rawKey: unknown,
  serializedKey: string,
  stringified?: string,
): string {
  const bucketTag = mapBucketTypeTag(rawKey);
  const payloadParts = [bucketTag, serializedKey];
  if (stringified !== undefined) {
    payloadParts.push(stringified);
  }
  return typeSentinel(PROPERTY_KEY_SENTINEL_TYPE, JSON.stringify(payloadParts));
}

function toMapPropertyKey(
  rawKey: unknown,
  serializedKey: string,
): { bucketKey: string; propertyKey: string } {
  const bucketTag = mapBucketTypeTag(rawKey);
  const revivedKey = reviveFromSerialized(serializedKey);
  if (rawKey instanceof Date) {
    const propertyKey = toPropertyKeyString(rawKey, revivedKey, serializedKey);
    return {
      bucketKey: `${bucketTag}|${propertyKey}`,
      propertyKey,
    };
  }
  const propertyKey = toPropertyKeyString(rawKey, revivedKey, serializedKey);
  if (typeof rawKey === "symbol") {
    return {
      bucketKey: `${bucketTag}|${getSymbolBucketKey(rawKey as symbol)}`,
      propertyKey,
    };
  }
  if (rawKey instanceof RegExp) {
    return {
      bucketKey: `${bucketTag}|${propertyKey}`,
      propertyKey,
    };
  }
  return {
    bucketKey: `${bucketTag}|${serializedKey}`,
    propertyKey,
  };
}

function stringifyStringLiteral(value: string): string {
  return JSON.stringify(normalizeStringLiteral(value));
}

function normalizeStringLiteral(value: string): string {
  if (value.startsWith(STRING_LITERAL_SENTINEL_PREFIX)) {
    if (needsStringLiteralSentinelEscape(value)) {
      return `${STRING_LITERAL_SENTINEL_PREFIX}${value}`;
    }

    let innerValue = value.slice(STRING_LITERAL_SENTINEL_PREFIX.length);
    while (innerValue.startsWith(STRING_LITERAL_SENTINEL_PREFIX)) {
      innerValue = innerValue.slice(STRING_LITERAL_SENTINEL_PREFIX.length);
    }

    if (needsNestedStringLiteralSentinelEscape(innerValue)) {
      if (value.startsWith(STRING_LITERAL_SENTINEL_PREFIX.repeat(2))) {
        return value;
      }
      return `${STRING_LITERAL_SENTINEL_PREFIX}${value}`;
    }

    return value;
  }

  if (needsStringLiteralSentinelEscape(value)) {
    return `${STRING_LITERAL_SENTINEL_PREFIX}${value}`;
  }

  return value;
}

function needsNestedStringLiteralSentinelEscape(value: string): boolean {
  if (needsStringLiteralSentinelEscape(value)) {
    return true;
  }
  return value.startsWith(STRING_LITERAL_SENTINEL_PREFIX);
}

function hasArrayBufferLikeSentinelPrefix(value: string): boolean {
  for (const prefix of ARRAY_BUFFER_LIKE_SENTINEL_PREFIXES) {
    if (value.startsWith(prefix)) {
      return true;
    }
  }
  return false;
}

function needsStringLiteralSentinelEscape(value: string): boolean {
  if (value === HOLE_SENTINEL_RAW) {
    return true;
  }

  if (value === UNDEFINED_SENTINEL) {
    return true;
  }

  if (value.startsWith(SYMBOL_SENTINEL_PREFIX)) {
    return true;
  }

  if (value.startsWith(DATE_SENTINEL_PREFIX)) {
    return true;
  }

  if (hasArrayBufferLikeSentinelPrefix(value)) {
    return true;
  }

  if (
    value.startsWith(SENTINEL_PREFIX) &&
    value.endsWith(SENTINEL_SUFFIX)
  ) {
    const inner = value.slice(
      SENTINEL_PREFIX.length,
      -SENTINEL_SUFFIX.length,
    );
    const separatorIndex = inner.indexOf(":");
    if (separatorIndex !== -1) {
      const type = inner.slice(0, separatorIndex);
      if (STRING_LITERAL_ESCAPED_SENTINEL_TYPES.has(type)) {
        return true;
      }
    }
  }

  if (value.includes(MAP_ENTRY_INDEX_LITERAL_SEGMENT)) {
    return true;
  }

  if (value.includes(MAP_ENTRY_INDEX_SENTINEL_SEGMENT)) {
    return true;
  }

  return false;
}

function stripStringLiteralSentinelPrefix(value: string): string {
  if (value.startsWith(STRING_LITERAL_SENTINEL_PREFIX)) {
    return value.slice(STRING_LITERAL_SENTINEL_PREFIX.length);
  }
  return value;
}

function stringifySentinelLiteral(value: string): string {
  if (typeof value !== "string") {
    throw new TypeError("Sentinel literal must be a string");
  }
  return JSON.stringify(value);
}

function reviveFromSerialized(serialized: string): unknown {
  let revived: unknown;
  try {
    revived = reviveSentinelValue(JSON.parse(serialized));
  } catch {
    revived = reviveSentinelValue(serialized);
  }
  const numeric = reviveNumericSentinel(revived);
  if (numeric !== undefined) {
    return numeric;
  }
  const fallbackNumeric = reviveNumericSentinel(serialized);
  if (fallbackNumeric !== undefined) {
    return fallbackNumeric;
  }
  return revived;
}

function reviveSentinelValue(value: unknown): unknown {
  if (
    typeof value === "string" &&
    value.startsWith(DATE_SENTINEL_PREFIX)
  ) {
    const payload = value.slice(DATE_SENTINEL_PREFIX.length);
    if (payload === "invalid") {
      return new Date(Number.NaN);
    }
    const revivedDate = new Date(payload);
    if (Number.isFinite(revivedDate.getTime())) {
      return revivedDate;
    }
    return value;
  }

  if (
    typeof value === "string" &&
    value.startsWith(SENTINEL_PREFIX) &&
    value.endsWith(SENTINEL_SUFFIX)
  ) {
    const inner = value.slice(SENTINEL_PREFIX.length, -SENTINEL_SUFFIX.length);
    const separatorIndex = inner.indexOf(":");
    if (separatorIndex !== -1) {
      const type = inner.slice(0, separatorIndex);
      const payload = inner.slice(separatorIndex + 1);
      if (type === "string") {
        return payload;
      }
      if (type === "number") {
        if (payload === "Infinity") return Number.POSITIVE_INFINITY;
        if (payload === "-Infinity") return Number.NEGATIVE_INFINITY;
        if (payload === "NaN") return Number.NaN;
        return Number(payload);
      }
      if (type === "bigint") {
        try {
          return BigInt(payload);
        } catch {
          return value;
        }
      }
      if (type === REGEXP_SENTINEL_TYPE) {
        try {
          const parsed = JSON.parse(payload) as unknown;
          if (Array.isArray(parsed) && typeof parsed[0] === "string") {
            const flags = typeof parsed[1] === "string" ? parsed[1] : "";
            return new RegExp(parsed[0], flags);
          }
        } catch {
          return value;
        }
        return value;
      }
    }
  }
  return value;
}

function toSymbolSentinel(symbol: symbol): string {
  const globalKey =
    typeof Symbol.keyFor === "function" ? Symbol.keyFor(symbol) : undefined;
  if (globalKey !== undefined) {
    const payload = JSON.stringify(["global", globalKey]);
    return `${SYMBOL_SENTINEL_PREFIX}${payload}`;
  }
  const record = getLocalSymbolSentinelRecord(symbol);
  return record.sentinel;
}

function getSymbolSortKey(symbol: symbol): string {
  const globalKey =
    typeof Symbol.keyFor === "function" ? Symbol.keyFor(symbol) : undefined;
  if (globalKey !== undefined) {
    return `global:${globalKey}`;
  }
  const record =
    peekLocalSymbolSentinelRecord(symbol) ??
    getLocalSymbolSentinelRecord(symbol);
  return `local:${record.identifier}`;
}

export {
  getLocalSymbolSentinelRecord as __getLocalSymbolSentinelRecordForTest,
  peekLocalSymbolSentinelRecord as __peekLocalSymbolSentinelRecordForTest,
  getLocalSymbolRegistrySizeForTest as __getLocalSymbolRegistrySizeForTest,
};
export type { SymbolObject as __SymbolObjectForTest };

function getLocalSymbolRegistrySizeForTest(): number {
  return LOCAL_SYMBOL_OBJECT_REGISTRY.size;
}

function buildSetSortKey(value: unknown, serializedValue: string): string {
  if (typeof value === "symbol") {
    return getSymbolSortKey(value as symbol);
  }
  return serializedValue;
}

function toPropertyKeyString(
  rawKey: unknown,
  revivedKey: unknown,
  serializedKey: string,
): string {
  if (
    rawKey instanceof Number ||
    rawKey instanceof Boolean ||
    isBigIntObject(rawKey)
  ) {
    return toPropertyKeyString(
      (rawKey as ValueOfCapable).valueOf(),
      revivedKey,
      serializedKey,
    );
  }
  if (typeof rawKey === "symbol") {
    return toSymbolSentinel(rawKey as symbol);
  }

  if (rawKey === null) {
    return buildNullPropertyKeySentinel(serializedKey);
  }

  if (rawKey instanceof Date) {
    if (
      typeof revivedKey === "string" &&
      revivedKey.startsWith(DATE_SENTINEL_PREFIX)
    ) {
      return escapeSentinelString(revivedKey);
    }
    const { key } = getDateSentinelParts(rawKey);
    return key;
  }

  if (rawKey instanceof RegExp) {
    const normalizedFromRaw = stripStringLiteralSentinelPrefix(
      normalizePlainObjectKey(
        escapeSentinelString(buildRegExpSentinel(rawKey)),
      ),
    );
    if (revivedKey instanceof RegExp) {
      return stripStringLiteralSentinelPrefix(
        normalizePlainObjectKey(
          escapeSentinelString(buildRegExpSentinel(revivedKey)),
        ),
      );
    }
    if (typeof revivedKey === "string") {
      const normalizedRevived = normalizePlainObjectKey(
        escapeSentinelString(revivedKey),
      );
      if (normalizedRevived !== normalizedFromRaw) {
        return normalizedRevived;
      }
    }
    return normalizedFromRaw;
  }

  const rawType = typeof rawKey;
  if (rawType === "string") {
    return normalizePlainObjectKey(rawKey as string);
  }

  if (
    rawType === "number" ||
    rawType === "bigint" ||
    rawType === "boolean" ||
    rawType === "undefined"
  ) {
    return buildPropertyKeySentinel(rawKey, serializedKey);
  }

  if (rawType === "object" || rawType === "function") {
    let stringified: string | undefined;
    try {
      stringified = String(rawKey);
    } catch {
      stringified = undefined;
    }

    const propertyKeySentinel = buildPropertyKeySentinel(
      rawKey,
      serializedKey,
      stringified,
    );

    if (typeof revivedKey === "string") {
      if (needsStringLiteralSentinelEscape(revivedKey)) {
        return propertyKeySentinel;
      }
      const normalizedRevived = normalizePlainObjectKey(
        escapeSentinelString(revivedKey),
      );
      if (normalizedRevived !== propertyKeySentinel) {
        return normalizedRevived;
      }
    }

    return propertyKeySentinel;
  }

  if (typeof revivedKey === "string") {
    return normalizePlainObjectKey(escapeSentinelString(revivedKey));
  }

  return normalizePlainObjectKey(
    escapeSentinelString(String(revivedKey ?? serializedKey)),
  );
}

function reviveNumericSentinel(value: unknown): number | bigint | undefined {
  if (typeof value === "number" || typeof value === "bigint") {
    return value;
  }
  if (
    typeof value === "string" &&
    value.startsWith(SENTINEL_PREFIX) &&
    value.endsWith(SENTINEL_SUFFIX)
  ) {
    const revived = reviveSentinelValue(value);
    if (typeof revived === "number" || typeof revived === "bigint") {
      return revived;
    }
  }
  return undefined;
}

function normalizePlainObjectKey(key: string): string {
  return normalizeStringLiteral(key);
}<|MERGE_RESOLUTION|>--- conflicted
+++ resolved
@@ -80,18 +80,10 @@
         ) {
           return;
         }
-<<<<<<< HEAD
-=======
-
->>>>>>> c82fefe6
         const entry = LOCAL_SYMBOL_IDENTIFIER_INDEX.get(identifier);
         if (entry === undefined) {
           return;
         }
-<<<<<<< HEAD
-=======
-
->>>>>>> c82fefe6
         LOCAL_SYMBOL_IDENTIFIER_INDEX.delete(identifier);
         LOCAL_SYMBOL_IDENTIFIER_BY_HOLDER.delete(entry.holder);
         entry.holder.finalizerToken = undefined;

--- conflicted
+++ resolved
@@ -34,16 +34,12 @@
 
 type ValueOfCapable = { valueOf(): unknown };
 
-<<<<<<< HEAD
 type LocalSymbolWeakTarget = symbol & object;
 
 type LocalSymbolFinalizerHolder = {
   target: LocalSymbolWeakTarget;
   ref: WeakRef<LocalSymbolWeakTarget>;
 };
-=======
-type SymbolObject = symbol & object;
->>>>>>> 32b8e2d0
 
 type LocalSymbolSentinelRecord = {
   identifier: string;
@@ -51,7 +47,6 @@
 };
 
 const LOCAL_SYMBOL_SENTINEL_REGISTRY =
-<<<<<<< HEAD
   new WeakMap<LocalSymbolWeakTarget, LocalSymbolSentinelRecord>();
 const LOCAL_SYMBOL_OBJECT_REGISTRY = new Map<symbol, LocalSymbolWeakTarget>();
 const LOCAL_SYMBOL_IDENTIFIER_INDEX =
@@ -68,10 +63,6 @@
       LOCAL_SYMBOL_IDENTIFIER_INDEX?.delete(identifier);
       })
     : undefined;
-=======
-  new WeakMap<SymbolObject, LocalSymbolSentinelRecord>();
-const LOCAL_SYMBOL_OBJECT_REGISTRY = new Map<symbol, SymbolObject>();
->>>>>>> 32b8e2d0
 
 let nextLocalSymbolSentinelId = 0;
 
@@ -107,7 +98,6 @@
   symbolObject: SymbolObject,
   record: LocalSymbolSentinelRecord,
 ): void {
-<<<<<<< HEAD
   const identifierIndex = LOCAL_SYMBOL_IDENTIFIER_INDEX;
   const finalizer = LOCAL_SYMBOL_FINALIZER;
   const holderIndex = LOCAL_SYMBOL_FINALIZER_HOLDER_INDEX;
@@ -130,8 +120,6 @@
     record.finalizerHolder = holder;
   }
 
-=======
->>>>>>> 32b8e2d0
   LOCAL_SYMBOL_SENTINEL_REGISTRY.set(symbolObject, record);
 }
 

--- conflicted
+++ resolved
@@ -676,7 +676,6 @@
       stringified = undefined;
     }
 
-<<<<<<< HEAD
     const propertyKeySentinel = buildPropertyKeySentinel(
       rawKey,
       serializedKey,
@@ -696,9 +695,6 @@
     }
 
     return propertyKeySentinel;
-=======
-    return buildPropertyKeySentinel(rawKey, serializedKey, stringified);
->>>>>>> f54f3bfd
   }
 
   if (typeof revivedKey === "string") {

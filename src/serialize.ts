// Stable stringify with cycle detection and key-sorted objects.
// Notes:
// - Distinguishes [], {}, "" etc.
// - Treats Date as ISO string.
// - Maps/Sets are serialized as arrays in insertion order (keys sorted for Map via key string).

const SENTINEL_PREFIX = "\u0000cat32:";
const STRING_SENTINEL_PREFIX = `${SENTINEL_PREFIX}string:`;
const SENTINEL_SUFFIX = "\u0000";
const HOLE_SENTINEL = JSON.stringify(typeSentinel("hole"));
const UNDEFINED_SENTINEL = "__undefined__";
const DATE_SENTINEL_PREFIX = "__date__:";
const BIGINT_SENTINEL_PREFIX = "__bigint__:";
const NUMBER_SENTINEL_PREFIX = "__number__:";
const STRING_LITERAL_SENTINEL_PREFIX = "__string__:";

export function typeSentinel(type: string, payload = ""): string {
  return `${SENTINEL_PREFIX}${type}:${payload}${SENTINEL_SUFFIX}`;
}

export function escapeSentinelString(value: string): string {
  if (isSentinelWrappedString(value) && !value.startsWith(STRING_SENTINEL_PREFIX)) {
    return typeSentinel("string", value);
  }
  if (value.startsWith(STRING_LITERAL_SENTINEL_PREFIX)) {
    return typeSentinel("string", value);
  }
  return value;
}

export function stableStringify(v: unknown): string {
  const stack = new Set<any>();
  return _stringify(v, stack);
}

function isSentinelWrappedString(value: string): boolean {
  return value.startsWith(SENTINEL_PREFIX) && value.endsWith(SENTINEL_SUFFIX);
}

function _stringify(v: unknown, stack: Set<any>): string {
  if (v === null) return "null";
  const t = typeof v;

  if (t === "string") return stringifyStringLiteral(v as string);
  if (t === "number") {
    const value = v as number;
    if (Number.isNaN(value) || !Number.isFinite(value)) {
      return stringifySentinelLiteral(typeSentinel("number", String(value)));
    }
    return JSON.stringify(value);
  }
  if (t === "boolean") return JSON.stringify(v);
  if (t === "bigint") return stringifySentinelLiteral(typeSentinel("bigint", (v as bigint).toString()));
  if (t === "undefined") return stringifySentinelLiteral(UNDEFINED_SENTINEL);
  if (t === "function" || t === "symbol") {
    return String(v);
  }

  if (Array.isArray(v)) {
    if (stack.has(v)) throw new TypeError("Cyclic object");
    stack.add(v);
    const length = v.length;
    const parts: string[] = new Array(length);
    for (let i = 0; i < length; i += 1) {
      if (Object.hasOwn(v, i)) {
        parts[i] = _stringify(v[i], stack);
      } else {
        parts[i] = HOLE_SENTINEL;
      }
    }
    const out = "[" + parts.join(",") + "]";
    stack.delete(v);
    return out;
  }

  // Date
  if (v instanceof Date) {
    return stringifySentinelLiteral(`${DATE_SENTINEL_PREFIX}${v.toISOString()}`);
  }

  // Map
  if (v instanceof Map) {
    if (stack.has(v)) throw new TypeError("Cyclic object");
    stack.add(v);
    type SerializedEntry = { serializedKey: string; serializedValue: string };
    const normalizedEntries: Record<string, SerializedEntry[]> = Object.create(null);
    const dedupeByKey: Record<string, boolean> = Object.create(null);
    for (const [rawKey, rawValue] of v.entries()) {
      const serializedKey = _stringify(rawKey, stack);
<<<<<<< HEAD
      const propertyKey = toMapPropertyKey(rawKey, serializedKey);
=======
      const revivedKey = reviveFromSerialized(serializedKey);
      const propertyKey = toPropertyKeyString(rawKey, revivedKey, serializedKey);
>>>>>>> f935be05
      const serializedValue = _stringify(rawValue, stack);
      const candidate: SerializedEntry = { serializedKey, serializedValue };
      const shouldDedupe = typeof rawKey !== "symbol";
      const bucket = normalizedEntries[propertyKey];
      if (bucket) {
        bucket.push(candidate);
        dedupeByKey[propertyKey] = (dedupeByKey[propertyKey] ?? true) && shouldDedupe;
      } else {
        normalizedEntries[propertyKey] = [candidate];
        dedupeByKey[propertyKey] = shouldDedupe;
      }
    }
    const sortedKeys = Object.keys(normalizedEntries).sort();
    const bodyParts: string[] = [];
    for (let i = 0; i < sortedKeys.length; i += 1) {
      const key = sortedKeys[i];
      const bucket = normalizedEntries[key];
      if (!bucket || bucket.length === 0) {
        continue;
      }
      bucket.sort(compareSerializedEntry);
      const entriesToEmit = dedupeByKey[key] ? [bucket[0]] : bucket;
      for (let j = 0; j < entriesToEmit.length; j += 1) {
        const entry = entriesToEmit[j];
        if (bodyParts.length > 0) {
          bodyParts.push(",");
        }
        bodyParts.push(JSON.stringify(key));
        bodyParts.push(":");
        bodyParts.push(entry.serializedValue);
      }
    }
    stack.delete(v);
    return "{" + bodyParts.join("") + "}";
  }

  // Set
  if (v instanceof Set) {
    if (stack.has(v)) throw new TypeError("Cyclic object");
    stack.add(v);
    const serializedValues = Array.from(v.values(), (value) =>
      _stringify(value, stack),
    );
    serializedValues.sort();
    const out = "[" + serializedValues.join(",") + "]";
    stack.delete(v);
    return out;
  }

  // Plain object
  const o = v as Record<string, unknown>;
  if (stack.has(o)) throw new TypeError("Cyclic object");
  stack.add(o);
  const target = o as Record<PropertyKey, unknown>;
  const enumerableSymbols = Object.getOwnPropertySymbols(o).filter((symbol) =>
    Object.prototype.propertyIsEnumerable.call(o, symbol),
  );

  const entries: Array<{
    sortKey: string;
    normalizedKey: string;
    property: PropertyKey;
  }> = [];

  for (const key of Object.keys(o)) {
    entries.push({
      sortKey: key,
      normalizedKey: normalizePlainObjectKey(key),
      property: key,
    });
  }

  for (const symbol of enumerableSymbols) {
    const symbolString = toPropertyKeyString(symbol, symbol, symbol.toString());
    entries.push({
      sortKey: symbolString,
      normalizedKey: symbolString,
      property: symbol,
    });
  }

  entries.sort((a, b) => {
    if (a.sortKey < b.sortKey) return -1;
    if (a.sortKey > b.sortKey) return 1;
    return 0;
  });

  const body = entries.map(({ normalizedKey, property }) =>
    JSON.stringify(normalizedKey) + ":" + _stringify(target[property], stack),
  );
  stack.delete(o);
  return "{" + body.join(",") + "}";
}

function compareSerializedEntry(
  left: { serializedKey: string; serializedValue: string },
  right: { serializedKey: string; serializedValue: string },
): number {
  if (left.serializedKey < right.serializedKey) return -1;
  if (left.serializedKey > right.serializedKey) return 1;
  if (left.serializedValue < right.serializedValue) return -1;
  if (left.serializedValue > right.serializedValue) return 1;
  return 0;
}

function toMapPropertyKey(rawKey: unknown, serializedKey: string): string {
  if (typeof rawKey === "symbol") {
    const revivedKey = reviveFromSerialized(serializedKey);
    return toPropertyKeyString(revivedKey, serializedKey);
  }

  let stringifiedKey: string;
  try {
    stringifiedKey = String(rawKey);
  } catch {
    const revivedKey = reviveFromSerialized(serializedKey);
    return toPropertyKeyString(revivedKey, serializedKey);
  }

  return toPropertyKeyString(stringifiedKey, stringifiedKey);
}

function stringifyStringLiteral(value: string): string {
  if (value.startsWith(STRING_LITERAL_SENTINEL_PREFIX)) {
    return JSON.stringify(typeSentinel("string", value));
  }
  if (isSentinelWrappedString(value)) {
    if (value.startsWith(STRING_SENTINEL_PREFIX)) {
      return JSON.stringify(value);
    }
    return JSON.stringify(typeSentinel("string", value));
  }
  return JSON.stringify(value);
}

function stringifySentinelLiteral(value: string): string {
  if (typeof value !== "string") {
    throw new TypeError("Sentinel literal must be a string");
  }
  return JSON.stringify(value);
}

function reviveFromSerialized(serialized: string): unknown {
  let revived: unknown;
  try {
    revived = reviveSentinelValue(JSON.parse(serialized));
  } catch {
    revived = reviveSentinelValue(serialized);
  }
  const numeric = reviveNumericSentinel(revived);
  if (numeric !== undefined) {
    return numeric;
  }
  const fallbackNumeric = reviveNumericSentinel(serialized);
  if (fallbackNumeric !== undefined) {
    return fallbackNumeric;
  }
  return revived;
}

function reviveSentinelValue(value: unknown): unknown {
  if (
    typeof value === "string" &&
    value.startsWith(SENTINEL_PREFIX) &&
    value.endsWith(SENTINEL_SUFFIX)
  ) {
    const inner = value.slice(SENTINEL_PREFIX.length, -SENTINEL_SUFFIX.length);
    const separatorIndex = inner.indexOf(":");
    if (separatorIndex !== -1) {
      const type = inner.slice(0, separatorIndex);
      const payload = inner.slice(separatorIndex + 1);
      if (type === "string") {
        return payload;
      }
      if (type === "number") {
        if (payload === "Infinity") return Number.POSITIVE_INFINITY;
        if (payload === "-Infinity") return Number.NEGATIVE_INFINITY;
        if (payload === "NaN") return Number.NaN;
        return Number(payload);
      }
      if (type === "bigint") {
        try {
          return BigInt(payload);
        } catch {
          return value;
        }
      }
    }
  }
  return value;
}

function toPropertyKeyString(
  rawKey: unknown,
  revivedKey: unknown,
  serializedKey: string,
): string {
  if (typeof rawKey === "symbol") {
    return (rawKey as symbol).toString();
  }

  if (rawKey === null) {
    return "null";
  }

  const revivedNumeric = reviveNumericSentinel(revivedKey);
  if (revivedNumeric !== undefined) {
    return String(revivedNumeric);
  }

  const fallbackNumeric = reviveNumericSentinel(serializedKey);
  if (fallbackNumeric !== undefined) {
    return String(fallbackNumeric);
  }

  if (rawKey instanceof Date) {
    if (typeof revivedKey === "string") {
      return escapeSentinelString(revivedKey);
    }
    return `${DATE_SENTINEL_PREFIX}${rawKey.toISOString()}`;
  }

  const rawType = typeof rawKey;
  if (rawType === "string") {
    return normalizePlainObjectKey(rawKey as string);
  }

  if (
    rawType === "number" ||
    rawType === "bigint" ||
    rawType === "boolean"
  ) {
    return String(rawKey);
  }

  if (rawType === "undefined") {
    return "undefined";
  }

  if (rawType === "object" || rawType === "function") {
    return normalizePlainObjectKey(String(rawKey));
  }

  if (typeof revivedKey === "string") {
    return normalizePlainObjectKey(escapeSentinelString(revivedKey));
  }

  return normalizePlainObjectKey(
    escapeSentinelString(String(revivedKey ?? serializedKey)),
  );
}

function reviveNumericSentinel(value: unknown): number | bigint | undefined {
  if (typeof value === "number" || typeof value === "bigint") {
    return value;
  }
  if (
    typeof value === "string" &&
    value.startsWith(SENTINEL_PREFIX) &&
    value.endsWith(SENTINEL_SUFFIX)
  ) {
    const revived = reviveSentinelValue(value);
    if (typeof revived === "number" || typeof revived === "bigint") {
      return revived;
    }
  }
  return undefined;
}

function normalizePlainObjectKey(key: string): string {
  const numeric = reviveNumericSentinel(key);
  if (numeric !== undefined) {
    return String(numeric);
  }
  return key;
}<|MERGE_RESOLUTION|>--- conflicted
+++ resolved
@@ -87,12 +87,7 @@
     const dedupeByKey: Record<string, boolean> = Object.create(null);
     for (const [rawKey, rawValue] of v.entries()) {
       const serializedKey = _stringify(rawKey, stack);
-<<<<<<< HEAD
       const propertyKey = toMapPropertyKey(rawKey, serializedKey);
-=======
-      const revivedKey = reviveFromSerialized(serializedKey);
-      const propertyKey = toPropertyKeyString(rawKey, revivedKey, serializedKey);
->>>>>>> f935be05
       const serializedValue = _stringify(rawValue, stack);
       const candidate: SerializedEntry = { serializedKey, serializedValue };
       const shouldDedupe = typeof rawKey !== "symbol";

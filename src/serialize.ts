// Stable stringify with cycle detection and key-sorted objects.
// Notes:
// - Distinguishes [], {}, "" etc.
// - Treats Date as ISO string.
// - Maps are serialized via sentinel-encoded entry lists (keys sorted by canonical property key).
// - Sets are serialized as arrays in insertion order (keys sorted via canonical key string).

const SENTINEL_PREFIX = "\u0000cat32:";
const SENTINEL_SUFFIX = "\u0000";
const HOLE_SENTINEL_PAYLOAD = "__hole__";
const HOLE_SENTINEL_RAW = typeSentinel("hole", HOLE_SENTINEL_PAYLOAD);
const HOLE_SENTINEL = JSON.stringify(HOLE_SENTINEL_RAW);
const UNDEFINED_SENTINEL = "__undefined__";
const DATE_SENTINEL_PREFIX = "__date__:";
const SYMBOL_SENTINEL_PREFIX = "__symbol__:";
const STRING_LITERAL_SENTINEL_PREFIX = "__string__:";
const REGEXP_SENTINEL_TYPE = "regexp";
const MAP_ENTRY_INDEX_LITERAL_SEGMENT =
  `${STRING_LITERAL_SENTINEL_PREFIX}${SENTINEL_PREFIX}map-entry-index:`;
const MAP_ENTRY_INDEX_SENTINEL_SEGMENT = `${SENTINEL_PREFIX}map-entry-index:`;
const HEX_DIGITS = "0123456789abcdef";
const PROPERTY_KEY_SENTINEL_TYPE = "propertykey";
const MAP_SENTINEL_TYPE = "map";

const OBJECT_TO_STRING = Object.prototype.toString;

function isBigIntObject(value: unknown): value is { valueOf(): bigint } {
  return (
    typeof value === "object" &&
    value !== null &&
    OBJECT_TO_STRING.call(value) === "[object BigInt]"
  );
}

type ValueOfCapable = { valueOf(): unknown };

type SymbolObject = Symbol & object;

type LocalSymbolHolder = {
  symbol: symbol;
  target: SymbolObject;
  finalizerToken?: LocalSymbolFinalizerToken;
};

type LocalSymbolSentinelRecord = {
  identifier: string;
  sentinel: string;
};

type LocalSymbolFinalizerToken = { holder: LocalSymbolHolder };

type LocalSymbolIdentifierEntry = {
  holder: LocalSymbolHolder;
  token: LocalSymbolFinalizerToken;
};

const HAS_WEAK_REFS = typeof WeakRef === "function",
  HAS_FINALIZATION_REGISTRY = typeof FinalizationRegistry === "function";

const LOCAL_SYMBOL_SENTINEL_REGISTRY =
  new WeakMap<SymbolObject, LocalSymbolSentinelRecord>();
const LOCAL_SYMBOL_OBJECT_REGISTRY = new Map<symbol, SymbolObject>();
const LOCAL_SYMBOL_HOLDER_REGISTRY = new Map<symbol, LocalSymbolHolder>();
const LOCAL_SYMBOL_IDENTIFIER_INDEX =
  HAS_WEAK_REFS && HAS_FINALIZATION_REGISTRY
    ? new Map<string, LocalSymbolIdentifierEntry>()
    : undefined;
const LOCAL_SYMBOL_IDENTIFIER_BY_HOLDER =
  HAS_WEAK_REFS && HAS_FINALIZATION_REGISTRY
    ? new WeakMap<LocalSymbolHolder, string>()
    : undefined;
const LOCAL_SYMBOL_FINALIZER =
  HAS_WEAK_REFS && HAS_FINALIZATION_REGISTRY
    ? new FinalizationRegistry<string>((identifier) => {
<<<<<<< HEAD
        const entry = LOCAL_SYMBOL_IDENTIFIER_INDEX?.get(identifier);
        if (entry === undefined) {
          return;
        }
        LOCAL_SYMBOL_IDENTIFIER_INDEX?.delete(identifier);
        LOCAL_SYMBOL_IDENTIFIER_BY_HOLDER?.delete(entry.holder);
=======
        if (
          LOCAL_SYMBOL_IDENTIFIER_INDEX === undefined ||
          LOCAL_SYMBOL_IDENTIFIER_BY_HOLDER === undefined
        ) {
          return;
        }
        const entry = LOCAL_SYMBOL_IDENTIFIER_INDEX.get(identifier);
        if (entry === undefined) {
          return;
        }
        LOCAL_SYMBOL_IDENTIFIER_INDEX.delete(identifier);
        LOCAL_SYMBOL_IDENTIFIER_BY_HOLDER.delete(entry.holder);
>>>>>>> 31c91bee
        entry.holder.finalizerToken = undefined;
        LOCAL_SYMBOL_HOLDER_REGISTRY.delete(entry.holder.symbol);
        LOCAL_SYMBOL_OBJECT_REGISTRY.delete(entry.holder.symbol);
      })
    : undefined;

let nextLocalSymbolSentinelId = 0;

function getOrCreateSymbolObject(symbol: symbol): SymbolObject {
  const holder = LOCAL_SYMBOL_HOLDER_REGISTRY.get(symbol);
  if (holder !== undefined) {
    return holder.target;
  }

  const existing = LOCAL_SYMBOL_OBJECT_REGISTRY.get(symbol);
  if (existing !== undefined) {
    return existing;
  }

  const created = Object(symbol) as SymbolObject;
  LOCAL_SYMBOL_OBJECT_REGISTRY.set(symbol, created);
  return created;
}

function getExistingLocalSymbolHolder(
  symbol: symbol,
): LocalSymbolHolder | undefined {
  return LOCAL_SYMBOL_HOLDER_REGISTRY.get(symbol);
}

function getLocalSymbolHolder(symbol: symbol): LocalSymbolHolder {
  const existing = getExistingLocalSymbolHolder(symbol);
  if (existing !== undefined) {
    return existing;
  }

  const target = getOrCreateSymbolObject(symbol);
  const holder: LocalSymbolHolder = { symbol, target };
  LOCAL_SYMBOL_HOLDER_REGISTRY.set(symbol, holder);
  LOCAL_SYMBOL_OBJECT_REGISTRY.set(symbol, target);
  return holder;
}

function peekLocalSymbolSentinelRecordFromObject(
  symbolObject: SymbolObject,
): LocalSymbolSentinelRecord | undefined {
  return LOCAL_SYMBOL_SENTINEL_REGISTRY.get(symbolObject);
}

function peekLocalSymbolSentinelRecord(
  symbol: symbol,
): LocalSymbolSentinelRecord | undefined {
  const holder = getExistingLocalSymbolHolder(symbol);
  if (holder === undefined) {
    return undefined;
  }

  return peekLocalSymbolSentinelRecordFromObject(holder.target);
}

function registerLocalSymbolSentinelRecord(
  holder: LocalSymbolHolder,
  record: LocalSymbolSentinelRecord,
): void {
  LOCAL_SYMBOL_SENTINEL_REGISTRY.set(holder.target, record);

  if (
    LOCAL_SYMBOL_FINALIZER !== undefined &&
    LOCAL_SYMBOL_IDENTIFIER_INDEX !== undefined &&
    LOCAL_SYMBOL_IDENTIFIER_BY_HOLDER !== undefined
  ) {
    const previousIdentifier = LOCAL_SYMBOL_IDENTIFIER_BY_HOLDER.get(holder);
    if (previousIdentifier !== undefined) {
      LOCAL_SYMBOL_IDENTIFIER_INDEX.delete(previousIdentifier);
    }

    let token = holder.finalizerToken;
    if (token === undefined) {
      token = { holder };
      holder.finalizerToken = token;
    } else {
      LOCAL_SYMBOL_FINALIZER.unregister(token);
    }

    const entry: LocalSymbolIdentifierEntry = { holder, token };
    LOCAL_SYMBOL_IDENTIFIER_INDEX.set(record.identifier, entry);
    LOCAL_SYMBOL_IDENTIFIER_BY_HOLDER.set(holder, record.identifier);
    LOCAL_SYMBOL_FINALIZER.register(holder.target, record.identifier, token);
  }
}

function createLocalSymbolSentinelRecord(
  symbol: symbol,
  holder: LocalSymbolHolder,
): LocalSymbolSentinelRecord {
  const identifier = nextLocalSymbolSentinelId.toString(36);
  nextLocalSymbolSentinelId += 1;

  const description = symbol.description ?? "";
  const sentinel = buildLocalSymbolSentinel(identifier, description);
  const record: LocalSymbolSentinelRecord = { identifier, sentinel };

  registerLocalSymbolSentinelRecord(holder, record);
  return record;
}

function getLocalSymbolSentinelRecord(
  symbol: symbol,
): LocalSymbolSentinelRecord {
  const holder = getLocalSymbolHolder(symbol);
  const existing = peekLocalSymbolSentinelRecordFromObject(holder.target);
  if (existing !== undefined) {
    return existing;
  }

  return createLocalSymbolSentinelRecord(symbol, holder);
}

function buildLocalSymbolSentinel(
  identifier: string,
  description: string,
): string {
  const descriptionJson = JSON.stringify(description);
  const payload = `["local","${identifier}",${descriptionJson}]`;
  return `${SYMBOL_SENTINEL_PREFIX}${payload}`;
}

function getSymbolBucketKey(symbol: symbol): string {
  const globalKey =
    typeof Symbol.keyFor === "function" ? Symbol.keyFor(symbol) : undefined;
  if (globalKey !== undefined) {
    return `global:${globalKey}`;
  }
  const record =
    peekLocalSymbolSentinelRecord(symbol) ??
    getLocalSymbolSentinelRecord(symbol);
  return `local:${record.identifier}`;
}

const STRING_LITERAL_ESCAPED_SENTINEL_TYPES = new Set<string>([
  REGEXP_SENTINEL_TYPE,
  "typedarray",
  "arraybuffer",
  "sharedarraybuffer",
  "number",
  "bigint",
  "hole",
  PROPERTY_KEY_SENTINEL_TYPE,
  "map",
  "set",
]);
const ARRAY_BUFFER_LIKE_SENTINEL_PREFIXES = [
  `${SENTINEL_PREFIX}typedarray:`,
  `${SENTINEL_PREFIX}arraybuffer:`,
  `${SENTINEL_PREFIX}sharedarraybuffer:`,
] as const;

type DateSentinelParts = {
  payload: string;
  key: string;
};

function getDateSentinelParts(date: Date): DateSentinelParts {
  const time = date.getTime();
  if (!Number.isFinite(time)) {
    const payload = "invalid";
    return { payload, key: `${DATE_SENTINEL_PREFIX}${payload}` };
  }
  const payload = date.toISOString();
  return { payload, key: `${DATE_SENTINEL_PREFIX}${payload}` };
}

function serializeArrayBufferLikeSentinel(
  type: string,
  buffer: ArrayBufferLike,
): string {
  const bytes = new Uint8Array(buffer);
  const payload = buildArrayBufferPayload(bytes.length, bytes);
  return stringifySentinelLiteral(typeSentinel(type, payload));
}

function buildTypedArrayPayload(view: ArrayBufferView): string {
  const bytes = new Uint8Array(view.buffer, view.byteOffset, view.byteLength);
  const parts = [
    `kind=${getArrayBufferViewTag(view)}`,
    `byteOffset=${view.byteOffset}`,
    `byteLength=${view.byteLength}`,
  ];
  const elementLength = (view as { length?: number }).length;
  if (typeof elementLength === "number") {
    parts.push(`length=${elementLength}`);
  }
  parts.push(`hex=${toHex(bytes)}`);
  return parts.join(";");
}

function buildArrayBufferPayload(length: number, bytes: Uint8Array): string {
  return `byteLength=${length};hex=${toHex(bytes)}`;
}

function getArrayBufferViewTag(view: ArrayBufferView): string {
  const raw = Object.prototype.toString.call(view);
  return raw.slice(8, -1);
}

function toHex(bytes: Uint8Array): string {
  let out = "";
  for (let i = 0; i < bytes.length; i += 1) {
    const byte = bytes[i];
    out += HEX_DIGITS[(byte >> 4) & 0xf];
    out += HEX_DIGITS[byte & 0xf];
  }
  return out;
}

type ArrayBufferLikeConstructor = {
  new (...args: unknown[]): ArrayBufferLike;
  prototype: ArrayBufferLike;
};

const sharedArrayBufferGlobal = globalThis as unknown as {
  SharedArrayBuffer?: ArrayBufferLikeConstructor;
};

const sharedArrayBufferCtor =
  typeof sharedArrayBufferGlobal.SharedArrayBuffer === "function"
    ? sharedArrayBufferGlobal.SharedArrayBuffer
    : undefined;

export function typeSentinel(type: string, payload = ""): string {
  return `${SENTINEL_PREFIX}${type}:${payload}${SENTINEL_SUFFIX}`;
}

function buildRegExpPayload(value: RegExp): string {
  return JSON.stringify([value.source, value.flags]);
}

function buildRegExpSentinel(value: RegExp): string {
  return typeSentinel(REGEXP_SENTINEL_TYPE, buildRegExpPayload(value));
}

export function escapeSentinelString(value: string): string {
  return normalizeStringLiteral(value);
}

export function stableStringify(v: unknown): string {
  const stack = new Set<unknown>();
  return _stringify(v, stack);
}

function _stringify(v: unknown, stack: Set<unknown>): string {
  if (v === null) return "null";
  const t = typeof v;

  if (t === "string") {
    const value = v as string;
    return stringifyStringLiteral(value);
  }
  if (t === "number") {
    const value = v as number;
    if (Number.isNaN(value) || !Number.isFinite(value)) {
      return stringifySentinelLiteral(typeSentinel("number", String(value)));
    }
    return JSON.stringify(value);
  }
  if (t === "boolean") return JSON.stringify(v);
  if (t === "bigint") return stringifySentinelLiteral(typeSentinel("bigint", (v as bigint).toString()));
  if (t === "undefined") return stringifySentinelLiteral(UNDEFINED_SENTINEL);
  if (t === "symbol") {
    return stringifySentinelLiteral(toSymbolSentinel(v as symbol));
  }
  if (t === "function") return String(v);

  if (v instanceof Number || v instanceof Boolean || isBigIntObject(v)) {
    return _stringify(
      (v as ValueOfCapable).valueOf(),
      stack,
    );
  }

  if (Array.isArray(v)) {
    if (stack.has(v)) throw new TypeError("Cyclic object");
    stack.add(v);
    const length = v.length;
    const parts: string[] = new Array(length);
    for (let i = 0; i < length; i += 1) {
      if (Object.hasOwn(v, i)) {
        parts[i] = _stringify(v[i], stack);
      } else {
        parts[i] = HOLE_SENTINEL;
      }
    }
    const out = "[" + parts.join(",") + "]";
    stack.delete(v);
    return out;
  }

  // Date
  if (v instanceof Date) {
    const { key } = getDateSentinelParts(v);
    return stringifySentinelLiteral(key);
  }

  if (ArrayBuffer.isView(v)) {
    const view = v as ArrayBufferView;
    return stringifySentinelLiteral(
      typeSentinel("typedarray", buildTypedArrayPayload(view)),
    );
  }

  if (sharedArrayBufferCtor && v instanceof sharedArrayBufferCtor) {
    return serializeArrayBufferLikeSentinel("sharedarraybuffer", v);
  }

  if (v instanceof ArrayBuffer) {
    return serializeArrayBufferLikeSentinel("arraybuffer", v);
  }

  // Map
  if (v instanceof Map) {
    if (stack.has(v)) throw new TypeError("Cyclic object");
    stack.add(v);
    type SerializedEntry = {
      serializedKey: string;
      serializedValue: string;
      order: number;
      propertyKey: string;
    };
    const normalizedEntries: Record<
      string,
      {
        propertyKey: string;
        entries: SerializedEntry[];
        shouldDedupeByType: boolean;
        hasDuplicatePropertyKey: boolean;
      }
    > = Object.create(null);
    for (const [rawKey, rawValue] of v.entries()) {
      const serializedKey = _stringify(rawKey, stack);
      const { bucketKey, propertyKey } = toMapPropertyKey(rawKey, serializedKey);
      const serializedValue = _stringify(rawValue, stack);
      const bucket = normalizedEntries[bucketKey];
      const rawKeyIsSymbol = typeof rawKey === "symbol";
      const shouldDedupeByType = rawKeyIsSymbol ? bucket !== undefined : true;
      if (bucket) {
        const hasDuplicatePropertyKey = bucket.entries.some(
          (entry) => entry.propertyKey === propertyKey,
        );
        bucket.entries.push({
          serializedKey,
          serializedValue,
          order: bucket.entries.length,
          propertyKey,
        });
        if (hasDuplicatePropertyKey) {
          bucket.hasDuplicatePropertyKey = true;
        }
        if (shouldDedupeByType) {
          bucket.shouldDedupeByType = true;
        } else {
          bucket.shouldDedupeByType = false;
        }
      } else {
        normalizedEntries[bucketKey] = {
          propertyKey,
          entries: [
            {
              serializedKey,
              serializedValue,
              order: 0,
              propertyKey,
            },
          ],
          shouldDedupeByType,
          hasDuplicatePropertyKey: false,
        };
      }
    }
    const serializedEntries: Array<[string, string]> = [];
    const sortedKeys = Object.keys(normalizedEntries).sort((leftKey, rightKey) => {
      const left = normalizedEntries[leftKey]!;
      const right = normalizedEntries[rightKey]!;
      if (left.propertyKey === right.propertyKey) {
        if (leftKey < rightKey) return -1;
        if (leftKey > rightKey) return 1;
        return 0;
      }
      return left.propertyKey < right.propertyKey ? -1 : 1;
    });
    for (const key of sortedKeys) {
      const bucket = normalizedEntries[key];
      if (!bucket?.entries.length) continue;
      const entries = bucket.entries;
      entries.sort(compareSerializedEntry);
      for (let index = 0; index < entries.length; index += 1) {
        const entry = entries[index]!;
        const propertyKey = mapEntryPropertyKey(
          bucket.propertyKey,
          entry.propertyKey,
          index,
          entries.length,
          entry.order,
          bucket.shouldDedupeByType,
          bucket.hasDuplicatePropertyKey,
        );
        serializedEntries.push([propertyKey, entry.serializedValue]);
      }
    }
    stack.delete(v);
    const payload = JSON.stringify(serializedEntries);
    return stringifySentinelLiteral(typeSentinel(MAP_SENTINEL_TYPE, payload));
  }

  // Set
  if (v instanceof Set) {
    if (stack.has(v)) throw new TypeError("Cyclic object");
    stack.add(v);
    type SerializedSetEntry = { sortKey: string; serializedValue: string };
    const entries: SerializedSetEntry[] = [];
    for (const value of v.values()) {
      const serializedValue = _stringify(value, stack);
      entries.push({
        sortKey: buildSetSortKey(value, serializedValue),
        serializedValue,
      });
    }
    entries.sort((left, right) => {
      if (left.sortKey < right.sortKey) return -1;
      if (left.sortKey > right.sortKey) return 1;
      if (left.serializedValue < right.serializedValue) return -1;
      if (left.serializedValue > right.serializedValue) return 1;
      return 0;
    });
    const body = entries.map((entry) => entry.serializedValue);
    const payload = "[" + body.join(",") + "]";
    const out = stringifySentinelLiteral(typeSentinel("set", payload));
    stack.delete(v);
    return out;
  }

  if (v instanceof RegExp) {
    return stringifySentinelLiteral(buildRegExpSentinel(v));
  }

  // Plain object
  const o = v as Record<string, unknown>;
  if (stack.has(o)) throw new TypeError("Cyclic object");
  stack.add(o);
  const target = o as Record<PropertyKey, unknown>;
  const enumerableSymbols = Object.getOwnPropertySymbols(o).filter((symbol) =>
    Object.prototype.propertyIsEnumerable.call(o, symbol),
  );

  const entries: Array<{
    sortKey: string;
    normalizedKey: string;
    property: PropertyKey;
  }> = [];

  for (const key of Object.keys(o)) {
    entries.push({
      sortKey: key,
      normalizedKey: normalizePlainObjectKey(key),
      property: key,
    });
  }

  for (const symbol of enumerableSymbols) {
    const symbolString = toPropertyKeyString(symbol, symbol, symbol.toString());
    entries.push({
      sortKey: symbolString,
      normalizedKey: symbolString,
      property: symbol,
    });
  }

  entries.sort((a, b) => {
    if (a.sortKey < b.sortKey) return -1;
    if (a.sortKey > b.sortKey) return 1;
    return 0;
  });

  const body = entries.map(({ normalizedKey, property }) =>
    JSON.stringify(normalizedKey) + ":" + _stringify(target[property], stack),
  );
  stack.delete(o);
  return "{" + body.join(",") + "}";
}

function compareSerializedEntry(
  left: { serializedKey: string; serializedValue: string; order: number },
  right: { serializedKey: string; serializedValue: string; order: number },
): number {
  if (left.serializedKey < right.serializedKey) return -1;
  if (left.serializedKey > right.serializedKey) return 1;
  if (left.serializedValue < right.serializedValue) return -1;
  if (left.serializedValue > right.serializedValue) return 1;
  if (left.order < right.order) return -1;
  if (left.order > right.order) return 1;
  return 0;
}

function mapEntryPropertyKey(
  bucketKey: string,
  entryPropertyKey: string,
  entryIndex: number,
  totalEntries: number,
  entryOrder: number,
  shouldDedupeByType: boolean,
  hasDuplicatePropertyKey: boolean,
): string {
  const isLocalSymbolProperty = entryPropertyKey.startsWith(
    `${SYMBOL_SENTINEL_PREFIX}["local"`,
  );

  if (!shouldDedupeByType && isLocalSymbolProperty) {
    const uniqueIndex = hasDuplicatePropertyKey ? entryOrder : entryIndex;
    const payload = JSON.stringify([bucketKey, entryPropertyKey, uniqueIndex]);
    return typeSentinel("map-entry-index", payload);
  }

  if (
    totalEntries <= 1 ||
    (!hasDuplicatePropertyKey && entryIndex === 0)
  ) {
    return entryPropertyKey;
  }

  const uniqueIndex = hasDuplicatePropertyKey ? entryOrder : entryIndex;
  const payload = JSON.stringify([bucketKey, entryPropertyKey, uniqueIndex]);
  return typeSentinel("map-entry-index", payload);
}

function mapBucketTypeTag(rawKey: unknown): string {
  if (
    rawKey instanceof Number ||
    rawKey instanceof Boolean ||
    isBigIntObject(rawKey)
  ) {
    return mapBucketTypeTag(
      (rawKey as ValueOfCapable).valueOf(),
    );
  }
  if (typeof rawKey === "symbol") return "symbol";
  if (rawKey === null) return "null";
  if (rawKey instanceof Date) return "date";
  if (rawKey instanceof Map) return "map";
  if (rawKey instanceof Set) return "set";
  if (rawKey instanceof RegExp) return REGEXP_SENTINEL_TYPE;
  if (Array.isArray(rawKey)) return "array";
  if (sharedArrayBufferCtor && rawKey instanceof sharedArrayBufferCtor) return "sharedarraybuffer";
  if (rawKey instanceof ArrayBuffer || ArrayBuffer.isView(rawKey)) return "arraybuffer";
  return typeof rawKey;
}

const NULL_PROPERTY_KEY_SENTINEL_BUCKET_TAG = mapBucketTypeTag(null);

function buildNullPropertyKeySentinel(serializedKey: string): string {
  return typeSentinel(
    PROPERTY_KEY_SENTINEL_TYPE,
    JSON.stringify([NULL_PROPERTY_KEY_SENTINEL_BUCKET_TAG, serializedKey]),
  );
}

function buildPropertyKeySentinel(
  rawKey: unknown,
  serializedKey: string,
  stringified?: string,
): string {
  const bucketTag = mapBucketTypeTag(rawKey);
  const payloadParts = [bucketTag, serializedKey];
  if (stringified !== undefined) {
    payloadParts.push(stringified);
  }
  return typeSentinel(PROPERTY_KEY_SENTINEL_TYPE, JSON.stringify(payloadParts));
}

function toMapPropertyKey(
  rawKey: unknown,
  serializedKey: string,
): { bucketKey: string; propertyKey: string } {
  const bucketTag = mapBucketTypeTag(rawKey);
  const revivedKey = reviveFromSerialized(serializedKey);
  if (rawKey instanceof Date) {
    const propertyKey = toPropertyKeyString(rawKey, revivedKey, serializedKey);
    return {
      bucketKey: `${bucketTag}|${propertyKey}`,
      propertyKey,
    };
  }
  const propertyKey = toPropertyKeyString(rawKey, revivedKey, serializedKey);
  if (typeof rawKey === "symbol") {
    return {
      bucketKey: `${bucketTag}|${getSymbolBucketKey(rawKey as symbol)}`,
      propertyKey,
    };
  }
  if (rawKey instanceof RegExp) {
    return {
      bucketKey: `${bucketTag}|${propertyKey}`,
      propertyKey,
    };
  }
  return {
    bucketKey: `${bucketTag}|${serializedKey}`,
    propertyKey,
  };
}

function stringifyStringLiteral(value: string): string {
  return JSON.stringify(normalizeStringLiteral(value));
}

function normalizeStringLiteral(value: string): string {
  if (value.startsWith(STRING_LITERAL_SENTINEL_PREFIX)) {
    if (needsStringLiteralSentinelEscape(value)) {
      return `${STRING_LITERAL_SENTINEL_PREFIX}${value}`;
    }

    let innerValue = value.slice(STRING_LITERAL_SENTINEL_PREFIX.length);
    while (innerValue.startsWith(STRING_LITERAL_SENTINEL_PREFIX)) {
      innerValue = innerValue.slice(STRING_LITERAL_SENTINEL_PREFIX.length);
    }

    if (needsNestedStringLiteralSentinelEscape(innerValue)) {
      if (value.startsWith(STRING_LITERAL_SENTINEL_PREFIX.repeat(2))) {
        return value;
      }
      return `${STRING_LITERAL_SENTINEL_PREFIX}${value}`;
    }

    return value;
  }

  if (needsStringLiteralSentinelEscape(value)) {
    return `${STRING_LITERAL_SENTINEL_PREFIX}${value}`;
  }

  return value;
}

function needsNestedStringLiteralSentinelEscape(value: string): boolean {
  if (needsStringLiteralSentinelEscape(value)) {
    return true;
  }
  return value.startsWith(STRING_LITERAL_SENTINEL_PREFIX);
}

function hasArrayBufferLikeSentinelPrefix(value: string): boolean {
  for (const prefix of ARRAY_BUFFER_LIKE_SENTINEL_PREFIXES) {
    if (value.startsWith(prefix)) {
      return true;
    }
  }
  return false;
}

function needsStringLiteralSentinelEscape(value: string): boolean {
  if (value === HOLE_SENTINEL_RAW) {
    return true;
  }

  if (value === UNDEFINED_SENTINEL) {
    return true;
  }

  if (value.startsWith(SYMBOL_SENTINEL_PREFIX)) {
    return true;
  }

  if (value.startsWith(DATE_SENTINEL_PREFIX)) {
    return true;
  }

  if (hasArrayBufferLikeSentinelPrefix(value)) {
    return true;
  }

  if (
    value.startsWith(SENTINEL_PREFIX) &&
    value.endsWith(SENTINEL_SUFFIX)
  ) {
    const inner = value.slice(
      SENTINEL_PREFIX.length,
      -SENTINEL_SUFFIX.length,
    );
    const separatorIndex = inner.indexOf(":");
    if (separatorIndex !== -1) {
      const type = inner.slice(0, separatorIndex);
      if (STRING_LITERAL_ESCAPED_SENTINEL_TYPES.has(type)) {
        return true;
      }
    }
  }

  if (value.includes(MAP_ENTRY_INDEX_LITERAL_SEGMENT)) {
    return true;
  }

  if (value.includes(MAP_ENTRY_INDEX_SENTINEL_SEGMENT)) {
    return true;
  }

  return false;
}

function stripStringLiteralSentinelPrefix(value: string): string {
  if (value.startsWith(STRING_LITERAL_SENTINEL_PREFIX)) {
    return value.slice(STRING_LITERAL_SENTINEL_PREFIX.length);
  }
  return value;
}

function stringifySentinelLiteral(value: string): string {
  if (typeof value !== "string") {
    throw new TypeError("Sentinel literal must be a string");
  }
  return JSON.stringify(value);
}

function reviveFromSerialized(serialized: string): unknown {
  let revived: unknown;
  try {
    revived = reviveSentinelValue(JSON.parse(serialized));
  } catch {
    revived = reviveSentinelValue(serialized);
  }
  const numeric = reviveNumericSentinel(revived);
  if (numeric !== undefined) {
    return numeric;
  }
  const fallbackNumeric = reviveNumericSentinel(serialized);
  if (fallbackNumeric !== undefined) {
    return fallbackNumeric;
  }
  return revived;
}

function reviveSentinelValue(value: unknown): unknown {
  if (
    typeof value === "string" &&
    value.startsWith(DATE_SENTINEL_PREFIX)
  ) {
    const payload = value.slice(DATE_SENTINEL_PREFIX.length);
    if (payload === "invalid") {
      return new Date(Number.NaN);
    }
    const revivedDate = new Date(payload);
    if (Number.isFinite(revivedDate.getTime())) {
      return revivedDate;
    }
    return value;
  }

  if (
    typeof value === "string" &&
    value.startsWith(SENTINEL_PREFIX) &&
    value.endsWith(SENTINEL_SUFFIX)
  ) {
    const inner = value.slice(SENTINEL_PREFIX.length, -SENTINEL_SUFFIX.length);
    const separatorIndex = inner.indexOf(":");
    if (separatorIndex !== -1) {
      const type = inner.slice(0, separatorIndex);
      const payload = inner.slice(separatorIndex + 1);
      if (type === "string") {
        return payload;
      }
      if (type === "number") {
        if (payload === "Infinity") return Number.POSITIVE_INFINITY;
        if (payload === "-Infinity") return Number.NEGATIVE_INFINITY;
        if (payload === "NaN") return Number.NaN;
        return Number(payload);
      }
      if (type === "bigint") {
        try {
          return BigInt(payload);
        } catch {
          return value;
        }
      }
      if (type === REGEXP_SENTINEL_TYPE) {
        try {
          const parsed = JSON.parse(payload) as unknown;
          if (Array.isArray(parsed) && typeof parsed[0] === "string") {
            const flags = typeof parsed[1] === "string" ? parsed[1] : "";
            return new RegExp(parsed[0], flags);
          }
        } catch {
          return value;
        }
        return value;
      }
    }
  }
  return value;
}

function toSymbolSentinel(symbol: symbol): string {
  const globalKey =
    typeof Symbol.keyFor === "function" ? Symbol.keyFor(symbol) : undefined;
  if (globalKey !== undefined) {
    const payload = JSON.stringify(["global", globalKey]);
    return `${SYMBOL_SENTINEL_PREFIX}${payload}`;
  }
  const record = getLocalSymbolSentinelRecord(symbol);
  return record.sentinel;
}

function getSymbolSortKey(symbol: symbol): string {
  const globalKey =
    typeof Symbol.keyFor === "function" ? Symbol.keyFor(symbol) : undefined;
  if (globalKey !== undefined) {
    return `global:${globalKey}`;
  }
  const record =
    peekLocalSymbolSentinelRecord(symbol) ??
    getLocalSymbolSentinelRecord(symbol);
  return `local:${record.identifier}`;
}

export {
  getLocalSymbolSentinelRecord as __getLocalSymbolSentinelRecordForTest,
  peekLocalSymbolSentinelRecord as __peekLocalSymbolSentinelRecordForTest,
  getLocalSymbolRegistrySizeForTest as __getLocalSymbolRegistrySizeForTest,
};
export type { SymbolObject as __SymbolObjectForTest };

function getLocalSymbolRegistrySizeForTest(): number {
  return LOCAL_SYMBOL_OBJECT_REGISTRY.size;
}

function buildSetSortKey(value: unknown, serializedValue: string): string {
  if (typeof value === "symbol") {
    return getSymbolSortKey(value as symbol);
  }
  return serializedValue;
}

function toPropertyKeyString(
  rawKey: unknown,
  revivedKey: unknown,
  serializedKey: string,
): string {
  if (
    rawKey instanceof Number ||
    rawKey instanceof Boolean ||
    isBigIntObject(rawKey)
  ) {
    return toPropertyKeyString(
      (rawKey as ValueOfCapable).valueOf(),
      revivedKey,
      serializedKey,
    );
  }
  if (typeof rawKey === "symbol") {
    return toSymbolSentinel(rawKey as symbol);
  }

  if (rawKey === null) {
    return buildNullPropertyKeySentinel(serializedKey);
  }

  if (rawKey instanceof Date) {
    if (
      typeof revivedKey === "string" &&
      revivedKey.startsWith(DATE_SENTINEL_PREFIX)
    ) {
      return escapeSentinelString(revivedKey);
    }
    const { key } = getDateSentinelParts(rawKey);
    return key;
  }

  if (rawKey instanceof RegExp) {
    const normalizedFromRaw = stripStringLiteralSentinelPrefix(
      normalizePlainObjectKey(
        escapeSentinelString(buildRegExpSentinel(rawKey)),
      ),
    );
    if (revivedKey instanceof RegExp) {
      return stripStringLiteralSentinelPrefix(
        normalizePlainObjectKey(
          escapeSentinelString(buildRegExpSentinel(revivedKey)),
        ),
      );
    }
    if (typeof revivedKey === "string") {
      const normalizedRevived = normalizePlainObjectKey(
        escapeSentinelString(revivedKey),
      );
      if (normalizedRevived !== normalizedFromRaw) {
        return normalizedRevived;
      }
    }
    return normalizedFromRaw;
  }

  const rawType = typeof rawKey;
  if (rawType === "string") {
    return normalizePlainObjectKey(rawKey as string);
  }

  if (
    rawType === "number" ||
    rawType === "bigint" ||
    rawType === "boolean" ||
    rawType === "undefined"
  ) {
    return buildPropertyKeySentinel(rawKey, serializedKey);
  }

  if (rawType === "object" || rawType === "function") {
    let stringified: string | undefined;
    try {
      stringified = String(rawKey);
    } catch {
      stringified = undefined;
    }

    const propertyKeySentinel = buildPropertyKeySentinel(
      rawKey,
      serializedKey,
      stringified,
    );

    if (typeof revivedKey === "string") {
      if (needsStringLiteralSentinelEscape(revivedKey)) {
        return propertyKeySentinel;
      }
      const normalizedRevived = normalizePlainObjectKey(
        escapeSentinelString(revivedKey),
      );
      if (normalizedRevived !== propertyKeySentinel) {
        return normalizedRevived;
      }
    }

    return propertyKeySentinel;
  }

  if (typeof revivedKey === "string") {
    return normalizePlainObjectKey(escapeSentinelString(revivedKey));
  }

  return normalizePlainObjectKey(
    escapeSentinelString(String(revivedKey ?? serializedKey)),
  );
}

function reviveNumericSentinel(value: unknown): number | bigint | undefined {
  if (typeof value === "number" || typeof value === "bigint") {
    return value;
  }
  if (
    typeof value === "string" &&
    value.startsWith(SENTINEL_PREFIX) &&
    value.endsWith(SENTINEL_SUFFIX)
  ) {
    const revived = reviveSentinelValue(value);
    if (typeof revived === "number" || typeof revived === "bigint") {
      return revived;
    }
  }
  return undefined;
}

function normalizePlainObjectKey(key: string): string {
  return normalizeStringLiteral(key);
}<|MERGE_RESOLUTION|>--- conflicted
+++ resolved
@@ -72,27 +72,12 @@
 const LOCAL_SYMBOL_FINALIZER =
   HAS_WEAK_REFS && HAS_FINALIZATION_REGISTRY
     ? new FinalizationRegistry<string>((identifier) => {
-<<<<<<< HEAD
         const entry = LOCAL_SYMBOL_IDENTIFIER_INDEX?.get(identifier);
         if (entry === undefined) {
           return;
         }
         LOCAL_SYMBOL_IDENTIFIER_INDEX?.delete(identifier);
         LOCAL_SYMBOL_IDENTIFIER_BY_HOLDER?.delete(entry.holder);
-=======
-        if (
-          LOCAL_SYMBOL_IDENTIFIER_INDEX === undefined ||
-          LOCAL_SYMBOL_IDENTIFIER_BY_HOLDER === undefined
-        ) {
-          return;
-        }
-        const entry = LOCAL_SYMBOL_IDENTIFIER_INDEX.get(identifier);
-        if (entry === undefined) {
-          return;
-        }
-        LOCAL_SYMBOL_IDENTIFIER_INDEX.delete(identifier);
-        LOCAL_SYMBOL_IDENTIFIER_BY_HOLDER.delete(entry.holder);
->>>>>>> 31c91bee
         entry.holder.finalizerToken = undefined;
         LOCAL_SYMBOL_HOLDER_REGISTRY.delete(entry.holder.symbol);
         LOCAL_SYMBOL_OBJECT_REGISTRY.delete(entry.holder.symbol);

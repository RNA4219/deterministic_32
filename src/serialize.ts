// Stable stringify with cycle detection and key-sorted objects.
// Notes:
// - Distinguishes [], {}, "" etc.
// - Treats Date as ISO string.
// - Maps are serialized via sentinel-encoded entry lists (keys sorted by canonical property key).
// - Sets are serialized as arrays in insertion order (keys sorted via canonical key string).

const SENTINEL_PREFIX = "\u0000cat32:";
const SENTINEL_SUFFIX = "\u0000";
const HOLE_SENTINEL_PAYLOAD = "__hole__";
const HOLE_SENTINEL_RAW = typeSentinel("hole", HOLE_SENTINEL_PAYLOAD);
const HOLE_SENTINEL = JSON.stringify(HOLE_SENTINEL_RAW);
const UNDEFINED_SENTINEL = "__undefined__";
const DATE_SENTINEL_PREFIX = "__date__:";
const SYMBOL_SENTINEL_PREFIX = "__symbol__:";
const STRING_LITERAL_SENTINEL_PREFIX = "__string__:";
const REGEXP_SENTINEL_TYPE = "regexp";
const MAP_ENTRY_INDEX_LITERAL_SEGMENT =
  `${STRING_LITERAL_SENTINEL_PREFIX}${SENTINEL_PREFIX}map-entry-index:`;
const MAP_ENTRY_INDEX_SENTINEL_SEGMENT = `${SENTINEL_PREFIX}map-entry-index:`;
const HEX_DIGITS = "0123456789abcdef";
const PROPERTY_KEY_SENTINEL_TYPE = "propertykey";
const MAP_SENTINEL_TYPE = "map";

const OBJECT_TO_STRING = Object.prototype.toString;

function isBigIntObject(value: unknown): value is { valueOf(): bigint } {
  return (
    typeof value === "object" &&
    value !== null &&
    OBJECT_TO_STRING.call(value) === "[object BigInt]"
  );
}

type ValueOfCapable = { valueOf(): unknown };

type LocalSymbolWeakTarget = symbol & object;

<<<<<<< HEAD
type LocalSymbolFinalizerHolder = {
  target: LocalSymbolWeakTarget;
  ref: WeakRef<LocalSymbolWeakTarget>;
=======
type LocalSymbolFinalizerHolderTarget = { target: LocalSymbolWeakTarget };

type LocalSymbolFinalizerHolder = {
  target: LocalSymbolFinalizerHolderTarget;
  ref: WeakRef<LocalSymbolFinalizerHolderTarget>;
>>>>>>> 0cc0d1c5
};

type LocalSymbolSentinelRecord = {
  identifier: string;
  sentinel: string;
  finalizerHolder?: LocalSymbolFinalizerHolder;
};

const HAS_WEAK_REFS = typeof WeakRef === "function";
const HAS_FINALIZATION_REGISTRY = typeof FinalizationRegistry === "function";

const LOCAL_SYMBOL_SENTINEL_REGISTRY =
  new WeakMap<LocalSymbolWeakTarget, LocalSymbolSentinelRecord>();
const LOCAL_SYMBOL_OBJECT_REGISTRY = new Map<symbol, LocalSymbolWeakTarget>();
const LOCAL_SYMBOL_IDENTIFIER_INDEX =
  HAS_WEAK_REFS && HAS_FINALIZATION_REGISTRY
    ? new Map<string, WeakRef<LocalSymbolFinalizerHolder>>()
<<<<<<< HEAD
=======
    : undefined;
const LOCAL_SYMBOL_FINALIZER_TARGET_INDEX =
  HAS_WEAK_REFS && HAS_FINALIZATION_REGISTRY
    ? new WeakMap<LocalSymbolWeakTarget, LocalSymbolFinalizerHolderTarget>()
>>>>>>> 0cc0d1c5
    : undefined;
const LOCAL_SYMBOL_FINALIZER =
  HAS_WEAK_REFS && HAS_FINALIZATION_REGISTRY
    ? new FinalizationRegistry<string>((identifier) => {
        LOCAL_SYMBOL_IDENTIFIER_INDEX?.delete(identifier);
      })
    : undefined;

let nextLocalSymbolSentinelId = 0;

function getOrCreateSymbolObject(symbol: symbol): LocalSymbolWeakTarget {
  const existing = LOCAL_SYMBOL_OBJECT_REGISTRY.get(symbol);
  if (existing !== undefined) {
    return existing;
  }

  const target = Object(symbol) as LocalSymbolWeakTarget;
  LOCAL_SYMBOL_OBJECT_REGISTRY.set(symbol, target);
  return target;
}

function peekLocalSymbolSentinelRecordFromObject(
  symbolObject: LocalSymbolWeakTarget,
): LocalSymbolSentinelRecord | undefined {
  return LOCAL_SYMBOL_SENTINEL_REGISTRY.get(symbolObject);
}

function peekLocalSymbolSentinelRecord(
  symbol: symbol,
): LocalSymbolSentinelRecord | undefined {
  const symbolObject = LOCAL_SYMBOL_OBJECT_REGISTRY.get(symbol);
  if (symbolObject === undefined) {
    return undefined;
  }

  return peekLocalSymbolSentinelRecordFromObject(symbolObject);
}

function registerLocalSymbolSentinelRecord(
  symbolObject: LocalSymbolWeakTarget,
  record: LocalSymbolSentinelRecord,
): void {
  if (
    LOCAL_SYMBOL_IDENTIFIER_INDEX !== undefined &&
    LOCAL_SYMBOL_FINALIZER !== undefined &&
    LOCAL_SYMBOL_FINALIZER_TARGET_INDEX !== undefined
  ) {
<<<<<<< HEAD
    const target = symbolObject;
    const ref = new WeakRef(target);
    const holder: LocalSymbolFinalizerHolder = { target, ref };
=======
    let holderTarget = LOCAL_SYMBOL_FINALIZER_TARGET_INDEX.get(symbolObject);
    if (holderTarget === undefined) {
      holderTarget = { target: symbolObject };
      LOCAL_SYMBOL_FINALIZER_TARGET_INDEX.set(symbolObject, holderTarget);
    }

    const ref = new WeakRef(holderTarget);
    const holder: LocalSymbolFinalizerHolder = { target: holderTarget, ref };
>>>>>>> 0cc0d1c5
    const holderRef = new WeakRef(holder);
    LOCAL_SYMBOL_IDENTIFIER_INDEX.set(record.identifier, holderRef);
    LOCAL_SYMBOL_FINALIZER.register(holderTarget, record.identifier);
    record.finalizerHolder = holder;
  }

  LOCAL_SYMBOL_SENTINEL_REGISTRY.set(symbolObject, record);
}

function createLocalSymbolSentinelRecord(
  symbol: symbol,
  symbolObject: LocalSymbolWeakTarget,
): LocalSymbolSentinelRecord {
  const identifier = nextLocalSymbolSentinelId.toString(36);
  nextLocalSymbolSentinelId += 1;

  const description = symbol.description ?? "";
  const sentinel = buildLocalSymbolSentinel(identifier, description);
  const record: LocalSymbolSentinelRecord = { identifier, sentinel };

  registerLocalSymbolSentinelRecord(symbolObject, record);
  return record;
}

function getLocalSymbolSentinelRecord(
  symbol: symbol,
): LocalSymbolSentinelRecord {
  const symbolObject = getOrCreateSymbolObject(symbol);
  const existing = peekLocalSymbolSentinelRecordFromObject(symbolObject);
  if (existing !== undefined) {
    return existing;
  }

  return createLocalSymbolSentinelRecord(symbol, symbolObject);
}

function buildLocalSymbolSentinel(
  identifier: string,
  description: string,
): string {
  const descriptionJson = JSON.stringify(description);
  const payload = `["local","${identifier}",${descriptionJson}]`;
  return `${SYMBOL_SENTINEL_PREFIX}${payload}`;
}

function getSymbolBucketKey(symbol: symbol): string {
  const globalKey =
    typeof Symbol.keyFor === "function" ? Symbol.keyFor(symbol) : undefined;
  if (globalKey !== undefined) {
    return `global:${globalKey}`;
  }
  const record =
    peekLocalSymbolSentinelRecord(symbol) ??
    getLocalSymbolSentinelRecord(symbol);
  return `local:${record.identifier}`;
}

const STRING_LITERAL_ESCAPED_SENTINEL_TYPES = new Set<string>([
  REGEXP_SENTINEL_TYPE,
  "typedarray",
  "arraybuffer",
  "sharedarraybuffer",
  "number",
  "bigint",
  "hole",
  PROPERTY_KEY_SENTINEL_TYPE,
  "map",
  "set",
]);
const ARRAY_BUFFER_LIKE_SENTINEL_PREFIXES = [
  `${SENTINEL_PREFIX}typedarray:`,
  `${SENTINEL_PREFIX}arraybuffer:`,
  `${SENTINEL_PREFIX}sharedarraybuffer:`,
] as const;

type DateSentinelParts = {
  payload: string;
  key: string;
};

function getDateSentinelParts(date: Date): DateSentinelParts {
  const time = date.getTime();
  if (!Number.isFinite(time)) {
    const payload = "invalid";
    return { payload, key: `${DATE_SENTINEL_PREFIX}${payload}` };
  }
  const payload = date.toISOString();
  return { payload, key: `${DATE_SENTINEL_PREFIX}${payload}` };
}

function serializeArrayBufferLikeSentinel(
  type: string,
  buffer: ArrayBufferLike,
): string {
  const bytes = new Uint8Array(buffer);
  const payload = buildArrayBufferPayload(bytes.length, bytes);
  return stringifySentinelLiteral(typeSentinel(type, payload));
}

function buildTypedArrayPayload(view: ArrayBufferView): string {
  const bytes = new Uint8Array(view.buffer, view.byteOffset, view.byteLength);
  const parts = [
    `kind=${getArrayBufferViewTag(view)}`,
    `byteOffset=${view.byteOffset}`,
    `byteLength=${view.byteLength}`,
  ];
  const elementLength = (view as { length?: number }).length;
  if (typeof elementLength === "number") {
    parts.push(`length=${elementLength}`);
  }
  parts.push(`hex=${toHex(bytes)}`);
  return parts.join(";");
}

function buildArrayBufferPayload(length: number, bytes: Uint8Array): string {
  return `byteLength=${length};hex=${toHex(bytes)}`;
}

function getArrayBufferViewTag(view: ArrayBufferView): string {
  const raw = Object.prototype.toString.call(view);
  return raw.slice(8, -1);
}

function toHex(bytes: Uint8Array): string {
  let out = "";
  for (let i = 0; i < bytes.length; i += 1) {
    const byte = bytes[i];
    out += HEX_DIGITS[(byte >> 4) & 0xf];
    out += HEX_DIGITS[byte & 0xf];
  }
  return out;
}

type ArrayBufferLikeConstructor = {
  new (...args: unknown[]): ArrayBufferLike;
  prototype: ArrayBufferLike;
};

const sharedArrayBufferGlobal = globalThis as unknown as {
  SharedArrayBuffer?: ArrayBufferLikeConstructor;
};

const sharedArrayBufferCtor =
  typeof sharedArrayBufferGlobal.SharedArrayBuffer === "function"
    ? sharedArrayBufferGlobal.SharedArrayBuffer
    : undefined;

export function typeSentinel(type: string, payload = ""): string {
  return `${SENTINEL_PREFIX}${type}:${payload}${SENTINEL_SUFFIX}`;
}

function buildRegExpPayload(value: RegExp): string {
  return JSON.stringify([value.source, value.flags]);
}

function buildRegExpSentinel(value: RegExp): string {
  return typeSentinel(REGEXP_SENTINEL_TYPE, buildRegExpPayload(value));
}

export function escapeSentinelString(value: string): string {
  return normalizeStringLiteral(value);
}

export function stableStringify(v: unknown): string {
  const stack = new Set<unknown>();
  return _stringify(v, stack);
}

function _stringify(v: unknown, stack: Set<unknown>): string {
  if (v === null) return "null";
  const t = typeof v;

  if (t === "string") {
    const value = v as string;
    return stringifyStringLiteral(value);
  }
  if (t === "number") {
    const value = v as number;
    if (Number.isNaN(value) || !Number.isFinite(value)) {
      return stringifySentinelLiteral(typeSentinel("number", String(value)));
    }
    return JSON.stringify(value);
  }
  if (t === "boolean") return JSON.stringify(v);
  if (t === "bigint") return stringifySentinelLiteral(typeSentinel("bigint", (v as bigint).toString()));
  if (t === "undefined") return stringifySentinelLiteral(UNDEFINED_SENTINEL);
  if (t === "symbol") {
    return stringifySentinelLiteral(toSymbolSentinel(v as symbol));
  }
  if (t === "function") return String(v);

  if (v instanceof Number || v instanceof Boolean || isBigIntObject(v)) {
    return _stringify(
      (v as ValueOfCapable).valueOf(),
      stack,
    );
  }

  if (Array.isArray(v)) {
    if (stack.has(v)) throw new TypeError("Cyclic object");
    stack.add(v);
    const length = v.length;
    const parts: string[] = new Array(length);
    for (let i = 0; i < length; i += 1) {
      if (Object.hasOwn(v, i)) {
        parts[i] = _stringify(v[i], stack);
      } else {
        parts[i] = HOLE_SENTINEL;
      }
    }
    const out = "[" + parts.join(",") + "]";
    stack.delete(v);
    return out;
  }

  // Date
  if (v instanceof Date) {
    const { key } = getDateSentinelParts(v);
    return stringifySentinelLiteral(key);
  }

  if (ArrayBuffer.isView(v)) {
    const view = v as ArrayBufferView;
    return stringifySentinelLiteral(
      typeSentinel("typedarray", buildTypedArrayPayload(view)),
    );
  }

  if (sharedArrayBufferCtor && v instanceof sharedArrayBufferCtor) {
    return serializeArrayBufferLikeSentinel("sharedarraybuffer", v);
  }

  if (v instanceof ArrayBuffer) {
    return serializeArrayBufferLikeSentinel("arraybuffer", v);
  }

  // Map
  if (v instanceof Map) {
    if (stack.has(v)) throw new TypeError("Cyclic object");
    stack.add(v);
    type SerializedEntry = {
      serializedKey: string;
      serializedValue: string;
      order: number;
      propertyKey: string;
    };
    const normalizedEntries: Record<
      string,
      {
        propertyKey: string;
        entries: SerializedEntry[];
        shouldDedupeByType: boolean;
        hasDuplicatePropertyKey: boolean;
      }
    > = Object.create(null);
    for (const [rawKey, rawValue] of v.entries()) {
      const serializedKey = _stringify(rawKey, stack);
      const { bucketKey, propertyKey } = toMapPropertyKey(rawKey, serializedKey);
      const serializedValue = _stringify(rawValue, stack);
      const bucket = normalizedEntries[bucketKey];
      const rawKeyIsSymbol = typeof rawKey === "symbol";
      const shouldDedupeByType = rawKeyIsSymbol ? bucket !== undefined : true;
      if (bucket) {
        const hasDuplicatePropertyKey = bucket.entries.some(
          (entry) => entry.propertyKey === propertyKey,
        );
        bucket.entries.push({
          serializedKey,
          serializedValue,
          order: bucket.entries.length,
          propertyKey,
        });
        if (hasDuplicatePropertyKey) {
          bucket.hasDuplicatePropertyKey = true;
        }
        if (shouldDedupeByType) {
          bucket.shouldDedupeByType = true;
        } else {
          bucket.shouldDedupeByType = false;
        }
      } else {
        normalizedEntries[bucketKey] = {
          propertyKey,
          entries: [
            {
              serializedKey,
              serializedValue,
              order: 0,
              propertyKey,
            },
          ],
          shouldDedupeByType,
          hasDuplicatePropertyKey: false,
        };
      }
    }
    const serializedEntries: Array<[string, string]> = [];
    const sortedKeys = Object.keys(normalizedEntries).sort((leftKey, rightKey) => {
      const left = normalizedEntries[leftKey]!;
      const right = normalizedEntries[rightKey]!;
      if (left.propertyKey === right.propertyKey) {
        if (leftKey < rightKey) return -1;
        if (leftKey > rightKey) return 1;
        return 0;
      }
      return left.propertyKey < right.propertyKey ? -1 : 1;
    });
    for (const key of sortedKeys) {
      const bucket = normalizedEntries[key];
      if (!bucket?.entries.length) continue;
      const entries = bucket.entries;
      entries.sort(compareSerializedEntry);
      for (let index = 0; index < entries.length; index += 1) {
        const entry = entries[index]!;
        const propertyKey = mapEntryPropertyKey(
          bucket.propertyKey,
          entry.propertyKey,
          index,
          entries.length,
          entry.order,
          bucket.shouldDedupeByType,
          bucket.hasDuplicatePropertyKey,
        );
        serializedEntries.push([propertyKey, entry.serializedValue]);
      }
    }
    stack.delete(v);
    const payload = JSON.stringify(serializedEntries);
    return stringifySentinelLiteral(typeSentinel(MAP_SENTINEL_TYPE, payload));
  }

  // Set
  if (v instanceof Set) {
    if (stack.has(v)) throw new TypeError("Cyclic object");
    stack.add(v);
    type SerializedSetEntry = { sortKey: string; serializedValue: string };
    const entries: SerializedSetEntry[] = [];
    for (const value of v.values()) {
      const serializedValue = _stringify(value, stack);
      entries.push({
        sortKey: buildSetSortKey(value, serializedValue),
        serializedValue,
      });
    }
    entries.sort((left, right) => {
      if (left.sortKey < right.sortKey) return -1;
      if (left.sortKey > right.sortKey) return 1;
      if (left.serializedValue < right.serializedValue) return -1;
      if (left.serializedValue > right.serializedValue) return 1;
      return 0;
    });
    const body = entries.map((entry) => entry.serializedValue);
    const payload = "[" + body.join(",") + "]";
    const out = stringifySentinelLiteral(typeSentinel("set", payload));
    stack.delete(v);
    return out;
  }

  if (v instanceof RegExp) {
    return stringifySentinelLiteral(buildRegExpSentinel(v));
  }

  // Plain object
  const o = v as Record<string, unknown>;
  if (stack.has(o)) throw new TypeError("Cyclic object");
  stack.add(o);
  const target = o as Record<PropertyKey, unknown>;
  const enumerableSymbols = Object.getOwnPropertySymbols(o).filter((symbol) =>
    Object.prototype.propertyIsEnumerable.call(o, symbol),
  );

  const entries: Array<{
    sortKey: string;
    normalizedKey: string;
    property: PropertyKey;
  }> = [];

  for (const key of Object.keys(o)) {
    entries.push({
      sortKey: key,
      normalizedKey: normalizePlainObjectKey(key),
      property: key,
    });
  }

  for (const symbol of enumerableSymbols) {
    const symbolString = toPropertyKeyString(symbol, symbol, symbol.toString());
    entries.push({
      sortKey: symbolString,
      normalizedKey: symbolString,
      property: symbol,
    });
  }

  entries.sort((a, b) => {
    if (a.sortKey < b.sortKey) return -1;
    if (a.sortKey > b.sortKey) return 1;
    return 0;
  });

  const body = entries.map(({ normalizedKey, property }) =>
    JSON.stringify(normalizedKey) + ":" + _stringify(target[property], stack),
  );
  stack.delete(o);
  return "{" + body.join(",") + "}";
}

function compareSerializedEntry(
  left: { serializedKey: string; serializedValue: string; order: number },
  right: { serializedKey: string; serializedValue: string; order: number },
): number {
  if (left.serializedKey < right.serializedKey) return -1;
  if (left.serializedKey > right.serializedKey) return 1;
  if (left.serializedValue < right.serializedValue) return -1;
  if (left.serializedValue > right.serializedValue) return 1;
  if (left.order < right.order) return -1;
  if (left.order > right.order) return 1;
  return 0;
}

function mapEntryPropertyKey(
  bucketKey: string,
  entryPropertyKey: string,
  entryIndex: number,
  totalEntries: number,
  entryOrder: number,
  shouldDedupeByType: boolean,
  hasDuplicatePropertyKey: boolean,
): string {
  const isLocalSymbolProperty = entryPropertyKey.startsWith(
    `${SYMBOL_SENTINEL_PREFIX}["local"`,
  );

  if (!shouldDedupeByType && isLocalSymbolProperty) {
    const uniqueIndex = hasDuplicatePropertyKey ? entryOrder : entryIndex;
    const payload = JSON.stringify([bucketKey, entryPropertyKey, uniqueIndex]);
    return typeSentinel("map-entry-index", payload);
  }

  if (
    totalEntries <= 1 ||
    (!hasDuplicatePropertyKey && entryIndex === 0)
  ) {
    return entryPropertyKey;
  }

  const uniqueIndex = hasDuplicatePropertyKey ? entryOrder : entryIndex;
  const payload = JSON.stringify([bucketKey, entryPropertyKey, uniqueIndex]);
  return typeSentinel("map-entry-index", payload);
}

function mapBucketTypeTag(rawKey: unknown): string {
  if (
    rawKey instanceof Number ||
    rawKey instanceof Boolean ||
    isBigIntObject(rawKey)
  ) {
    return mapBucketTypeTag(
      (rawKey as ValueOfCapable).valueOf(),
    );
  }
  if (typeof rawKey === "symbol") return "symbol";
  if (rawKey === null) return "null";
  if (rawKey instanceof Date) return "date";
  if (rawKey instanceof Map) return "map";
  if (rawKey instanceof Set) return "set";
  if (rawKey instanceof RegExp) return REGEXP_SENTINEL_TYPE;
  if (Array.isArray(rawKey)) return "array";
  if (sharedArrayBufferCtor && rawKey instanceof sharedArrayBufferCtor) return "sharedarraybuffer";
  if (rawKey instanceof ArrayBuffer || ArrayBuffer.isView(rawKey)) return "arraybuffer";
  return typeof rawKey;
}

const NULL_PROPERTY_KEY_SENTINEL_BUCKET_TAG = mapBucketTypeTag(null);

function buildNullPropertyKeySentinel(serializedKey: string): string {
  return typeSentinel(
    PROPERTY_KEY_SENTINEL_TYPE,
    JSON.stringify([NULL_PROPERTY_KEY_SENTINEL_BUCKET_TAG, serializedKey]),
  );
}

function buildPropertyKeySentinel(
  rawKey: unknown,
  serializedKey: string,
  stringified?: string,
): string {
  const bucketTag = mapBucketTypeTag(rawKey);
  const payloadParts = [bucketTag, serializedKey];
  if (stringified !== undefined) {
    payloadParts.push(stringified);
  }
  return typeSentinel(PROPERTY_KEY_SENTINEL_TYPE, JSON.stringify(payloadParts));
}

function toMapPropertyKey(
  rawKey: unknown,
  serializedKey: string,
): { bucketKey: string; propertyKey: string } {
  const bucketTag = mapBucketTypeTag(rawKey);
  const revivedKey = reviveFromSerialized(serializedKey);
  if (rawKey instanceof Date) {
    const propertyKey = toPropertyKeyString(rawKey, revivedKey, serializedKey);
    return {
      bucketKey: `${bucketTag}|${propertyKey}`,
      propertyKey,
    };
  }
  const propertyKey = toPropertyKeyString(rawKey, revivedKey, serializedKey);
  if (typeof rawKey === "symbol") {
    return {
      bucketKey: `${bucketTag}|${getSymbolBucketKey(rawKey as symbol)}`,
      propertyKey,
    };
  }
  if (rawKey instanceof RegExp) {
    return {
      bucketKey: `${bucketTag}|${propertyKey}`,
      propertyKey,
    };
  }
  return {
    bucketKey: `${bucketTag}|${serializedKey}`,
    propertyKey,
  };
}

function stringifyStringLiteral(value: string): string {
  return JSON.stringify(normalizeStringLiteral(value));
}

function normalizeStringLiteral(value: string): string {
  if (value.startsWith(STRING_LITERAL_SENTINEL_PREFIX)) {
    if (needsStringLiteralSentinelEscape(value)) {
      return `${STRING_LITERAL_SENTINEL_PREFIX}${value}`;
    }

    let innerValue = value.slice(STRING_LITERAL_SENTINEL_PREFIX.length);
    while (innerValue.startsWith(STRING_LITERAL_SENTINEL_PREFIX)) {
      innerValue = innerValue.slice(STRING_LITERAL_SENTINEL_PREFIX.length);
    }

    if (needsNestedStringLiteralSentinelEscape(innerValue)) {
      if (value.startsWith(STRING_LITERAL_SENTINEL_PREFIX.repeat(2))) {
        return value;
      }
      return `${STRING_LITERAL_SENTINEL_PREFIX}${value}`;
    }

    return value;
  }

  if (needsStringLiteralSentinelEscape(value)) {
    return `${STRING_LITERAL_SENTINEL_PREFIX}${value}`;
  }

  return value;
}

function needsNestedStringLiteralSentinelEscape(value: string): boolean {
  if (needsStringLiteralSentinelEscape(value)) {
    return true;
  }
  return value.startsWith(STRING_LITERAL_SENTINEL_PREFIX);
}

function hasArrayBufferLikeSentinelPrefix(value: string): boolean {
  for (const prefix of ARRAY_BUFFER_LIKE_SENTINEL_PREFIXES) {
    if (value.startsWith(prefix)) {
      return true;
    }
  }
  return false;
}

function needsStringLiteralSentinelEscape(value: string): boolean {
  if (value === HOLE_SENTINEL_RAW) {
    return true;
  }

  if (value === UNDEFINED_SENTINEL) {
    return true;
  }

  if (value.startsWith(SYMBOL_SENTINEL_PREFIX)) {
    return true;
  }

  if (value.startsWith(DATE_SENTINEL_PREFIX)) {
    return true;
  }

  if (hasArrayBufferLikeSentinelPrefix(value)) {
    return true;
  }

  if (
    value.startsWith(SENTINEL_PREFIX) &&
    value.endsWith(SENTINEL_SUFFIX)
  ) {
    const inner = value.slice(
      SENTINEL_PREFIX.length,
      -SENTINEL_SUFFIX.length,
    );
    const separatorIndex = inner.indexOf(":");
    if (separatorIndex !== -1) {
      const type = inner.slice(0, separatorIndex);
      if (STRING_LITERAL_ESCAPED_SENTINEL_TYPES.has(type)) {
        return true;
      }
    }
  }

  if (value.includes(MAP_ENTRY_INDEX_LITERAL_SEGMENT)) {
    return true;
  }

  if (value.includes(MAP_ENTRY_INDEX_SENTINEL_SEGMENT)) {
    return true;
  }

  return false;
}

function stripStringLiteralSentinelPrefix(value: string): string {
  if (value.startsWith(STRING_LITERAL_SENTINEL_PREFIX)) {
    return value.slice(STRING_LITERAL_SENTINEL_PREFIX.length);
  }
  return value;
}

function stringifySentinelLiteral(value: string): string {
  if (typeof value !== "string") {
    throw new TypeError("Sentinel literal must be a string");
  }
  return JSON.stringify(value);
}

function reviveFromSerialized(serialized: string): unknown {
  let revived: unknown;
  try {
    revived = reviveSentinelValue(JSON.parse(serialized));
  } catch {
    revived = reviveSentinelValue(serialized);
  }
  const numeric = reviveNumericSentinel(revived);
  if (numeric !== undefined) {
    return numeric;
  }
  const fallbackNumeric = reviveNumericSentinel(serialized);
  if (fallbackNumeric !== undefined) {
    return fallbackNumeric;
  }
  return revived;
}

function reviveSentinelValue(value: unknown): unknown {
  if (
    typeof value === "string" &&
    value.startsWith(DATE_SENTINEL_PREFIX)
  ) {
    const payload = value.slice(DATE_SENTINEL_PREFIX.length);
    if (payload === "invalid") {
      return new Date(Number.NaN);
    }
    const revivedDate = new Date(payload);
    if (Number.isFinite(revivedDate.getTime())) {
      return revivedDate;
    }
    return value;
  }

  if (
    typeof value === "string" &&
    value.startsWith(SENTINEL_PREFIX) &&
    value.endsWith(SENTINEL_SUFFIX)
  ) {
    const inner = value.slice(SENTINEL_PREFIX.length, -SENTINEL_SUFFIX.length);
    const separatorIndex = inner.indexOf(":");
    if (separatorIndex !== -1) {
      const type = inner.slice(0, separatorIndex);
      const payload = inner.slice(separatorIndex + 1);
      if (type === "string") {
        return payload;
      }
      if (type === "number") {
        if (payload === "Infinity") return Number.POSITIVE_INFINITY;
        if (payload === "-Infinity") return Number.NEGATIVE_INFINITY;
        if (payload === "NaN") return Number.NaN;
        return Number(payload);
      }
      if (type === "bigint") {
        try {
          return BigInt(payload);
        } catch {
          return value;
        }
      }
      if (type === REGEXP_SENTINEL_TYPE) {
        try {
          const parsed = JSON.parse(payload) as unknown;
          if (Array.isArray(parsed) && typeof parsed[0] === "string") {
            const flags = typeof parsed[1] === "string" ? parsed[1] : "";
            return new RegExp(parsed[0], flags);
          }
        } catch {
          return value;
        }
        return value;
      }
    }
  }
  return value;
}

function toSymbolSentinel(symbol: symbol): string {
  const globalKey =
    typeof Symbol.keyFor === "function" ? Symbol.keyFor(symbol) : undefined;
  if (globalKey !== undefined) {
    const payload = JSON.stringify(["global", globalKey]);
    return `${SYMBOL_SENTINEL_PREFIX}${payload}`;
  }
  const record = getLocalSymbolSentinelRecord(symbol);
  return record.sentinel;
}

function getSymbolSortKey(symbol: symbol): string {
  const globalKey =
    typeof Symbol.keyFor === "function" ? Symbol.keyFor(symbol) : undefined;
  if (globalKey !== undefined) {
    return `global:${globalKey}`;
  }
  const record =
    peekLocalSymbolSentinelRecord(symbol) ??
    getLocalSymbolSentinelRecord(symbol);
  return `local:${record.identifier}`;
}

export {
  getLocalSymbolSentinelRecord as __getLocalSymbolSentinelRecordForTest,
  peekLocalSymbolSentinelRecord as __peekLocalSymbolSentinelRecordForTest,
};

function buildSetSortKey(value: unknown, serializedValue: string): string {
  if (typeof value === "symbol") {
    return getSymbolSortKey(value as symbol);
  }
  return serializedValue;
}

function toPropertyKeyString(
  rawKey: unknown,
  revivedKey: unknown,
  serializedKey: string,
): string {
  if (
    rawKey instanceof Number ||
    rawKey instanceof Boolean ||
    isBigIntObject(rawKey)
  ) {
    return toPropertyKeyString(
      (rawKey as ValueOfCapable).valueOf(),
      revivedKey,
      serializedKey,
    );
  }
  if (typeof rawKey === "symbol") {
    return toSymbolSentinel(rawKey as symbol);
  }

  if (rawKey === null) {
    return buildNullPropertyKeySentinel(serializedKey);
  }

  if (rawKey instanceof Date) {
    if (
      typeof revivedKey === "string" &&
      revivedKey.startsWith(DATE_SENTINEL_PREFIX)
    ) {
      return escapeSentinelString(revivedKey);
    }
    const { key } = getDateSentinelParts(rawKey);
    return key;
  }

  if (rawKey instanceof RegExp) {
    const normalizedFromRaw = stripStringLiteralSentinelPrefix(
      normalizePlainObjectKey(
        escapeSentinelString(buildRegExpSentinel(rawKey)),
      ),
    );
    if (revivedKey instanceof RegExp) {
      return stripStringLiteralSentinelPrefix(
        normalizePlainObjectKey(
          escapeSentinelString(buildRegExpSentinel(revivedKey)),
        ),
      );
    }
    if (typeof revivedKey === "string") {
      const normalizedRevived = normalizePlainObjectKey(
        escapeSentinelString(revivedKey),
      );
      if (normalizedRevived !== normalizedFromRaw) {
        return normalizedRevived;
      }
    }
    return normalizedFromRaw;
  }

  const rawType = typeof rawKey;
  if (rawType === "string") {
    return normalizePlainObjectKey(rawKey as string);
  }

  if (
    rawType === "number" ||
    rawType === "bigint" ||
    rawType === "boolean" ||
    rawType === "undefined"
  ) {
    return buildPropertyKeySentinel(rawKey, serializedKey);
  }

  if (rawType === "object" || rawType === "function") {
    let stringified: string | undefined;
    try {
      stringified = String(rawKey);
    } catch {
      stringified = undefined;
    }

    const propertyKeySentinel = buildPropertyKeySentinel(
      rawKey,
      serializedKey,
      stringified,
    );

    if (typeof revivedKey === "string") {
      if (needsStringLiteralSentinelEscape(revivedKey)) {
        return propertyKeySentinel;
      }
      const normalizedRevived = normalizePlainObjectKey(
        escapeSentinelString(revivedKey),
      );
      if (normalizedRevived !== propertyKeySentinel) {
        return normalizedRevived;
      }
    }

    return propertyKeySentinel;
  }

  if (typeof revivedKey === "string") {
    return normalizePlainObjectKey(escapeSentinelString(revivedKey));
  }

  return normalizePlainObjectKey(
    escapeSentinelString(String(revivedKey ?? serializedKey)),
  );
}

function reviveNumericSentinel(value: unknown): number | bigint | undefined {
  if (typeof value === "number" || typeof value === "bigint") {
    return value;
  }
  if (
    typeof value === "string" &&
    value.startsWith(SENTINEL_PREFIX) &&
    value.endsWith(SENTINEL_SUFFIX)
  ) {
    const revived = reviveSentinelValue(value);
    if (typeof revived === "number" || typeof revived === "bigint") {
      return revived;
    }
  }
  return undefined;
}

function normalizePlainObjectKey(key: string): string {
  return normalizeStringLiteral(key);
}<|MERGE_RESOLUTION|>--- conflicted
+++ resolved
@@ -36,17 +36,9 @@
 
 type LocalSymbolWeakTarget = symbol & object;
 
-<<<<<<< HEAD
 type LocalSymbolFinalizerHolder = {
   target: LocalSymbolWeakTarget;
   ref: WeakRef<LocalSymbolWeakTarget>;
-=======
-type LocalSymbolFinalizerHolderTarget = { target: LocalSymbolWeakTarget };
-
-type LocalSymbolFinalizerHolder = {
-  target: LocalSymbolFinalizerHolderTarget;
-  ref: WeakRef<LocalSymbolFinalizerHolderTarget>;
->>>>>>> 0cc0d1c5
 };
 
 type LocalSymbolSentinelRecord = {
@@ -64,13 +56,6 @@
 const LOCAL_SYMBOL_IDENTIFIER_INDEX =
   HAS_WEAK_REFS && HAS_FINALIZATION_REGISTRY
     ? new Map<string, WeakRef<LocalSymbolFinalizerHolder>>()
-<<<<<<< HEAD
-=======
-    : undefined;
-const LOCAL_SYMBOL_FINALIZER_TARGET_INDEX =
-  HAS_WEAK_REFS && HAS_FINALIZATION_REGISTRY
-    ? new WeakMap<LocalSymbolWeakTarget, LocalSymbolFinalizerHolderTarget>()
->>>>>>> 0cc0d1c5
     : undefined;
 const LOCAL_SYMBOL_FINALIZER =
   HAS_WEAK_REFS && HAS_FINALIZATION_REGISTRY
@@ -118,20 +103,9 @@
     LOCAL_SYMBOL_FINALIZER !== undefined &&
     LOCAL_SYMBOL_FINALIZER_TARGET_INDEX !== undefined
   ) {
-<<<<<<< HEAD
     const target = symbolObject;
     const ref = new WeakRef(target);
     const holder: LocalSymbolFinalizerHolder = { target, ref };
-=======
-    let holderTarget = LOCAL_SYMBOL_FINALIZER_TARGET_INDEX.get(symbolObject);
-    if (holderTarget === undefined) {
-      holderTarget = { target: symbolObject };
-      LOCAL_SYMBOL_FINALIZER_TARGET_INDEX.set(symbolObject, holderTarget);
-    }
-
-    const ref = new WeakRef(holderTarget);
-    const holder: LocalSymbolFinalizerHolder = { target: holderTarget, ref };
->>>>>>> 0cc0d1c5
     const holderRef = new WeakRef(holder);
     LOCAL_SYMBOL_IDENTIFIER_INDEX.set(record.identifier, holderRef);
     LOCAL_SYMBOL_FINALIZER.register(holderTarget, record.identifier);

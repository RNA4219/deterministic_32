--- conflicted
+++ resolved
@@ -17,15 +17,7 @@
 }
 
 export function escapeSentinelString(value: string): string {
-<<<<<<< HEAD
   return value;
-=======
-  const encoded = JSON.stringify(value);
-  if (value.startsWith(SENTINEL_PREFIX) && value.endsWith(SENTINEL_SUFFIX)) {
-    return JSON.stringify(`${STRING_SENTINEL_PREFIX}${value}`);
-  }
-  return encoded;
->>>>>>> 225f22c4
 }
 
 export function stableStringify(v: unknown): string {

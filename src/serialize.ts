// Stable stringify with cycle detection and key-sorted objects.
// Notes:
// - Distinguishes [], {}, "" etc.
// - Treats Date as ISO string.
// - Maps are serialized via sentinel-encoded entry lists (keys sorted by canonical property key).
// - Sets are serialized as arrays in insertion order (keys sorted via canonical key string).

const SENTINEL_PREFIX = "\u0000cat32:";
const SENTINEL_SUFFIX = "\u0000";
const HOLE_SENTINEL_PAYLOAD = "__hole__";
const HOLE_SENTINEL_RAW = typeSentinel("hole", HOLE_SENTINEL_PAYLOAD);
const HOLE_SENTINEL = JSON.stringify(HOLE_SENTINEL_RAW);
const UNDEFINED_SENTINEL = "__undefined__";
const DATE_SENTINEL_PREFIX = "__date__:";
const SYMBOL_SENTINEL_PREFIX = "__symbol__:";
const STRING_LITERAL_SENTINEL_PREFIX = "__string__:";
const REGEXP_SENTINEL_TYPE = "regexp";
const MAP_ENTRY_INDEX_LITERAL_SEGMENT =
  `${STRING_LITERAL_SENTINEL_PREFIX}${SENTINEL_PREFIX}map-entry-index:`;
const MAP_ENTRY_INDEX_SENTINEL_SEGMENT = `${SENTINEL_PREFIX}map-entry-index:`;
const HEX_DIGITS = "0123456789abcdef";
const PROPERTY_KEY_SENTINEL_TYPE = "propertykey";
const MAP_SENTINEL_TYPE = "map";

const OBJECT_TO_STRING = Object.prototype.toString;

function isBigIntObject(value: unknown): value is { valueOf(): bigint } {
  return (
    typeof value === "object" &&
    value !== null &&
    OBJECT_TO_STRING.call(value) === "[object BigInt]"
  );
}

type ValueOfCapable = { valueOf(): unknown };

<<<<<<< HEAD
type LocalSymbolWeakTarget = symbol & object;

type LocalSymbolFinalizerTarget = Record<string, never>;

type LocalSymbolFinalizerHolder = {
  target: LocalSymbolWeakTarget;
  ref: WeakRef<LocalSymbolWeakTarget>;
};
=======
type SymbolObject = symbol & object;
>>>>>>> 32b8e2d0

type LocalSymbolSentinelRecord = {
  identifier: string;
  sentinel: string;
};

const LOCAL_SYMBOL_SENTINEL_REGISTRY =
<<<<<<< HEAD
  new WeakMap<LocalSymbolWeakTarget, LocalSymbolSentinelRecord>();
const LOCAL_SYMBOL_OBJECT_REGISTRY = new Map<symbol, LocalSymbolWeakTarget>();
const LOCAL_SYMBOL_IDENTIFIER_INDEX =
  HAS_WEAK_REFS && HAS_FINALIZATION_REGISTRY
    ? new Map<string, WeakRef<LocalSymbolFinalizerHolder>>()
    : undefined;
const LOCAL_SYMBOL_FINALIZER_TARGET_INDEX =
  HAS_WEAK_REFS && HAS_FINALIZATION_REGISTRY
    ? new WeakMap<LocalSymbolWeakTarget, LocalSymbolFinalizerTarget>()
    : undefined;
const LOCAL_SYMBOL_FINALIZER =
  HAS_WEAK_REFS && HAS_FINALIZATION_REGISTRY
    ? new FinalizationRegistry<string>((identifier) => {
        LOCAL_SYMBOL_IDENTIFIER_INDEX?.delete(identifier);
      })
    : undefined;
=======
  new WeakMap<SymbolObject, LocalSymbolSentinelRecord>();
const LOCAL_SYMBOL_OBJECT_REGISTRY = new Map<symbol, SymbolObject>();
>>>>>>> 32b8e2d0

let nextLocalSymbolSentinelId = 0;

function getOrCreateSymbolObject(symbol: symbol): SymbolObject {
  const existing = LOCAL_SYMBOL_OBJECT_REGISTRY.get(symbol);
  if (existing !== undefined) {
    return existing;
  }

  const symbolObject = Object(symbol) as SymbolObject;
  LOCAL_SYMBOL_OBJECT_REGISTRY.set(symbol, symbolObject);
  return symbolObject;
}

function peekLocalSymbolSentinelRecordFromObject(
  symbolObject: SymbolObject,
): LocalSymbolSentinelRecord | undefined {
  return LOCAL_SYMBOL_SENTINEL_REGISTRY.get(symbolObject);
}

function peekLocalSymbolSentinelRecord(
  symbol: symbol,
): LocalSymbolSentinelRecord | undefined {
  const symbolObject = LOCAL_SYMBOL_OBJECT_REGISTRY.get(symbol);
  if (symbolObject === undefined) {
    return undefined;
  }

  return peekLocalSymbolSentinelRecordFromObject(symbolObject);
}

function registerLocalSymbolSentinelRecord(
  symbolObject: SymbolObject,
  record: LocalSymbolSentinelRecord,
): void {
<<<<<<< HEAD
  if (
    LOCAL_SYMBOL_IDENTIFIER_INDEX !== undefined &&
    LOCAL_SYMBOL_FINALIZER !== undefined &&
    LOCAL_SYMBOL_FINALIZER_TARGET_INDEX !== undefined
  ) {
    let finalizerTarget = LOCAL_SYMBOL_FINALIZER_TARGET_INDEX.get(symbolObject);
    if (finalizerTarget === undefined) {
      finalizerTarget = {} as LocalSymbolFinalizerTarget;
      LOCAL_SYMBOL_FINALIZER_TARGET_INDEX.set(symbolObject, finalizerTarget);
    }

    const ref = new WeakRef(symbolObject);
    const holder: LocalSymbolFinalizerHolder = { target: symbolObject, ref };
    const holderRef = new WeakRef(holder);
    LOCAL_SYMBOL_IDENTIFIER_INDEX.set(record.identifier, holderRef);
    LOCAL_SYMBOL_FINALIZER.register(finalizerTarget, record.identifier);
    record.finalizerHolder = holder;
  }

=======
>>>>>>> 32b8e2d0
  LOCAL_SYMBOL_SENTINEL_REGISTRY.set(symbolObject, record);
}

function createLocalSymbolSentinelRecord(
  symbol: symbol,
  symbolObject: SymbolObject,
): LocalSymbolSentinelRecord {
  const identifier = nextLocalSymbolSentinelId.toString(36);
  nextLocalSymbolSentinelId += 1;

  const description = symbol.description ?? "";
  const sentinel = buildLocalSymbolSentinel(identifier, description);
  const record: LocalSymbolSentinelRecord = { identifier, sentinel };

  registerLocalSymbolSentinelRecord(symbolObject, record);
  return record;
}

function getLocalSymbolSentinelRecord(
  symbol: symbol,
): LocalSymbolSentinelRecord {
  const symbolObject = getOrCreateSymbolObject(symbol);
  const existing = peekLocalSymbolSentinelRecordFromObject(symbolObject);
  if (existing !== undefined) {
    return existing;
  }

  return createLocalSymbolSentinelRecord(symbol, symbolObject);
}

function buildLocalSymbolSentinel(
  identifier: string,
  description: string,
): string {
  const descriptionJson = JSON.stringify(description);
  const payload = `["local","${identifier}",${descriptionJson}]`;
  return `${SYMBOL_SENTINEL_PREFIX}${payload}`;
}

function getSymbolBucketKey(symbol: symbol): string {
  const globalKey =
    typeof Symbol.keyFor === "function" ? Symbol.keyFor(symbol) : undefined;
  if (globalKey !== undefined) {
    return `global:${globalKey}`;
  }
  const record =
    peekLocalSymbolSentinelRecord(symbol) ??
    getLocalSymbolSentinelRecord(symbol);
  return `local:${record.identifier}`;
}

const STRING_LITERAL_ESCAPED_SENTINEL_TYPES = new Set<string>([
  REGEXP_SENTINEL_TYPE,
  "typedarray",
  "arraybuffer",
  "sharedarraybuffer",
  "number",
  "bigint",
  "hole",
  PROPERTY_KEY_SENTINEL_TYPE,
  "map",
  "set",
]);
const ARRAY_BUFFER_LIKE_SENTINEL_PREFIXES = [
  `${SENTINEL_PREFIX}typedarray:`,
  `${SENTINEL_PREFIX}arraybuffer:`,
  `${SENTINEL_PREFIX}sharedarraybuffer:`,
] as const;

type DateSentinelParts = {
  payload: string;
  key: string;
};

function getDateSentinelParts(date: Date): DateSentinelParts {
  const time = date.getTime();
  if (!Number.isFinite(time)) {
    const payload = "invalid";
    return { payload, key: `${DATE_SENTINEL_PREFIX}${payload}` };
  }
  const payload = date.toISOString();
  return { payload, key: `${DATE_SENTINEL_PREFIX}${payload}` };
}

function serializeArrayBufferLikeSentinel(
  type: string,
  buffer: ArrayBufferLike,
): string {
  const bytes = new Uint8Array(buffer);
  const payload = buildArrayBufferPayload(bytes.length, bytes);
  return stringifySentinelLiteral(typeSentinel(type, payload));
}

function buildTypedArrayPayload(view: ArrayBufferView): string {
  const bytes = new Uint8Array(view.buffer, view.byteOffset, view.byteLength);
  const parts = [
    `kind=${getArrayBufferViewTag(view)}`,
    `byteOffset=${view.byteOffset}`,
    `byteLength=${view.byteLength}`,
  ];
  const elementLength = (view as { length?: number }).length;
  if (typeof elementLength === "number") {
    parts.push(`length=${elementLength}`);
  }
  parts.push(`hex=${toHex(bytes)}`);
  return parts.join(";");
}

function buildArrayBufferPayload(length: number, bytes: Uint8Array): string {
  return `byteLength=${length};hex=${toHex(bytes)}`;
}

function getArrayBufferViewTag(view: ArrayBufferView): string {
  const raw = Object.prototype.toString.call(view);
  return raw.slice(8, -1);
}

function toHex(bytes: Uint8Array): string {
  let out = "";
  for (let i = 0; i < bytes.length; i += 1) {
    const byte = bytes[i];
    out += HEX_DIGITS[(byte >> 4) & 0xf];
    out += HEX_DIGITS[byte & 0xf];
  }
  return out;
}

type ArrayBufferLikeConstructor = {
  new (...args: unknown[]): ArrayBufferLike;
  prototype: ArrayBufferLike;
};

const sharedArrayBufferGlobal = globalThis as unknown as {
  SharedArrayBuffer?: ArrayBufferLikeConstructor;
};

const sharedArrayBufferCtor =
  typeof sharedArrayBufferGlobal.SharedArrayBuffer === "function"
    ? sharedArrayBufferGlobal.SharedArrayBuffer
    : undefined;

export function typeSentinel(type: string, payload = ""): string {
  return `${SENTINEL_PREFIX}${type}:${payload}${SENTINEL_SUFFIX}`;
}

function buildRegExpPayload(value: RegExp): string {
  return JSON.stringify([value.source, value.flags]);
}

function buildRegExpSentinel(value: RegExp): string {
  return typeSentinel(REGEXP_SENTINEL_TYPE, buildRegExpPayload(value));
}

export function escapeSentinelString(value: string): string {
  return normalizeStringLiteral(value);
}

export function stableStringify(v: unknown): string {
  const stack = new Set<unknown>();
  return _stringify(v, stack);
}

function _stringify(v: unknown, stack: Set<unknown>): string {
  if (v === null) return "null";
  const t = typeof v;

  if (t === "string") {
    const value = v as string;
    return stringifyStringLiteral(value);
  }
  if (t === "number") {
    const value = v as number;
    if (Number.isNaN(value) || !Number.isFinite(value)) {
      return stringifySentinelLiteral(typeSentinel("number", String(value)));
    }
    return JSON.stringify(value);
  }
  if (t === "boolean") return JSON.stringify(v);
  if (t === "bigint") return stringifySentinelLiteral(typeSentinel("bigint", (v as bigint).toString()));
  if (t === "undefined") return stringifySentinelLiteral(UNDEFINED_SENTINEL);
  if (t === "symbol") {
    return stringifySentinelLiteral(toSymbolSentinel(v as symbol));
  }
  if (t === "function") return String(v);

  if (v instanceof Number || v instanceof Boolean || isBigIntObject(v)) {
    return _stringify(
      (v as ValueOfCapable).valueOf(),
      stack,
    );
  }

  if (Array.isArray(v)) {
    if (stack.has(v)) throw new TypeError("Cyclic object");
    stack.add(v);
    const length = v.length;
    const parts: string[] = new Array(length);
    for (let i = 0; i < length; i += 1) {
      if (Object.hasOwn(v, i)) {
        parts[i] = _stringify(v[i], stack);
      } else {
        parts[i] = HOLE_SENTINEL;
      }
    }
    const out = "[" + parts.join(",") + "]";
    stack.delete(v);
    return out;
  }

  // Date
  if (v instanceof Date) {
    const { key } = getDateSentinelParts(v);
    return stringifySentinelLiteral(key);
  }

  if (ArrayBuffer.isView(v)) {
    const view = v as ArrayBufferView;
    return stringifySentinelLiteral(
      typeSentinel("typedarray", buildTypedArrayPayload(view)),
    );
  }

  if (sharedArrayBufferCtor && v instanceof sharedArrayBufferCtor) {
    return serializeArrayBufferLikeSentinel("sharedarraybuffer", v);
  }

  if (v instanceof ArrayBuffer) {
    return serializeArrayBufferLikeSentinel("arraybuffer", v);
  }

  // Map
  if (v instanceof Map) {
    if (stack.has(v)) throw new TypeError("Cyclic object");
    stack.add(v);
    type SerializedEntry = {
      serializedKey: string;
      serializedValue: string;
      order: number;
      propertyKey: string;
    };
    const normalizedEntries: Record<
      string,
      {
        propertyKey: string;
        entries: SerializedEntry[];
        shouldDedupeByType: boolean;
        hasDuplicatePropertyKey: boolean;
      }
    > = Object.create(null);
    for (const [rawKey, rawValue] of v.entries()) {
      const serializedKey = _stringify(rawKey, stack);
      const { bucketKey, propertyKey } = toMapPropertyKey(rawKey, serializedKey);
      const serializedValue = _stringify(rawValue, stack);
      const bucket = normalizedEntries[bucketKey];
      const rawKeyIsSymbol = typeof rawKey === "symbol";
      const shouldDedupeByType = rawKeyIsSymbol ? bucket !== undefined : true;
      if (bucket) {
        const hasDuplicatePropertyKey = bucket.entries.some(
          (entry) => entry.propertyKey === propertyKey,
        );
        bucket.entries.push({
          serializedKey,
          serializedValue,
          order: bucket.entries.length,
          propertyKey,
        });
        if (hasDuplicatePropertyKey) {
          bucket.hasDuplicatePropertyKey = true;
        }
        if (shouldDedupeByType) {
          bucket.shouldDedupeByType = true;
        } else {
          bucket.shouldDedupeByType = false;
        }
      } else {
        normalizedEntries[bucketKey] = {
          propertyKey,
          entries: [
            {
              serializedKey,
              serializedValue,
              order: 0,
              propertyKey,
            },
          ],
          shouldDedupeByType,
          hasDuplicatePropertyKey: false,
        };
      }
    }
    const serializedEntries: Array<[string, string]> = [];
    const sortedKeys = Object.keys(normalizedEntries).sort((leftKey, rightKey) => {
      const left = normalizedEntries[leftKey]!;
      const right = normalizedEntries[rightKey]!;
      if (left.propertyKey === right.propertyKey) {
        if (leftKey < rightKey) return -1;
        if (leftKey > rightKey) return 1;
        return 0;
      }
      return left.propertyKey < right.propertyKey ? -1 : 1;
    });
    for (const key of sortedKeys) {
      const bucket = normalizedEntries[key];
      if (!bucket?.entries.length) continue;
      const entries = bucket.entries;
      entries.sort(compareSerializedEntry);
      for (let index = 0; index < entries.length; index += 1) {
        const entry = entries[index]!;
        const propertyKey = mapEntryPropertyKey(
          bucket.propertyKey,
          entry.propertyKey,
          index,
          entries.length,
          entry.order,
          bucket.shouldDedupeByType,
          bucket.hasDuplicatePropertyKey,
        );
        serializedEntries.push([propertyKey, entry.serializedValue]);
      }
    }
    stack.delete(v);
    const payload = JSON.stringify(serializedEntries);
    return stringifySentinelLiteral(typeSentinel(MAP_SENTINEL_TYPE, payload));
  }

  // Set
  if (v instanceof Set) {
    if (stack.has(v)) throw new TypeError("Cyclic object");
    stack.add(v);
    type SerializedSetEntry = { sortKey: string; serializedValue: string };
    const entries: SerializedSetEntry[] = [];
    for (const value of v.values()) {
      const serializedValue = _stringify(value, stack);
      entries.push({
        sortKey: buildSetSortKey(value, serializedValue),
        serializedValue,
      });
    }
    entries.sort((left, right) => {
      if (left.sortKey < right.sortKey) return -1;
      if (left.sortKey > right.sortKey) return 1;
      if (left.serializedValue < right.serializedValue) return -1;
      if (left.serializedValue > right.serializedValue) return 1;
      return 0;
    });
    const body = entries.map((entry) => entry.serializedValue);
    const payload = "[" + body.join(",") + "]";
    const out = stringifySentinelLiteral(typeSentinel("set", payload));
    stack.delete(v);
    return out;
  }

  if (v instanceof RegExp) {
    return stringifySentinelLiteral(buildRegExpSentinel(v));
  }

  // Plain object
  const o = v as Record<string, unknown>;
  if (stack.has(o)) throw new TypeError("Cyclic object");
  stack.add(o);
  const target = o as Record<PropertyKey, unknown>;
  const enumerableSymbols = Object.getOwnPropertySymbols(o).filter((symbol) =>
    Object.prototype.propertyIsEnumerable.call(o, symbol),
  );

  const entries: Array<{
    sortKey: string;
    normalizedKey: string;
    property: PropertyKey;
  }> = [];

  for (const key of Object.keys(o)) {
    entries.push({
      sortKey: key,
      normalizedKey: normalizePlainObjectKey(key),
      property: key,
    });
  }

  for (const symbol of enumerableSymbols) {
    const symbolString = toPropertyKeyString(symbol, symbol, symbol.toString());
    entries.push({
      sortKey: symbolString,
      normalizedKey: symbolString,
      property: symbol,
    });
  }

  entries.sort((a, b) => {
    if (a.sortKey < b.sortKey) return -1;
    if (a.sortKey > b.sortKey) return 1;
    return 0;
  });

  const body = entries.map(({ normalizedKey, property }) =>
    JSON.stringify(normalizedKey) + ":" + _stringify(target[property], stack),
  );
  stack.delete(o);
  return "{" + body.join(",") + "}";
}

function compareSerializedEntry(
  left: { serializedKey: string; serializedValue: string; order: number },
  right: { serializedKey: string; serializedValue: string; order: number },
): number {
  if (left.serializedKey < right.serializedKey) return -1;
  if (left.serializedKey > right.serializedKey) return 1;
  if (left.serializedValue < right.serializedValue) return -1;
  if (left.serializedValue > right.serializedValue) return 1;
  if (left.order < right.order) return -1;
  if (left.order > right.order) return 1;
  return 0;
}

function mapEntryPropertyKey(
  bucketKey: string,
  entryPropertyKey: string,
  entryIndex: number,
  totalEntries: number,
  entryOrder: number,
  shouldDedupeByType: boolean,
  hasDuplicatePropertyKey: boolean,
): string {
  const isLocalSymbolProperty = entryPropertyKey.startsWith(
    `${SYMBOL_SENTINEL_PREFIX}["local"`,
  );

  if (!shouldDedupeByType && isLocalSymbolProperty) {
    const uniqueIndex = hasDuplicatePropertyKey ? entryOrder : entryIndex;
    const payload = JSON.stringify([bucketKey, entryPropertyKey, uniqueIndex]);
    return typeSentinel("map-entry-index", payload);
  }

  if (
    totalEntries <= 1 ||
    (!hasDuplicatePropertyKey && entryIndex === 0)
  ) {
    return entryPropertyKey;
  }

  const uniqueIndex = hasDuplicatePropertyKey ? entryOrder : entryIndex;
  const payload = JSON.stringify([bucketKey, entryPropertyKey, uniqueIndex]);
  return typeSentinel("map-entry-index", payload);
}

function mapBucketTypeTag(rawKey: unknown): string {
  if (
    rawKey instanceof Number ||
    rawKey instanceof Boolean ||
    isBigIntObject(rawKey)
  ) {
    return mapBucketTypeTag(
      (rawKey as ValueOfCapable).valueOf(),
    );
  }
  if (typeof rawKey === "symbol") return "symbol";
  if (rawKey === null) return "null";
  if (rawKey instanceof Date) return "date";
  if (rawKey instanceof Map) return "map";
  if (rawKey instanceof Set) return "set";
  if (rawKey instanceof RegExp) return REGEXP_SENTINEL_TYPE;
  if (Array.isArray(rawKey)) return "array";
  if (sharedArrayBufferCtor && rawKey instanceof sharedArrayBufferCtor) return "sharedarraybuffer";
  if (rawKey instanceof ArrayBuffer || ArrayBuffer.isView(rawKey)) return "arraybuffer";
  return typeof rawKey;
}

const NULL_PROPERTY_KEY_SENTINEL_BUCKET_TAG = mapBucketTypeTag(null);

function buildNullPropertyKeySentinel(serializedKey: string): string {
  return typeSentinel(
    PROPERTY_KEY_SENTINEL_TYPE,
    JSON.stringify([NULL_PROPERTY_KEY_SENTINEL_BUCKET_TAG, serializedKey]),
  );
}

function buildPropertyKeySentinel(
  rawKey: unknown,
  serializedKey: string,
  stringified?: string,
): string {
  const bucketTag = mapBucketTypeTag(rawKey);
  const payloadParts = [bucketTag, serializedKey];
  if (stringified !== undefined) {
    payloadParts.push(stringified);
  }
  return typeSentinel(PROPERTY_KEY_SENTINEL_TYPE, JSON.stringify(payloadParts));
}

function toMapPropertyKey(
  rawKey: unknown,
  serializedKey: string,
): { bucketKey: string; propertyKey: string } {
  const bucketTag = mapBucketTypeTag(rawKey);
  const revivedKey = reviveFromSerialized(serializedKey);
  if (rawKey instanceof Date) {
    const propertyKey = toPropertyKeyString(rawKey, revivedKey, serializedKey);
    return {
      bucketKey: `${bucketTag}|${propertyKey}`,
      propertyKey,
    };
  }
  const propertyKey = toPropertyKeyString(rawKey, revivedKey, serializedKey);
  if (typeof rawKey === "symbol") {
    return {
      bucketKey: `${bucketTag}|${getSymbolBucketKey(rawKey as symbol)}`,
      propertyKey,
    };
  }
  if (rawKey instanceof RegExp) {
    return {
      bucketKey: `${bucketTag}|${propertyKey}`,
      propertyKey,
    };
  }
  return {
    bucketKey: `${bucketTag}|${serializedKey}`,
    propertyKey,
  };
}

function stringifyStringLiteral(value: string): string {
  return JSON.stringify(normalizeStringLiteral(value));
}

function normalizeStringLiteral(value: string): string {
  if (value.startsWith(STRING_LITERAL_SENTINEL_PREFIX)) {
    if (needsStringLiteralSentinelEscape(value)) {
      return `${STRING_LITERAL_SENTINEL_PREFIX}${value}`;
    }

    let innerValue = value.slice(STRING_LITERAL_SENTINEL_PREFIX.length);
    while (innerValue.startsWith(STRING_LITERAL_SENTINEL_PREFIX)) {
      innerValue = innerValue.slice(STRING_LITERAL_SENTINEL_PREFIX.length);
    }

    if (needsNestedStringLiteralSentinelEscape(innerValue)) {
      if (value.startsWith(STRING_LITERAL_SENTINEL_PREFIX.repeat(2))) {
        return value;
      }
      return `${STRING_LITERAL_SENTINEL_PREFIX}${value}`;
    }

    return value;
  }

  if (needsStringLiteralSentinelEscape(value)) {
    return `${STRING_LITERAL_SENTINEL_PREFIX}${value}`;
  }

  return value;
}

function needsNestedStringLiteralSentinelEscape(value: string): boolean {
  if (needsStringLiteralSentinelEscape(value)) {
    return true;
  }
  return value.startsWith(STRING_LITERAL_SENTINEL_PREFIX);
}

function hasArrayBufferLikeSentinelPrefix(value: string): boolean {
  for (const prefix of ARRAY_BUFFER_LIKE_SENTINEL_PREFIXES) {
    if (value.startsWith(prefix)) {
      return true;
    }
  }
  return false;
}

function needsStringLiteralSentinelEscape(value: string): boolean {
  if (value === HOLE_SENTINEL_RAW) {
    return true;
  }

  if (value === UNDEFINED_SENTINEL) {
    return true;
  }

  if (value.startsWith(SYMBOL_SENTINEL_PREFIX)) {
    return true;
  }

  if (value.startsWith(DATE_SENTINEL_PREFIX)) {
    return true;
  }

  if (hasArrayBufferLikeSentinelPrefix(value)) {
    return true;
  }

  if (
    value.startsWith(SENTINEL_PREFIX) &&
    value.endsWith(SENTINEL_SUFFIX)
  ) {
    const inner = value.slice(
      SENTINEL_PREFIX.length,
      -SENTINEL_SUFFIX.length,
    );
    const separatorIndex = inner.indexOf(":");
    if (separatorIndex !== -1) {
      const type = inner.slice(0, separatorIndex);
      if (STRING_LITERAL_ESCAPED_SENTINEL_TYPES.has(type)) {
        return true;
      }
    }
  }

  if (value.includes(MAP_ENTRY_INDEX_LITERAL_SEGMENT)) {
    return true;
  }

  if (value.includes(MAP_ENTRY_INDEX_SENTINEL_SEGMENT)) {
    return true;
  }

  return false;
}

function stripStringLiteralSentinelPrefix(value: string): string {
  if (value.startsWith(STRING_LITERAL_SENTINEL_PREFIX)) {
    return value.slice(STRING_LITERAL_SENTINEL_PREFIX.length);
  }
  return value;
}

function stringifySentinelLiteral(value: string): string {
  if (typeof value !== "string") {
    throw new TypeError("Sentinel literal must be a string");
  }
  return JSON.stringify(value);
}

function reviveFromSerialized(serialized: string): unknown {
  let revived: unknown;
  try {
    revived = reviveSentinelValue(JSON.parse(serialized));
  } catch {
    revived = reviveSentinelValue(serialized);
  }
  const numeric = reviveNumericSentinel(revived);
  if (numeric !== undefined) {
    return numeric;
  }
  const fallbackNumeric = reviveNumericSentinel(serialized);
  if (fallbackNumeric !== undefined) {
    return fallbackNumeric;
  }
  return revived;
}

function reviveSentinelValue(value: unknown): unknown {
  if (
    typeof value === "string" &&
    value.startsWith(DATE_SENTINEL_PREFIX)
  ) {
    const payload = value.slice(DATE_SENTINEL_PREFIX.length);
    if (payload === "invalid") {
      return new Date(Number.NaN);
    }
    const revivedDate = new Date(payload);
    if (Number.isFinite(revivedDate.getTime())) {
      return revivedDate;
    }
    return value;
  }

  if (
    typeof value === "string" &&
    value.startsWith(SENTINEL_PREFIX) &&
    value.endsWith(SENTINEL_SUFFIX)
  ) {
    const inner = value.slice(SENTINEL_PREFIX.length, -SENTINEL_SUFFIX.length);
    const separatorIndex = inner.indexOf(":");
    if (separatorIndex !== -1) {
      const type = inner.slice(0, separatorIndex);
      const payload = inner.slice(separatorIndex + 1);
      if (type === "string") {
        return payload;
      }
      if (type === "number") {
        if (payload === "Infinity") return Number.POSITIVE_INFINITY;
        if (payload === "-Infinity") return Number.NEGATIVE_INFINITY;
        if (payload === "NaN") return Number.NaN;
        return Number(payload);
      }
      if (type === "bigint") {
        try {
          return BigInt(payload);
        } catch {
          return value;
        }
      }
      if (type === REGEXP_SENTINEL_TYPE) {
        try {
          const parsed = JSON.parse(payload) as unknown;
          if (Array.isArray(parsed) && typeof parsed[0] === "string") {
            const flags = typeof parsed[1] === "string" ? parsed[1] : "";
            return new RegExp(parsed[0], flags);
          }
        } catch {
          return value;
        }
        return value;
      }
    }
  }
  return value;
}

function toSymbolSentinel(symbol: symbol): string {
  const globalKey =
    typeof Symbol.keyFor === "function" ? Symbol.keyFor(symbol) : undefined;
  if (globalKey !== undefined) {
    const payload = JSON.stringify(["global", globalKey]);
    return `${SYMBOL_SENTINEL_PREFIX}${payload}`;
  }
  const record = getLocalSymbolSentinelRecord(symbol);
  return record.sentinel;
}

function getSymbolSortKey(symbol: symbol): string {
  const globalKey =
    typeof Symbol.keyFor === "function" ? Symbol.keyFor(symbol) : undefined;
  if (globalKey !== undefined) {
    return `global:${globalKey}`;
  }
  const record =
    peekLocalSymbolSentinelRecord(symbol) ??
    getLocalSymbolSentinelRecord(symbol);
  return `local:${record.identifier}`;
}

export {
  getLocalSymbolSentinelRecord as __getLocalSymbolSentinelRecordForTest,
  peekLocalSymbolSentinelRecord as __peekLocalSymbolSentinelRecordForTest,
};

function buildSetSortKey(value: unknown, serializedValue: string): string {
  if (typeof value === "symbol") {
    return getSymbolSortKey(value as symbol);
  }
  return serializedValue;
}

function toPropertyKeyString(
  rawKey: unknown,
  revivedKey: unknown,
  serializedKey: string,
): string {
  if (
    rawKey instanceof Number ||
    rawKey instanceof Boolean ||
    isBigIntObject(rawKey)
  ) {
    return toPropertyKeyString(
      (rawKey as ValueOfCapable).valueOf(),
      revivedKey,
      serializedKey,
    );
  }
  if (typeof rawKey === "symbol") {
    return toSymbolSentinel(rawKey as symbol);
  }

  if (rawKey === null) {
    return buildNullPropertyKeySentinel(serializedKey);
  }

  if (rawKey instanceof Date) {
    if (
      typeof revivedKey === "string" &&
      revivedKey.startsWith(DATE_SENTINEL_PREFIX)
    ) {
      return escapeSentinelString(revivedKey);
    }
    const { key } = getDateSentinelParts(rawKey);
    return key;
  }

  if (rawKey instanceof RegExp) {
    const normalizedFromRaw = stripStringLiteralSentinelPrefix(
      normalizePlainObjectKey(
        escapeSentinelString(buildRegExpSentinel(rawKey)),
      ),
    );
    if (revivedKey instanceof RegExp) {
      return stripStringLiteralSentinelPrefix(
        normalizePlainObjectKey(
          escapeSentinelString(buildRegExpSentinel(revivedKey)),
        ),
      );
    }
    if (typeof revivedKey === "string") {
      const normalizedRevived = normalizePlainObjectKey(
        escapeSentinelString(revivedKey),
      );
      if (normalizedRevived !== normalizedFromRaw) {
        return normalizedRevived;
      }
    }
    return normalizedFromRaw;
  }

  const rawType = typeof rawKey;
  if (rawType === "string") {
    return normalizePlainObjectKey(rawKey as string);
  }

  if (
    rawType === "number" ||
    rawType === "bigint" ||
    rawType === "boolean" ||
    rawType === "undefined"
  ) {
    return buildPropertyKeySentinel(rawKey, serializedKey);
  }

  if (rawType === "object" || rawType === "function") {
    let stringified: string | undefined;
    try {
      stringified = String(rawKey);
    } catch {
      stringified = undefined;
    }

    const propertyKeySentinel = buildPropertyKeySentinel(
      rawKey,
      serializedKey,
      stringified,
    );

    if (typeof revivedKey === "string") {
      if (needsStringLiteralSentinelEscape(revivedKey)) {
        return propertyKeySentinel;
      }
      const normalizedRevived = normalizePlainObjectKey(
        escapeSentinelString(revivedKey),
      );
      if (normalizedRevived !== propertyKeySentinel) {
        return normalizedRevived;
      }
    }

    return propertyKeySentinel;
  }

  if (typeof revivedKey === "string") {
    return normalizePlainObjectKey(escapeSentinelString(revivedKey));
  }

  return normalizePlainObjectKey(
    escapeSentinelString(String(revivedKey ?? serializedKey)),
  );
}

function reviveNumericSentinel(value: unknown): number | bigint | undefined {
  if (typeof value === "number" || typeof value === "bigint") {
    return value;
  }
  if (
    typeof value === "string" &&
    value.startsWith(SENTINEL_PREFIX) &&
    value.endsWith(SENTINEL_SUFFIX)
  ) {
    const revived = reviveSentinelValue(value);
    if (typeof revived === "number" || typeof revived === "bigint") {
      return revived;
    }
  }
  return undefined;
}

function normalizePlainObjectKey(key: string): string {
  return normalizeStringLiteral(key);
}<|MERGE_RESOLUTION|>--- conflicted
+++ resolved
@@ -34,7 +34,6 @@
 
 type ValueOfCapable = { valueOf(): unknown };
 
-<<<<<<< HEAD
 type LocalSymbolWeakTarget = symbol & object;
 
 type LocalSymbolFinalizerTarget = Record<string, never>;
@@ -43,9 +42,6 @@
   target: LocalSymbolWeakTarget;
   ref: WeakRef<LocalSymbolWeakTarget>;
 };
-=======
-type SymbolObject = symbol & object;
->>>>>>> 32b8e2d0
 
 type LocalSymbolSentinelRecord = {
   identifier: string;
@@ -53,7 +49,6 @@
 };
 
 const LOCAL_SYMBOL_SENTINEL_REGISTRY =
-<<<<<<< HEAD
   new WeakMap<LocalSymbolWeakTarget, LocalSymbolSentinelRecord>();
 const LOCAL_SYMBOL_OBJECT_REGISTRY = new Map<symbol, LocalSymbolWeakTarget>();
 const LOCAL_SYMBOL_IDENTIFIER_INDEX =
@@ -70,10 +65,6 @@
         LOCAL_SYMBOL_IDENTIFIER_INDEX?.delete(identifier);
       })
     : undefined;
-=======
-  new WeakMap<SymbolObject, LocalSymbolSentinelRecord>();
-const LOCAL_SYMBOL_OBJECT_REGISTRY = new Map<symbol, SymbolObject>();
->>>>>>> 32b8e2d0
 
 let nextLocalSymbolSentinelId = 0;
 
@@ -109,7 +100,6 @@
   symbolObject: SymbolObject,
   record: LocalSymbolSentinelRecord,
 ): void {
-<<<<<<< HEAD
   if (
     LOCAL_SYMBOL_IDENTIFIER_INDEX !== undefined &&
     LOCAL_SYMBOL_FINALIZER !== undefined &&
@@ -129,8 +119,6 @@
     record.finalizerHolder = holder;
   }
 
-=======
->>>>>>> 32b8e2d0
   LOCAL_SYMBOL_SENTINEL_REGISTRY.set(symbolObject, record);
 }
 

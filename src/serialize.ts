--- conflicted
+++ resolved
@@ -696,17 +696,11 @@
     const payload = JSON.stringify(["global", globalKey]);
     return `${SYMBOL_SENTINEL_PREFIX}${payload}`;
   }
-<<<<<<< HEAD
   let identifier = getLocalSymbolSentinelIdentifier(symbol);
   if (identifier === undefined) {
     identifier = nextLocalSymbolSentinelId.toString(36);
     nextLocalSymbolSentinelId += 1;
     setLocalSymbolSentinelIdentifier(symbol, identifier);
-=======
-  const existing = LOCAL_SYMBOL_SENTINEL_REGISTRY.get(symbol);
-  if (existing) {
-    return existing.sentinel;
->>>>>>> 85d79449
   }
   const identifier = nextLocalSymbolSentinelId.toString(36);
   nextLocalSymbolSentinelId += 1;

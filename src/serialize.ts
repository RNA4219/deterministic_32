--- conflicted
+++ resolved
@@ -57,15 +57,7 @@
 const LOCAL_SYMBOL_OBJECT_REGISTRY = new Map<symbol, SymbolObject>();
 const LOCAL_SYMBOL_IDENTIFIER_INDEX =
   HAS_WEAK_REFS && HAS_FINALIZATION_REGISTRY
-<<<<<<< HEAD
     ? new Map<string, WeakRef<LocalSymbolFinalizerHolder>>()
-=======
-    ? new Map<string, WeakRef<LocalSymbolWeakTarget>>()
-    : undefined;
-const LOCAL_SYMBOL_FINALIZER_TARGET_INDEX =
-  HAS_WEAK_REFS && HAS_FINALIZATION_REGISTRY
-    ? new WeakMap<SymbolObject, LocalSymbolWeakTarget>()
->>>>>>> e15cd2ef
     : undefined;
 const LOCAL_SYMBOL_FINALIZER =
   HAS_WEAK_REFS && HAS_FINALIZATION_REGISTRY
@@ -113,25 +105,12 @@
     LOCAL_SYMBOL_FINALIZER !== undefined &&
     LOCAL_SYMBOL_FINALIZER_TARGET_INDEX !== undefined
   ) {
-<<<<<<< HEAD
     const holder: LocalSymbolFinalizerHolder = {
       ref: new WeakRef(symbolObject),
     };
     const holderRef = new WeakRef(holder);
     LOCAL_SYMBOL_IDENTIFIER_INDEX.set(record.identifier, holderRef);
     LOCAL_SYMBOL_FINALIZER.register(holder, record.identifier);
-=======
-    let target = LOCAL_SYMBOL_FINALIZER_TARGET_INDEX.get(symbolObject);
-    if (target === undefined) {
-      target = {};
-      LOCAL_SYMBOL_FINALIZER_TARGET_INDEX.set(symbolObject, target);
-    }
-
-    const ref: WeakRef<LocalSymbolWeakTarget> = new WeakRef(target);
-    const holder: LocalSymbolFinalizerHolder = { target, ref };
-    LOCAL_SYMBOL_IDENTIFIER_INDEX.set(record.identifier, ref);
-    LOCAL_SYMBOL_FINALIZER.register(target, record.identifier);
->>>>>>> e15cd2ef
     record.finalizerHolder = holder;
   }
 

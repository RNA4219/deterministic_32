--- conflicted
+++ resolved
@@ -21,24 +21,9 @@
   const t = typeof v;
 
   if (t === "string") return JSON.stringify(v);
-<<<<<<< HEAD
   if (t === "number" || t === "boolean") return JSON.stringify(v);
   if (t === "bigint") return JSON.stringify(typeSentinel("bigint", (v as bigint).toString()));
   if (t === "undefined") return JSON.stringify(typeSentinel("undefined"));
-=======
-  if (t === "number") {
-    const num = v as number;
-    if (Number.isNaN(num)) return '"__nan__"';
-    if (!Number.isFinite(num)) {
-      const sign = num > 0 ? "+" : "-";
-      return JSON.stringify(`__inf__:${sign}`);
-    }
-    return JSON.stringify(num);
-  }
-  if (t === "boolean") return JSON.stringify(v);
-  if (t === "bigint") return `"__bigint__:${(v as bigint).toString()}"`;
-  if (t === "undefined") return '"__undefined__"';
->>>>>>> 35d2fedf
   if (t === "function" || t === "symbol") return JSON.stringify(String(v));
 
   if (Array.isArray(v)) {

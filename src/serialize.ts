// Stable stringify with cycle detection and key-sorted objects.
// Notes:
// - Distinguishes [], {}, "" etc.
// - Treats Date as ISO string.
// - Maps are serialized via sentinel-encoded entry lists (keys sorted by canonical property key).
// - Sets are serialized as arrays in insertion order (keys sorted via canonical key string).

const SENTINEL_PREFIX = "\u0000cat32:";
const SENTINEL_SUFFIX = "\u0000";
const HOLE_SENTINEL_PAYLOAD = "__hole__";
const HOLE_SENTINEL_RAW = typeSentinel("hole", HOLE_SENTINEL_PAYLOAD);
const HOLE_SENTINEL = JSON.stringify(HOLE_SENTINEL_RAW);
const UNDEFINED_SENTINEL = "__undefined__";
const DATE_SENTINEL_PREFIX = "__date__:";
const SYMBOL_SENTINEL_PREFIX = "__symbol__:";
const STRING_LITERAL_SENTINEL_PREFIX = "__string__:";
const REGEXP_SENTINEL_TYPE = "regexp";
const MAP_ENTRY_INDEX_LITERAL_SEGMENT =
  `${STRING_LITERAL_SENTINEL_PREFIX}${SENTINEL_PREFIX}map-entry-index:`;
const MAP_ENTRY_INDEX_SENTINEL_SEGMENT = `${SENTINEL_PREFIX}map-entry-index:`;
const HEX_DIGITS = "0123456789abcdef";
const PROPERTY_KEY_SENTINEL_TYPE = "propertykey";
const MAP_SENTINEL_TYPE = "map";

const OBJECT_TO_STRING = Object.prototype.toString;

function isBigIntObject(value: unknown): value is { valueOf(): bigint } {
  return (
    typeof value === "object" &&
    value !== null &&
    OBJECT_TO_STRING.call(value) === "[object BigInt]"
  );
}

type ValueOfCapable = { valueOf(): unknown };

type SymbolObject = symbol & object;

type LocalSymbolSentinelRecord = {
  identifier: string;
  sentinel: string;
};

const LOCAL_SYMBOL_SENTINEL_REGISTRY =
  new WeakMap<SymbolObject, LocalSymbolSentinelRecord>();
const LOCAL_SYMBOL_OBJECT_REGISTRY = new Map<symbol, SymbolObject>();

let nextLocalSymbolSentinelId = 0;

function getOrCreateSymbolObject(symbol: symbol): SymbolObject {
  const existing = LOCAL_SYMBOL_OBJECT_REGISTRY.get(symbol);
  if (existing !== undefined) {
    return existing;
  }

  const symbolObject = Object(symbol) as SymbolObject;
  LOCAL_SYMBOL_OBJECT_REGISTRY.set(symbol, symbolObject);
  return symbolObject;
}

function peekLocalSymbolSentinelRecordFromObject(
  symbolObject: SymbolObject,
): LocalSymbolSentinelRecord | undefined {
  return LOCAL_SYMBOL_SENTINEL_REGISTRY.get(symbolObject);
}

function peekLocalSymbolSentinelRecord(
  symbol: symbol,
): LocalSymbolSentinelRecord | undefined {
  const symbolObject = LOCAL_SYMBOL_OBJECT_REGISTRY.get(symbol);
  if (symbolObject === undefined) {
    return undefined;
  }

  return peekLocalSymbolSentinelRecordFromObject(symbolObject);
}

function registerLocalSymbolSentinelRecord(
  symbolObject: SymbolObject,
  record: LocalSymbolSentinelRecord,
): void {
<<<<<<< HEAD
  if (
    LOCAL_SYMBOL_IDENTIFIER_INDEX !== undefined &&
    LOCAL_SYMBOL_FINALIZER !== undefined &&
    LOCAL_SYMBOL_FINALIZER_TARGET_INDEX !== undefined
  ) {
    let target = LOCAL_SYMBOL_FINALIZER_TARGET_INDEX.get(symbolObject);
    if (target === undefined) {
      target = {} as LocalSymbolFinalizerTarget;
      LOCAL_SYMBOL_FINALIZER_TARGET_INDEX.set(symbolObject, target);
    }

    const ref = new WeakRef(target);
    const holder: LocalSymbolFinalizerHolder = { target, ref };
    const holderRef = new WeakRef(holder);
    LOCAL_SYMBOL_IDENTIFIER_INDEX.set(record.identifier, holderRef);
    LOCAL_SYMBOL_FINALIZER.register(holder.target, record.identifier);
    record.finalizerHolder = holder;
  }

=======
>>>>>>> 32b8e2d0
  LOCAL_SYMBOL_SENTINEL_REGISTRY.set(symbolObject, record);
}

function createLocalSymbolSentinelRecord(
  symbol: symbol,
  symbolObject: SymbolObject,
): LocalSymbolSentinelRecord {
  const identifier = nextLocalSymbolSentinelId.toString(36);
  nextLocalSymbolSentinelId += 1;

  const description = symbol.description ?? "";
  const sentinel = buildLocalSymbolSentinel(identifier, description);
  const record: LocalSymbolSentinelRecord = { identifier, sentinel };

  registerLocalSymbolSentinelRecord(symbolObject, record);
  return record;
}

function getLocalSymbolSentinelRecord(
  symbol: symbol,
): LocalSymbolSentinelRecord {
  const symbolObject = getOrCreateSymbolObject(symbol);
  const existing = peekLocalSymbolSentinelRecordFromObject(symbolObject);
  if (existing !== undefined) {
    return existing;
  }

  return createLocalSymbolSentinelRecord(symbol, symbolObject);
}

function buildLocalSymbolSentinel(
  identifier: string,
  description: string,
): string {
  const descriptionJson = JSON.stringify(description);
  const payload = `["local","${identifier}",${descriptionJson}]`;
  return `${SYMBOL_SENTINEL_PREFIX}${payload}`;
}

function getSymbolBucketKey(symbol: symbol): string {
  const globalKey =
    typeof Symbol.keyFor === "function" ? Symbol.keyFor(symbol) : undefined;
  if (globalKey !== undefined) {
    return `global:${globalKey}`;
  }
  const record =
    peekLocalSymbolSentinelRecord(symbol) ??
    getLocalSymbolSentinelRecord(symbol);
  return `local:${record.identifier}`;
}

const STRING_LITERAL_ESCAPED_SENTINEL_TYPES = new Set<string>([
  REGEXP_SENTINEL_TYPE,
  "typedarray",
  "arraybuffer",
  "sharedarraybuffer",
  "number",
  "bigint",
  "hole",
  PROPERTY_KEY_SENTINEL_TYPE,
  "map",
  "set",
]);
const ARRAY_BUFFER_LIKE_SENTINEL_PREFIXES = [
  `${SENTINEL_PREFIX}typedarray:`,
  `${SENTINEL_PREFIX}arraybuffer:`,
  `${SENTINEL_PREFIX}sharedarraybuffer:`,
] as const;

type DateSentinelParts = {
  payload: string;
  key: string;
};

function getDateSentinelParts(date: Date): DateSentinelParts {
  const time = date.getTime();
  if (!Number.isFinite(time)) {
    const payload = "invalid";
    return { payload, key: `${DATE_SENTINEL_PREFIX}${payload}` };
  }
  const payload = date.toISOString();
  return { payload, key: `${DATE_SENTINEL_PREFIX}${payload}` };
}

function serializeArrayBufferLikeSentinel(
  type: string,
  buffer: ArrayBufferLike,
): string {
  const bytes = new Uint8Array(buffer);
  const payload = buildArrayBufferPayload(bytes.length, bytes);
  return stringifySentinelLiteral(typeSentinel(type, payload));
}

function buildTypedArrayPayload(view: ArrayBufferView): string {
  const bytes = new Uint8Array(view.buffer, view.byteOffset, view.byteLength);
  const parts = [
    `kind=${getArrayBufferViewTag(view)}`,
    `byteOffset=${view.byteOffset}`,
    `byteLength=${view.byteLength}`,
  ];
  const elementLength = (view as { length?: number }).length;
  if (typeof elementLength === "number") {
    parts.push(`length=${elementLength}`);
  }
  parts.push(`hex=${toHex(bytes)}`);
  return parts.join(";");
}

function buildArrayBufferPayload(length: number, bytes: Uint8Array): string {
  return `byteLength=${length};hex=${toHex(bytes)}`;
}

function getArrayBufferViewTag(view: ArrayBufferView): string {
  const raw = Object.prototype.toString.call(view);
  return raw.slice(8, -1);
}

function toHex(bytes: Uint8Array): string {
  let out = "";
  for (let i = 0; i < bytes.length; i += 1) {
    const byte = bytes[i];
    out += HEX_DIGITS[(byte >> 4) & 0xf];
    out += HEX_DIGITS[byte & 0xf];
  }
  return out;
}

type ArrayBufferLikeConstructor = {
  new (...args: unknown[]): ArrayBufferLike;
  prototype: ArrayBufferLike;
};

const sharedArrayBufferGlobal = globalThis as unknown as {
  SharedArrayBuffer?: ArrayBufferLikeConstructor;
};

const sharedArrayBufferCtor =
  typeof sharedArrayBufferGlobal.SharedArrayBuffer === "function"
    ? sharedArrayBufferGlobal.SharedArrayBuffer
    : undefined;

export function typeSentinel(type: string, payload = ""): string {
  return `${SENTINEL_PREFIX}${type}:${payload}${SENTINEL_SUFFIX}`;
}

function buildRegExpPayload(value: RegExp): string {
  return JSON.stringify([value.source, value.flags]);
}

function buildRegExpSentinel(value: RegExp): string {
  return typeSentinel(REGEXP_SENTINEL_TYPE, buildRegExpPayload(value));
}

export function escapeSentinelString(value: string): string {
  return normalizeStringLiteral(value);
}

export function stableStringify(v: unknown): string {
  const stack = new Set<unknown>();
  return _stringify(v, stack);
}

function _stringify(v: unknown, stack: Set<unknown>): string {
  if (v === null) return "null";
  const t = typeof v;

  if (t === "string") {
    const value = v as string;
    return stringifyStringLiteral(value);
  }
  if (t === "number") {
    const value = v as number;
    if (Number.isNaN(value) || !Number.isFinite(value)) {
      return stringifySentinelLiteral(typeSentinel("number", String(value)));
    }
    return JSON.stringify(value);
  }
  if (t === "boolean") return JSON.stringify(v);
  if (t === "bigint") return stringifySentinelLiteral(typeSentinel("bigint", (v as bigint).toString()));
  if (t === "undefined") return stringifySentinelLiteral(UNDEFINED_SENTINEL);
  if (t === "symbol") {
    return stringifySentinelLiteral(toSymbolSentinel(v as symbol));
  }
  if (t === "function") return String(v);

  if (v instanceof Number || v instanceof Boolean || isBigIntObject(v)) {
    return _stringify(
      (v as ValueOfCapable).valueOf(),
      stack,
    );
  }

  if (Array.isArray(v)) {
    if (stack.has(v)) throw new TypeError("Cyclic object");
    stack.add(v);
    const length = v.length;
    const parts: string[] = new Array(length);
    for (let i = 0; i < length; i += 1) {
      if (Object.hasOwn(v, i)) {
        parts[i] = _stringify(v[i], stack);
      } else {
        parts[i] = HOLE_SENTINEL;
      }
    }
    const out = "[" + parts.join(",") + "]";
    stack.delete(v);
    return out;
  }

  // Date
  if (v instanceof Date) {
    const { key } = getDateSentinelParts(v);
    return stringifySentinelLiteral(key);
  }

  if (ArrayBuffer.isView(v)) {
    const view = v as ArrayBufferView;
    return stringifySentinelLiteral(
      typeSentinel("typedarray", buildTypedArrayPayload(view)),
    );
  }

  if (sharedArrayBufferCtor && v instanceof sharedArrayBufferCtor) {
    return serializeArrayBufferLikeSentinel("sharedarraybuffer", v);
  }

  if (v instanceof ArrayBuffer) {
    return serializeArrayBufferLikeSentinel("arraybuffer", v);
  }

  // Map
  if (v instanceof Map) {
    if (stack.has(v)) throw new TypeError("Cyclic object");
    stack.add(v);
    type SerializedEntry = {
      serializedKey: string;
      serializedValue: string;
      order: number;
      propertyKey: string;
    };
    const normalizedEntries: Record<
      string,
      {
        propertyKey: string;
        entries: SerializedEntry[];
        shouldDedupeByType: boolean;
        hasDuplicatePropertyKey: boolean;
      }
    > = Object.create(null);
    for (const [rawKey, rawValue] of v.entries()) {
      const serializedKey = _stringify(rawKey, stack);
      const { bucketKey, propertyKey } = toMapPropertyKey(rawKey, serializedKey);
      const serializedValue = _stringify(rawValue, stack);
      const bucket = normalizedEntries[bucketKey];
      const rawKeyIsSymbol = typeof rawKey === "symbol";
      const shouldDedupeByType = rawKeyIsSymbol ? bucket !== undefined : true;
      if (bucket) {
        const hasDuplicatePropertyKey = bucket.entries.some(
          (entry) => entry.propertyKey === propertyKey,
        );
        bucket.entries.push({
          serializedKey,
          serializedValue,
          order: bucket.entries.length,
          propertyKey,
        });
        if (hasDuplicatePropertyKey) {
          bucket.hasDuplicatePropertyKey = true;
        }
        if (shouldDedupeByType) {
          bucket.shouldDedupeByType = true;
        } else {
          bucket.shouldDedupeByType = false;
        }
      } else {
        normalizedEntries[bucketKey] = {
          propertyKey,
          entries: [
            {
              serializedKey,
              serializedValue,
              order: 0,
              propertyKey,
            },
          ],
          shouldDedupeByType,
          hasDuplicatePropertyKey: false,
        };
      }
    }
    const serializedEntries: Array<[string, string]> = [];
    const sortedKeys = Object.keys(normalizedEntries).sort((leftKey, rightKey) => {
      const left = normalizedEntries[leftKey]!;
      const right = normalizedEntries[rightKey]!;
      if (left.propertyKey === right.propertyKey) {
        if (leftKey < rightKey) return -1;
        if (leftKey > rightKey) return 1;
        return 0;
      }
      return left.propertyKey < right.propertyKey ? -1 : 1;
    });
    for (const key of sortedKeys) {
      const bucket = normalizedEntries[key];
      if (!bucket?.entries.length) continue;
      const entries = bucket.entries;
      entries.sort(compareSerializedEntry);
      for (let index = 0; index < entries.length; index += 1) {
        const entry = entries[index]!;
        const propertyKey = mapEntryPropertyKey(
          bucket.propertyKey,
          entry.propertyKey,
          index,
          entries.length,
          entry.order,
          bucket.shouldDedupeByType,
          bucket.hasDuplicatePropertyKey,
        );
        serializedEntries.push([propertyKey, entry.serializedValue]);
      }
    }
    stack.delete(v);
    const payload = JSON.stringify(serializedEntries);
    return stringifySentinelLiteral(typeSentinel(MAP_SENTINEL_TYPE, payload));
  }

  // Set
  if (v instanceof Set) {
    if (stack.has(v)) throw new TypeError("Cyclic object");
    stack.add(v);
    type SerializedSetEntry = { sortKey: string; serializedValue: string };
    const entries: SerializedSetEntry[] = [];
    for (const value of v.values()) {
      const serializedValue = _stringify(value, stack);
      entries.push({
        sortKey: buildSetSortKey(value, serializedValue),
        serializedValue,
      });
    }
    entries.sort((left, right) => {
      if (left.sortKey < right.sortKey) return -1;
      if (left.sortKey > right.sortKey) return 1;
      if (left.serializedValue < right.serializedValue) return -1;
      if (left.serializedValue > right.serializedValue) return 1;
      return 0;
    });
    const body = entries.map((entry) => entry.serializedValue);
    const payload = "[" + body.join(",") + "]";
    const out = stringifySentinelLiteral(typeSentinel("set", payload));
    stack.delete(v);
    return out;
  }

  if (v instanceof RegExp) {
    return stringifySentinelLiteral(buildRegExpSentinel(v));
  }

  // Plain object
  const o = v as Record<string, unknown>;
  if (stack.has(o)) throw new TypeError("Cyclic object");
  stack.add(o);
  const target = o as Record<PropertyKey, unknown>;
  const enumerableSymbols = Object.getOwnPropertySymbols(o).filter((symbol) =>
    Object.prototype.propertyIsEnumerable.call(o, symbol),
  );

  const entries: Array<{
    sortKey: string;
    normalizedKey: string;
    property: PropertyKey;
  }> = [];

  for (const key of Object.keys(o)) {
    entries.push({
      sortKey: key,
      normalizedKey: normalizePlainObjectKey(key),
      property: key,
    });
  }

  for (const symbol of enumerableSymbols) {
    const symbolString = toPropertyKeyString(symbol, symbol, symbol.toString());
    entries.push({
      sortKey: symbolString,
      normalizedKey: symbolString,
      property: symbol,
    });
  }

  entries.sort((a, b) => {
    if (a.sortKey < b.sortKey) return -1;
    if (a.sortKey > b.sortKey) return 1;
    return 0;
  });

  const body = entries.map(({ normalizedKey, property }) =>
    JSON.stringify(normalizedKey) + ":" + _stringify(target[property], stack),
  );
  stack.delete(o);
  return "{" + body.join(",") + "}";
}

function compareSerializedEntry(
  left: { serializedKey: string; serializedValue: string; order: number },
  right: { serializedKey: string; serializedValue: string; order: number },
): number {
  if (left.serializedKey < right.serializedKey) return -1;
  if (left.serializedKey > right.serializedKey) return 1;
  if (left.serializedValue < right.serializedValue) return -1;
  if (left.serializedValue > right.serializedValue) return 1;
  if (left.order < right.order) return -1;
  if (left.order > right.order) return 1;
  return 0;
}

function mapEntryPropertyKey(
  bucketKey: string,
  entryPropertyKey: string,
  entryIndex: number,
  totalEntries: number,
  entryOrder: number,
  shouldDedupeByType: boolean,
  hasDuplicatePropertyKey: boolean,
): string {
  const isLocalSymbolProperty = entryPropertyKey.startsWith(
    `${SYMBOL_SENTINEL_PREFIX}["local"`,
  );

  if (!shouldDedupeByType && isLocalSymbolProperty) {
    const uniqueIndex = hasDuplicatePropertyKey ? entryOrder : entryIndex;
    const payload = JSON.stringify([bucketKey, entryPropertyKey, uniqueIndex]);
    return typeSentinel("map-entry-index", payload);
  }

  if (
    totalEntries <= 1 ||
    (!hasDuplicatePropertyKey && entryIndex === 0)
  ) {
    return entryPropertyKey;
  }

  const uniqueIndex = hasDuplicatePropertyKey ? entryOrder : entryIndex;
  const payload = JSON.stringify([bucketKey, entryPropertyKey, uniqueIndex]);
  return typeSentinel("map-entry-index", payload);
}

function mapBucketTypeTag(rawKey: unknown): string {
  if (
    rawKey instanceof Number ||
    rawKey instanceof Boolean ||
    isBigIntObject(rawKey)
  ) {
    return mapBucketTypeTag(
      (rawKey as ValueOfCapable).valueOf(),
    );
  }
  if (typeof rawKey === "symbol") return "symbol";
  if (rawKey === null) return "null";
  if (rawKey instanceof Date) return "date";
  if (rawKey instanceof Map) return "map";
  if (rawKey instanceof Set) return "set";
  if (rawKey instanceof RegExp) return REGEXP_SENTINEL_TYPE;
  if (Array.isArray(rawKey)) return "array";
  if (sharedArrayBufferCtor && rawKey instanceof sharedArrayBufferCtor) return "sharedarraybuffer";
  if (rawKey instanceof ArrayBuffer || ArrayBuffer.isView(rawKey)) return "arraybuffer";
  return typeof rawKey;
}

const NULL_PROPERTY_KEY_SENTINEL_BUCKET_TAG = mapBucketTypeTag(null);

function buildNullPropertyKeySentinel(serializedKey: string): string {
  return typeSentinel(
    PROPERTY_KEY_SENTINEL_TYPE,
    JSON.stringify([NULL_PROPERTY_KEY_SENTINEL_BUCKET_TAG, serializedKey]),
  );
}

function buildPropertyKeySentinel(
  rawKey: unknown,
  serializedKey: string,
  stringified?: string,
): string {
  const bucketTag = mapBucketTypeTag(rawKey);
  const payloadParts = [bucketTag, serializedKey];
  if (stringified !== undefined) {
    payloadParts.push(stringified);
  }
  return typeSentinel(PROPERTY_KEY_SENTINEL_TYPE, JSON.stringify(payloadParts));
}

function toMapPropertyKey(
  rawKey: unknown,
  serializedKey: string,
): { bucketKey: string; propertyKey: string } {
  const bucketTag = mapBucketTypeTag(rawKey);
  const revivedKey = reviveFromSerialized(serializedKey);
  if (rawKey instanceof Date) {
    const propertyKey = toPropertyKeyString(rawKey, revivedKey, serializedKey);
    return {
      bucketKey: `${bucketTag}|${propertyKey}`,
      propertyKey,
    };
  }
  const propertyKey = toPropertyKeyString(rawKey, revivedKey, serializedKey);
  if (typeof rawKey === "symbol") {
    return {
      bucketKey: `${bucketTag}|${getSymbolBucketKey(rawKey as symbol)}`,
      propertyKey,
    };
  }
  if (rawKey instanceof RegExp) {
    return {
      bucketKey: `${bucketTag}|${propertyKey}`,
      propertyKey,
    };
  }
  return {
    bucketKey: `${bucketTag}|${serializedKey}`,
    propertyKey,
  };
}

function stringifyStringLiteral(value: string): string {
  return JSON.stringify(normalizeStringLiteral(value));
}

function normalizeStringLiteral(value: string): string {
  if (value.startsWith(STRING_LITERAL_SENTINEL_PREFIX)) {
    if (needsStringLiteralSentinelEscape(value)) {
      return `${STRING_LITERAL_SENTINEL_PREFIX}${value}`;
    }

    let innerValue = value.slice(STRING_LITERAL_SENTINEL_PREFIX.length);
    while (innerValue.startsWith(STRING_LITERAL_SENTINEL_PREFIX)) {
      innerValue = innerValue.slice(STRING_LITERAL_SENTINEL_PREFIX.length);
    }

    if (needsNestedStringLiteralSentinelEscape(innerValue)) {
      if (value.startsWith(STRING_LITERAL_SENTINEL_PREFIX.repeat(2))) {
        return value;
      }
      return `${STRING_LITERAL_SENTINEL_PREFIX}${value}`;
    }

    return value;
  }

  if (needsStringLiteralSentinelEscape(value)) {
    return `${STRING_LITERAL_SENTINEL_PREFIX}${value}`;
  }

  return value;
}

function needsNestedStringLiteralSentinelEscape(value: string): boolean {
  if (needsStringLiteralSentinelEscape(value)) {
    return true;
  }
  return value.startsWith(STRING_LITERAL_SENTINEL_PREFIX);
}

function hasArrayBufferLikeSentinelPrefix(value: string): boolean {
  for (const prefix of ARRAY_BUFFER_LIKE_SENTINEL_PREFIXES) {
    if (value.startsWith(prefix)) {
      return true;
    }
  }
  return false;
}

function needsStringLiteralSentinelEscape(value: string): boolean {
  if (value === HOLE_SENTINEL_RAW) {
    return true;
  }

  if (value === UNDEFINED_SENTINEL) {
    return true;
  }

  if (value.startsWith(SYMBOL_SENTINEL_PREFIX)) {
    return true;
  }

  if (value.startsWith(DATE_SENTINEL_PREFIX)) {
    return true;
  }

  if (hasArrayBufferLikeSentinelPrefix(value)) {
    return true;
  }

  if (
    value.startsWith(SENTINEL_PREFIX) &&
    value.endsWith(SENTINEL_SUFFIX)
  ) {
    const inner = value.slice(
      SENTINEL_PREFIX.length,
      -SENTINEL_SUFFIX.length,
    );
    const separatorIndex = inner.indexOf(":");
    if (separatorIndex !== -1) {
      const type = inner.slice(0, separatorIndex);
      if (STRING_LITERAL_ESCAPED_SENTINEL_TYPES.has(type)) {
        return true;
      }
    }
  }

  if (value.includes(MAP_ENTRY_INDEX_LITERAL_SEGMENT)) {
    return true;
  }

  if (value.includes(MAP_ENTRY_INDEX_SENTINEL_SEGMENT)) {
    return true;
  }

  return false;
}

function stripStringLiteralSentinelPrefix(value: string): string {
  if (value.startsWith(STRING_LITERAL_SENTINEL_PREFIX)) {
    return value.slice(STRING_LITERAL_SENTINEL_PREFIX.length);
  }
  return value;
}

function stringifySentinelLiteral(value: string): string {
  if (typeof value !== "string") {
    throw new TypeError("Sentinel literal must be a string");
  }
  return JSON.stringify(value);
}

function reviveFromSerialized(serialized: string): unknown {
  let revived: unknown;
  try {
    revived = reviveSentinelValue(JSON.parse(serialized));
  } catch {
    revived = reviveSentinelValue(serialized);
  }
  const numeric = reviveNumericSentinel(revived);
  if (numeric !== undefined) {
    return numeric;
  }
  const fallbackNumeric = reviveNumericSentinel(serialized);
  if (fallbackNumeric !== undefined) {
    return fallbackNumeric;
  }
  return revived;
}

function reviveSentinelValue(value: unknown): unknown {
  if (
    typeof value === "string" &&
    value.startsWith(DATE_SENTINEL_PREFIX)
  ) {
    const payload = value.slice(DATE_SENTINEL_PREFIX.length);
    if (payload === "invalid") {
      return new Date(Number.NaN);
    }
    const revivedDate = new Date(payload);
    if (Number.isFinite(revivedDate.getTime())) {
      return revivedDate;
    }
    return value;
  }

  if (
    typeof value === "string" &&
    value.startsWith(SENTINEL_PREFIX) &&
    value.endsWith(SENTINEL_SUFFIX)
  ) {
    const inner = value.slice(SENTINEL_PREFIX.length, -SENTINEL_SUFFIX.length);
    const separatorIndex = inner.indexOf(":");
    if (separatorIndex !== -1) {
      const type = inner.slice(0, separatorIndex);
      const payload = inner.slice(separatorIndex + 1);
      if (type === "string") {
        return payload;
      }
      if (type === "number") {
        if (payload === "Infinity") return Number.POSITIVE_INFINITY;
        if (payload === "-Infinity") return Number.NEGATIVE_INFINITY;
        if (payload === "NaN") return Number.NaN;
        return Number(payload);
      }
      if (type === "bigint") {
        try {
          return BigInt(payload);
        } catch {
          return value;
        }
      }
      if (type === REGEXP_SENTINEL_TYPE) {
        try {
          const parsed = JSON.parse(payload) as unknown;
          if (Array.isArray(parsed) && typeof parsed[0] === "string") {
            const flags = typeof parsed[1] === "string" ? parsed[1] : "";
            return new RegExp(parsed[0], flags);
          }
        } catch {
          return value;
        }
        return value;
      }
    }
  }
  return value;
}

function toSymbolSentinel(symbol: symbol): string {
  const globalKey =
    typeof Symbol.keyFor === "function" ? Symbol.keyFor(symbol) : undefined;
  if (globalKey !== undefined) {
    const payload = JSON.stringify(["global", globalKey]);
    return `${SYMBOL_SENTINEL_PREFIX}${payload}`;
  }
  const record = getLocalSymbolSentinelRecord(symbol);
  return record.sentinel;
}

function getSymbolSortKey(symbol: symbol): string {
  const globalKey =
    typeof Symbol.keyFor === "function" ? Symbol.keyFor(symbol) : undefined;
  if (globalKey !== undefined) {
    return `global:${globalKey}`;
  }
  const record =
    peekLocalSymbolSentinelRecord(symbol) ??
    getLocalSymbolSentinelRecord(symbol);
  return `local:${record.identifier}`;
}

export {
  getLocalSymbolSentinelRecord as __getLocalSymbolSentinelRecordForTest,
  peekLocalSymbolSentinelRecord as __peekLocalSymbolSentinelRecordForTest,
};

function buildSetSortKey(value: unknown, serializedValue: string): string {
  if (typeof value === "symbol") {
    return getSymbolSortKey(value as symbol);
  }
  return serializedValue;
}

function toPropertyKeyString(
  rawKey: unknown,
  revivedKey: unknown,
  serializedKey: string,
): string {
  if (
    rawKey instanceof Number ||
    rawKey instanceof Boolean ||
    isBigIntObject(rawKey)
  ) {
    return toPropertyKeyString(
      (rawKey as ValueOfCapable).valueOf(),
      revivedKey,
      serializedKey,
    );
  }
  if (typeof rawKey === "symbol") {
    return toSymbolSentinel(rawKey as symbol);
  }

  if (rawKey === null) {
    return buildNullPropertyKeySentinel(serializedKey);
  }

  if (rawKey instanceof Date) {
    if (
      typeof revivedKey === "string" &&
      revivedKey.startsWith(DATE_SENTINEL_PREFIX)
    ) {
      return escapeSentinelString(revivedKey);
    }
    const { key } = getDateSentinelParts(rawKey);
    return key;
  }

  if (rawKey instanceof RegExp) {
    const normalizedFromRaw = stripStringLiteralSentinelPrefix(
      normalizePlainObjectKey(
        escapeSentinelString(buildRegExpSentinel(rawKey)),
      ),
    );
    if (revivedKey instanceof RegExp) {
      return stripStringLiteralSentinelPrefix(
        normalizePlainObjectKey(
          escapeSentinelString(buildRegExpSentinel(revivedKey)),
        ),
      );
    }
    if (typeof revivedKey === "string") {
      const normalizedRevived = normalizePlainObjectKey(
        escapeSentinelString(revivedKey),
      );
      if (normalizedRevived !== normalizedFromRaw) {
        return normalizedRevived;
      }
    }
    return normalizedFromRaw;
  }

  const rawType = typeof rawKey;
  if (rawType === "string") {
    return normalizePlainObjectKey(rawKey as string);
  }

  if (
    rawType === "number" ||
    rawType === "bigint" ||
    rawType === "boolean" ||
    rawType === "undefined"
  ) {
    return buildPropertyKeySentinel(rawKey, serializedKey);
  }

  if (rawType === "object" || rawType === "function") {
    let stringified: string | undefined;
    try {
      stringified = String(rawKey);
    } catch {
      stringified = undefined;
    }

    const propertyKeySentinel = buildPropertyKeySentinel(
      rawKey,
      serializedKey,
      stringified,
    );

    if (typeof revivedKey === "string") {
      if (needsStringLiteralSentinelEscape(revivedKey)) {
        return propertyKeySentinel;
      }
      const normalizedRevived = normalizePlainObjectKey(
        escapeSentinelString(revivedKey),
      );
      if (normalizedRevived !== propertyKeySentinel) {
        return normalizedRevived;
      }
    }

    return propertyKeySentinel;
  }

  if (typeof revivedKey === "string") {
    return normalizePlainObjectKey(escapeSentinelString(revivedKey));
  }

  return normalizePlainObjectKey(
    escapeSentinelString(String(revivedKey ?? serializedKey)),
  );
}

function reviveNumericSentinel(value: unknown): number | bigint | undefined {
  if (typeof value === "number" || typeof value === "bigint") {
    return value;
  }
  if (
    typeof value === "string" &&
    value.startsWith(SENTINEL_PREFIX) &&
    value.endsWith(SENTINEL_SUFFIX)
  ) {
    const revived = reviveSentinelValue(value);
    if (typeof revived === "number" || typeof revived === "bigint") {
      return revived;
    }
  }
  return undefined;
}

function normalizePlainObjectKey(key: string): string {
  return normalizeStringLiteral(key);
}<|MERGE_RESOLUTION|>--- conflicted
+++ resolved
@@ -79,7 +79,6 @@
   symbolObject: SymbolObject,
   record: LocalSymbolSentinelRecord,
 ): void {
-<<<<<<< HEAD
   if (
     LOCAL_SYMBOL_IDENTIFIER_INDEX !== undefined &&
     LOCAL_SYMBOL_FINALIZER !== undefined &&
@@ -99,8 +98,6 @@
     record.finalizerHolder = holder;
   }
 
-=======
->>>>>>> 32b8e2d0
   LOCAL_SYMBOL_SENTINEL_REGISTRY.set(symbolObject, record);
 }
 

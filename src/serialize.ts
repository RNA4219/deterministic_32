// Stable stringify with cycle detection and key-sorted objects.
// Notes:
// - Distinguishes [], {}, "" etc.
// - Treats Date as ISO string.
// - Maps/Sets are serialized as arrays in insertion order (keys sorted for Map via key string).

const SENTINEL_PREFIX = "\u0000cat32:";
const STRING_SENTINEL_PREFIX = `${SENTINEL_PREFIX}string:`;
const SENTINEL_SUFFIX = "\u0000";
const HOLE_SENTINEL = JSON.stringify(typeSentinel("hole"));
const UNDEFINED_SENTINEL = "__undefined__";
const DATE_SENTINEL_PREFIX = "__date__:";
const BIGINT_SENTINEL_PREFIX = "__bigint__:";
const NUMBER_SENTINEL_PREFIX = "__number__:";
const STRING_LITERAL_SENTINEL_PREFIX = "__string__:";

export function typeSentinel(type: string, payload = ""): string {
  return `${SENTINEL_PREFIX}${type}:${payload}${SENTINEL_SUFFIX}`;
}

export function escapeSentinelString(value: string): string {
  if (isSentinelWrappedString(value) && !value.startsWith(STRING_SENTINEL_PREFIX)) {
    return typeSentinel("string", value);
  }
  if (value.startsWith(STRING_LITERAL_SENTINEL_PREFIX)) {
    return typeSentinel("string", value);
  }
  return value;
}

export function stableStringify(v: unknown): string {
  const stack = new Set<any>();
  return _stringify(v, stack);
}

function isSentinelWrappedString(value: string): boolean {
  return value.startsWith(SENTINEL_PREFIX) && value.endsWith(SENTINEL_SUFFIX);
}

function _stringify(v: unknown, stack: Set<any>): string {
  if (v === null) return "null";
  const t = typeof v;

  if (t === "string") return stringifyStringLiteral(v as string);
  if (t === "number") {
    const value = v as number;
    if (Number.isNaN(value) || !Number.isFinite(value)) {
      return stringifySentinelLiteral(typeSentinel("number", String(value)));
    }
    return JSON.stringify(value);
  }
  if (t === "boolean") return JSON.stringify(v);
  if (t === "bigint") return stringifySentinelLiteral(typeSentinel("bigint", (v as bigint).toString()));
  if (t === "undefined") return stringifySentinelLiteral(UNDEFINED_SENTINEL);
  if (t === "function" || t === "symbol") {
    return String(v);
  }

  if (Array.isArray(v)) {
    if (stack.has(v)) throw new TypeError("Cyclic object");
    stack.add(v);
    const length = v.length;
    const parts: string[] = new Array(length);
    for (let i = 0; i < length; i += 1) {
      if (Object.hasOwn(v, i)) {
        parts[i] = _stringify(v[i], stack);
      } else {
        parts[i] = HOLE_SENTINEL;
      }
    }
    const out = "[" + parts.join(",") + "]";
    stack.delete(v);
    return out;
  }

  // Date
  if (v instanceof Date) {
    return stringifySentinelLiteral(`${DATE_SENTINEL_PREFIX}${v.toISOString()}`);
  }

  // Map
  if (v instanceof Map) {
    if (stack.has(v)) throw new TypeError("Cyclic object");
    stack.add(v);
<<<<<<< HEAD
    type SerializedEntry = { serializedKey: string; serializedValue: string };
    const normalizedEntries: Record<string, SerializedEntry> = Object.create(null);
=======
    const normalizedEntries: Record<string, Array<{ serializedKey: string; serializedValue: string }>> =
      Object.create(null);
>>>>>>> ad1692a0
    for (const [rawKey, rawValue] of v.entries()) {
      const serializedKey = _stringify(rawKey, stack);
      const revivedKey = reviveFromSerialized(serializedKey);
      const propertyKey = toPropertyKeyString(revivedKey, serializedKey);
      const serializedValue = _stringify(rawValue, stack);
<<<<<<< HEAD
      const candidate: SerializedEntry = { serializedKey, serializedValue };
      const existing = normalizedEntries[propertyKey];
      if (!existing || compareSerializedEntry(candidate, existing) < 0) {
        normalizedEntries[propertyKey] = candidate;
=======
      const candidate = { serializedKey, serializedValue };
      const bucket = normalizedEntries[propertyKey];
      if (bucket) {
        bucket.push(candidate);
      } else {
        normalizedEntries[propertyKey] = [candidate];
>>>>>>> ad1692a0
      }
    }
    const sortedKeys = Object.keys(normalizedEntries).sort();
    const bodyParts: string[] = [];
    for (let i = 0; i < sortedKeys.length; i += 1) {
      const key = sortedKeys[i];
      const bucket = normalizedEntries[key];
      bucket.sort(compareSerializedEntry);
      for (const entry of bucket) {
        if (bodyParts.length > 0) {
          bodyParts.push(",");
        }
        bodyParts.push(JSON.stringify(key));
        bodyParts.push(":");
        bodyParts.push(entry.serializedValue);
      }
    }
    stack.delete(v);
    return "{" + bodyParts.join("") + "}";
  }

  // Set
  if (v instanceof Set) {
    if (stack.has(v)) throw new TypeError("Cyclic object");
    stack.add(v);
    const serializedValues = Array.from(v.values(), (value) =>
      _stringify(value, stack),
    );
    serializedValues.sort();
    const out = "[" + serializedValues.join(",") + "]";
    stack.delete(v);
    return out;
  }

  // Plain object
  const o = v as Record<string, unknown>;
  if (stack.has(o)) throw new TypeError("Cyclic object");
  stack.add(o);
  const target = o as Record<PropertyKey, unknown>;
  const enumerableSymbols = Object.getOwnPropertySymbols(o).filter((symbol) =>
    Object.prototype.propertyIsEnumerable.call(o, symbol),
  );

  const entries: Array<{
    sortKey: string;
    normalizedKey: string;
    property: PropertyKey;
  }> = [];

  for (const key of Object.keys(o)) {
    entries.push({
      sortKey: key,
      normalizedKey: normalizePlainObjectKey(key),
      property: key,
    });
  }

  for (const symbol of enumerableSymbols) {
    const symbolString = toPropertyKeyString(symbol, symbol.toString());
    entries.push({
      sortKey: symbolString,
      normalizedKey: symbolString,
      property: symbol,
    });
  }

  entries.sort((a, b) => {
    if (a.sortKey < b.sortKey) return -1;
    if (a.sortKey > b.sortKey) return 1;
    return 0;
  });

  const body = entries.map(({ normalizedKey, property }) =>
    JSON.stringify(normalizedKey) + ":" + _stringify(target[property], stack),
  );
  stack.delete(o);
  return "{" + body.join(",") + "}";
}

function compareSerializedEntry(
  left: { serializedKey: string; serializedValue: string },
  right: { serializedKey: string; serializedValue: string },
): number {
  if (left.serializedKey < right.serializedKey) return -1;
  if (left.serializedKey > right.serializedKey) return 1;
  if (left.serializedValue < right.serializedValue) return -1;
  if (left.serializedValue > right.serializedValue) return 1;
  return 0;
}

function stringifyStringLiteral(value: string): string {
  if (value.startsWith(STRING_LITERAL_SENTINEL_PREFIX)) {
    return JSON.stringify(typeSentinel("string", value));
  }
  if (isSentinelWrappedString(value)) {
    if (value.startsWith(STRING_SENTINEL_PREFIX)) {
      return JSON.stringify(value);
    }
    return JSON.stringify(typeSentinel("string", value));
  }
  return JSON.stringify(value);
}

function stringifySentinelLiteral(value: string): string {
  if (typeof value !== "string") {
    throw new TypeError("Sentinel literal must be a string");
  }
  return JSON.stringify(value);
}

function reviveFromSerialized(serialized: string): unknown {
  let revived: unknown;
  try {
    revived = reviveSentinelValue(JSON.parse(serialized));
  } catch {
    revived = reviveSentinelValue(serialized);
  }
  const numeric = reviveNumericSentinel(revived);
  if (numeric !== undefined) {
    return numeric;
  }
  const fallbackNumeric = reviveNumericSentinel(serialized);
  if (fallbackNumeric !== undefined) {
    return fallbackNumeric;
  }
  return revived;
}

function reviveSentinelValue(value: unknown): unknown {
  if (
    typeof value === "string" &&
    value.startsWith(SENTINEL_PREFIX) &&
    value.endsWith(SENTINEL_SUFFIX)
  ) {
    const inner = value.slice(SENTINEL_PREFIX.length, -SENTINEL_SUFFIX.length);
    const separatorIndex = inner.indexOf(":");
    if (separatorIndex !== -1) {
      const type = inner.slice(0, separatorIndex);
      const payload = inner.slice(separatorIndex + 1);
      if (type === "string") {
        return payload;
      }
      if (type === "number") {
        if (payload === "Infinity") return Number.POSITIVE_INFINITY;
        if (payload === "-Infinity") return Number.NEGATIVE_INFINITY;
        if (payload === "NaN") return Number.NaN;
        return Number(payload);
      }
      if (type === "bigint") {
        try {
          return BigInt(payload);
        } catch {
          return value;
        }
      }
    }
  }
  return value;
}

function toPropertyKeyString(value: unknown, fallback: string): string {
  if (value === null) return "null";
  const numeric = reviveNumericSentinel(value);
  if (numeric !== undefined) {
    return String(numeric);
  }
  const type = typeof value;
  if (type === "object" || type === "function") {
    const fallbackNumeric = reviveNumericSentinel(fallback);
    if (fallbackNumeric !== undefined) {
      return String(fallbackNumeric);
    }
    return fallback;
  }
  if (type === "symbol") {
    return (value as symbol).toString();
  }
  if (
    type === "string" &&
    (value as string).startsWith(STRING_SENTINEL_PREFIX) &&
    (value as string).endsWith(SENTINEL_SUFFIX)
  ) {
    return (value as string).slice(STRING_SENTINEL_PREFIX.length, -SENTINEL_SUFFIX.length);
  }
  return String(value);
}

function reviveNumericSentinel(value: unknown): number | bigint | undefined {
  if (typeof value === "number" || typeof value === "bigint") {
    return value;
  }
  if (
    typeof value === "string" &&
    value.startsWith(SENTINEL_PREFIX) &&
    value.endsWith(SENTINEL_SUFFIX)
  ) {
    const revived = reviveSentinelValue(value);
    if (typeof revived === "number" || typeof revived === "bigint") {
      return revived;
    }
  }
  return undefined;
}

function normalizePlainObjectKey(key: string): string {
  const numeric = reviveNumericSentinel(key);
  if (numeric !== undefined) {
    return String(numeric);
  }
  return key;
}<|MERGE_RESOLUTION|>--- conflicted
+++ resolved
@@ -82,31 +82,17 @@
   if (v instanceof Map) {
     if (stack.has(v)) throw new TypeError("Cyclic object");
     stack.add(v);
-<<<<<<< HEAD
     type SerializedEntry = { serializedKey: string; serializedValue: string };
     const normalizedEntries: Record<string, SerializedEntry> = Object.create(null);
-=======
-    const normalizedEntries: Record<string, Array<{ serializedKey: string; serializedValue: string }>> =
-      Object.create(null);
->>>>>>> ad1692a0
     for (const [rawKey, rawValue] of v.entries()) {
       const serializedKey = _stringify(rawKey, stack);
       const revivedKey = reviveFromSerialized(serializedKey);
       const propertyKey = toPropertyKeyString(revivedKey, serializedKey);
       const serializedValue = _stringify(rawValue, stack);
-<<<<<<< HEAD
       const candidate: SerializedEntry = { serializedKey, serializedValue };
       const existing = normalizedEntries[propertyKey];
       if (!existing || compareSerializedEntry(candidate, existing) < 0) {
         normalizedEntries[propertyKey] = candidate;
-=======
-      const candidate = { serializedKey, serializedValue };
-      const bucket = normalizedEntries[propertyKey];
-      if (bucket) {
-        bucket.push(candidate);
-      } else {
-        normalizedEntries[propertyKey] = [candidate];
->>>>>>> ad1692a0
       }
     }
     const sortedKeys = Object.keys(normalizedEntries).sort();

// Stable stringify with cycle detection and key-sorted objects.
// Notes:
// - Distinguishes [], {}, "" etc.
// - Treats Date as ISO string.
// - Maps are serialized via sentinel-encoded entry lists (keys sorted by canonical property key).
// - Sets are serialized as arrays in insertion order (keys sorted via canonical key string).

const SENTINEL_PREFIX = "\u0000cat32:";
const SENTINEL_SUFFIX = "\u0000";
const HOLE_SENTINEL_PAYLOAD = "__hole__";
const HOLE_SENTINEL_RAW = typeSentinel("hole", HOLE_SENTINEL_PAYLOAD);
const HOLE_SENTINEL = JSON.stringify(HOLE_SENTINEL_RAW);
const UNDEFINED_SENTINEL = "__undefined__";
const DATE_SENTINEL_PREFIX = "__date__:";
const SYMBOL_SENTINEL_PREFIX = "__symbol__:";
const STRING_LITERAL_SENTINEL_PREFIX = "__string__:";
const REGEXP_SENTINEL_TYPE = "regexp";
const MAP_ENTRY_INDEX_LITERAL_SEGMENT =
  `${STRING_LITERAL_SENTINEL_PREFIX}${SENTINEL_PREFIX}map-entry-index:`;
const MAP_ENTRY_INDEX_SENTINEL_SEGMENT = `${SENTINEL_PREFIX}map-entry-index:`;
const HEX_DIGITS = "0123456789abcdef";
const PROPERTY_KEY_SENTINEL_TYPE = "propertykey";
const MAP_SENTINEL_TYPE = "map";

const OBJECT_TO_STRING = Object.prototype.toString;

function isBigIntObject(value: unknown): value is { valueOf(): bigint } {
  return (
    typeof value === "object" &&
    value !== null &&
    OBJECT_TO_STRING.call(value) === "[object BigInt]"
  );
}

type ValueOfCapable = { valueOf(): unknown };

<<<<<<< HEAD
type LocalSymbolWeakTarget = symbol & object;
=======
type SymbolObject = symbol & object;

type LocalSymbolWeakTarget = Record<string, never>;

type LocalSymbolHolder = {
  target: LocalSymbolWeakTarget;
  symbolObject: SymbolObject;
};

type LocalSymbolFinalizerHolder = {
  target: LocalSymbolWeakTarget;
  ref: WeakRef<LocalSymbolWeakTarget>;
};
>>>>>>> 5e8d79f7

type LocalSymbolSentinelRecord = {
  identifier: string;
  sentinel: string;
};

const HAS_WEAK_REFS = typeof WeakRef === "function";
const HAS_FINALIZATION_REGISTRY = typeof FinalizationRegistry === "function";

const LOCAL_SYMBOL_SENTINEL_REGISTRY =
  new WeakMap<LocalSymbolWeakTarget, LocalSymbolSentinelRecord>();
<<<<<<< HEAD
const LOCAL_SYMBOL_OBJECT_REGISTRY = new Map<symbol, LocalSymbolWeakTarget>();
const LOCAL_SYMBOL_IDENTIFIER_INDEX =
  HAS_WEAK_REFS && HAS_FINALIZATION_REGISTRY
    ? new Set<string>()
=======
const LOCAL_SYMBOL_HOLDER_REGISTRY = new Map<symbol, LocalSymbolHolder>();
const LOCAL_SYMBOL_IDENTIFIER_INDEX =
  HAS_WEAK_REFS && HAS_FINALIZATION_REGISTRY
    ? new Map<string, WeakRef<LocalSymbolWeakTarget>>()
>>>>>>> 5e8d79f7
    : undefined;
const LOCAL_SYMBOL_FINALIZER =
  HAS_WEAK_REFS && HAS_FINALIZATION_REGISTRY
    ? new FinalizationRegistry<string>((identifier) => {
        LOCAL_SYMBOL_IDENTIFIER_INDEX?.delete(identifier);
      })
    : undefined;

let nextLocalSymbolSentinelId = 0;

<<<<<<< HEAD
function getOrCreateSymbolObject(symbol: symbol): LocalSymbolWeakTarget {
  const existing = LOCAL_SYMBOL_OBJECT_REGISTRY.get(symbol);
=======
function getLocalSymbolHolder(symbol: symbol): LocalSymbolHolder {
  const existing = LOCAL_SYMBOL_HOLDER_REGISTRY.get(symbol);
>>>>>>> 5e8d79f7
  if (existing !== undefined) {
    return existing;
  }

<<<<<<< HEAD
  const target = Object(symbol) as LocalSymbolWeakTarget;
  LOCAL_SYMBOL_OBJECT_REGISTRY.set(symbol, target);
  return target;
}

function peekLocalSymbolSentinelRecordFromObject(
  symbolObject: LocalSymbolWeakTarget,
=======
  const symbolObject = Object(symbol) as SymbolObject;
  const target: LocalSymbolWeakTarget = {};
  const holder: LocalSymbolHolder = { symbolObject, target };
  LOCAL_SYMBOL_HOLDER_REGISTRY.set(symbol, holder);
  return holder;
}

function toSymbolObject(symbol: symbol): SymbolObject {
  return getLocalSymbolHolder(symbol).symbolObject;
}

function peekLocalSymbolSentinelRecordFromHolder(
  holder: LocalSymbolHolder,
>>>>>>> 5e8d79f7
): LocalSymbolSentinelRecord | undefined {
  return LOCAL_SYMBOL_SENTINEL_REGISTRY.get(holder.target);
}

function peekLocalSymbolSentinelRecord(
  symbol: symbol,
): LocalSymbolSentinelRecord | undefined {
  const holder = LOCAL_SYMBOL_HOLDER_REGISTRY.get(symbol);
  if (holder === undefined) {
    return undefined;
  }

  return peekLocalSymbolSentinelRecordFromHolder(holder);
}

function registerLocalSymbolSentinelRecord(
<<<<<<< HEAD
  symbolObject: LocalSymbolWeakTarget,
=======
  holder: LocalSymbolHolder,
>>>>>>> 5e8d79f7
  record: LocalSymbolSentinelRecord,
): void {
  if (
    LOCAL_SYMBOL_IDENTIFIER_INDEX !== undefined &&
    LOCAL_SYMBOL_FINALIZER !== undefined
  ) {
<<<<<<< HEAD
    LOCAL_SYMBOL_IDENTIFIER_INDEX.add(record.identifier);
    LOCAL_SYMBOL_FINALIZER.register(symbolObject, record.identifier);
=======
    const finalizerHolder: LocalSymbolFinalizerHolder = {
      target: holder.target,
      ref: new WeakRef(holder.target),
    };
    const holderRef = new WeakRef(holder.target);
    LOCAL_SYMBOL_IDENTIFIER_INDEX.set(record.identifier, holderRef);
    LOCAL_SYMBOL_FINALIZER.register(holder.target, record.identifier);
    record.finalizerHolder = finalizerHolder;
>>>>>>> 5e8d79f7
  }

  LOCAL_SYMBOL_SENTINEL_REGISTRY.set(holder.target, record);
}

function createLocalSymbolSentinelRecord(
  symbol: symbol,
<<<<<<< HEAD
  symbolObject: LocalSymbolWeakTarget,
=======
  holder: LocalSymbolHolder,
>>>>>>> 5e8d79f7
): LocalSymbolSentinelRecord {
  const identifier = nextLocalSymbolSentinelId.toString(36);
  nextLocalSymbolSentinelId += 1;

  const description = symbol.description ?? "";
  const sentinel = buildLocalSymbolSentinel(identifier, description);
  const record: LocalSymbolSentinelRecord = { identifier, sentinel };

  registerLocalSymbolSentinelRecord(holder, record);
  return record;
}

function getLocalSymbolSentinelRecord(
  symbol: symbol,
): LocalSymbolSentinelRecord {
  const holder = getLocalSymbolHolder(symbol);
  const existing = peekLocalSymbolSentinelRecordFromHolder(holder);
  if (existing !== undefined) {
    return existing;
  }

  toSymbolObject(symbol);
  return createLocalSymbolSentinelRecord(symbol, holder);
}

function buildLocalSymbolSentinel(
  identifier: string,
  description: string,
): string {
  const descriptionJson = JSON.stringify(description);
  const payload = `["local","${identifier}",${descriptionJson}]`;
  return `${SYMBOL_SENTINEL_PREFIX}${payload}`;
}

function getSymbolBucketKey(symbol: symbol): string {
  const globalKey =
    typeof Symbol.keyFor === "function" ? Symbol.keyFor(symbol) : undefined;
  if (globalKey !== undefined) {
    return `global:${globalKey}`;
  }
  const record =
    peekLocalSymbolSentinelRecord(symbol) ??
    getLocalSymbolSentinelRecord(symbol);
  return `local:${record.identifier}`;
}

const STRING_LITERAL_ESCAPED_SENTINEL_TYPES = new Set<string>([
  REGEXP_SENTINEL_TYPE,
  "typedarray",
  "arraybuffer",
  "sharedarraybuffer",
  "number",
  "bigint",
  "hole",
  PROPERTY_KEY_SENTINEL_TYPE,
  "map",
  "set",
]);
const ARRAY_BUFFER_LIKE_SENTINEL_PREFIXES = [
  `${SENTINEL_PREFIX}typedarray:`,
  `${SENTINEL_PREFIX}arraybuffer:`,
  `${SENTINEL_PREFIX}sharedarraybuffer:`,
] as const;

type DateSentinelParts = {
  payload: string;
  key: string;
};

function getDateSentinelParts(date: Date): DateSentinelParts {
  const time = date.getTime();
  if (!Number.isFinite(time)) {
    const payload = "invalid";
    return { payload, key: `${DATE_SENTINEL_PREFIX}${payload}` };
  }
  const payload = date.toISOString();
  return { payload, key: `${DATE_SENTINEL_PREFIX}${payload}` };
}

function serializeArrayBufferLikeSentinel(
  type: string,
  buffer: ArrayBufferLike,
): string {
  const bytes = new Uint8Array(buffer);
  const payload = buildArrayBufferPayload(bytes.length, bytes);
  return stringifySentinelLiteral(typeSentinel(type, payload));
}

function buildTypedArrayPayload(view: ArrayBufferView): string {
  const bytes = new Uint8Array(view.buffer, view.byteOffset, view.byteLength);
  const parts = [
    `kind=${getArrayBufferViewTag(view)}`,
    `byteOffset=${view.byteOffset}`,
    `byteLength=${view.byteLength}`,
  ];
  const elementLength = (view as { length?: number }).length;
  if (typeof elementLength === "number") {
    parts.push(`length=${elementLength}`);
  }
  parts.push(`hex=${toHex(bytes)}`);
  return parts.join(";");
}

function buildArrayBufferPayload(length: number, bytes: Uint8Array): string {
  return `byteLength=${length};hex=${toHex(bytes)}`;
}

function getArrayBufferViewTag(view: ArrayBufferView): string {
  const raw = Object.prototype.toString.call(view);
  return raw.slice(8, -1);
}

function toHex(bytes: Uint8Array): string {
  let out = "";
  for (let i = 0; i < bytes.length; i += 1) {
    const byte = bytes[i];
    out += HEX_DIGITS[(byte >> 4) & 0xf];
    out += HEX_DIGITS[byte & 0xf];
  }
  return out;
}

type ArrayBufferLikeConstructor = {
  new (...args: unknown[]): ArrayBufferLike;
  prototype: ArrayBufferLike;
};

const sharedArrayBufferGlobal = globalThis as unknown as {
  SharedArrayBuffer?: ArrayBufferLikeConstructor;
};

const sharedArrayBufferCtor =
  typeof sharedArrayBufferGlobal.SharedArrayBuffer === "function"
    ? sharedArrayBufferGlobal.SharedArrayBuffer
    : undefined;

export function typeSentinel(type: string, payload = ""): string {
  return `${SENTINEL_PREFIX}${type}:${payload}${SENTINEL_SUFFIX}`;
}

function buildRegExpPayload(value: RegExp): string {
  return JSON.stringify([value.source, value.flags]);
}

function buildRegExpSentinel(value: RegExp): string {
  return typeSentinel(REGEXP_SENTINEL_TYPE, buildRegExpPayload(value));
}

export function escapeSentinelString(value: string): string {
  return normalizeStringLiteral(value);
}

export function stableStringify(v: unknown): string {
  const stack = new Set<unknown>();
  return _stringify(v, stack);
}

function _stringify(v: unknown, stack: Set<unknown>): string {
  if (v === null) return "null";
  const t = typeof v;

  if (t === "string") {
    const value = v as string;
    return stringifyStringLiteral(value);
  }
  if (t === "number") {
    const value = v as number;
    if (Number.isNaN(value) || !Number.isFinite(value)) {
      return stringifySentinelLiteral(typeSentinel("number", String(value)));
    }
    return JSON.stringify(value);
  }
  if (t === "boolean") return JSON.stringify(v);
  if (t === "bigint") return stringifySentinelLiteral(typeSentinel("bigint", (v as bigint).toString()));
  if (t === "undefined") return stringifySentinelLiteral(UNDEFINED_SENTINEL);
  if (t === "symbol") {
    return stringifySentinelLiteral(toSymbolSentinel(v as symbol));
  }
  if (t === "function") return String(v);

  if (v instanceof Number || v instanceof Boolean || isBigIntObject(v)) {
    return _stringify(
      (v as ValueOfCapable).valueOf(),
      stack,
    );
  }

  if (Array.isArray(v)) {
    if (stack.has(v)) throw new TypeError("Cyclic object");
    stack.add(v);
    const length = v.length;
    const parts: string[] = new Array(length);
    for (let i = 0; i < length; i += 1) {
      if (Object.hasOwn(v, i)) {
        parts[i] = _stringify(v[i], stack);
      } else {
        parts[i] = HOLE_SENTINEL;
      }
    }
    const out = "[" + parts.join(",") + "]";
    stack.delete(v);
    return out;
  }

  // Date
  if (v instanceof Date) {
    const { key } = getDateSentinelParts(v);
    return stringifySentinelLiteral(key);
  }

  if (ArrayBuffer.isView(v)) {
    const view = v as ArrayBufferView;
    return stringifySentinelLiteral(
      typeSentinel("typedarray", buildTypedArrayPayload(view)),
    );
  }

  if (sharedArrayBufferCtor && v instanceof sharedArrayBufferCtor) {
    return serializeArrayBufferLikeSentinel("sharedarraybuffer", v);
  }

  if (v instanceof ArrayBuffer) {
    return serializeArrayBufferLikeSentinel("arraybuffer", v);
  }

  // Map
  if (v instanceof Map) {
    if (stack.has(v)) throw new TypeError("Cyclic object");
    stack.add(v);
    type SerializedEntry = {
      serializedKey: string;
      serializedValue: string;
      order: number;
      propertyKey: string;
    };
    const normalizedEntries: Record<
      string,
      {
        propertyKey: string;
        entries: SerializedEntry[];
        shouldDedupeByType: boolean;
        hasDuplicatePropertyKey: boolean;
      }
    > = Object.create(null);
    for (const [rawKey, rawValue] of v.entries()) {
      const serializedKey = _stringify(rawKey, stack);
      const { bucketKey, propertyKey } = toMapPropertyKey(rawKey, serializedKey);
      const serializedValue = _stringify(rawValue, stack);
      const bucket = normalizedEntries[bucketKey];
      const rawKeyIsSymbol = typeof rawKey === "symbol";
      const shouldDedupeByType = rawKeyIsSymbol ? bucket !== undefined : true;
      if (bucket) {
        const hasDuplicatePropertyKey = bucket.entries.some(
          (entry) => entry.propertyKey === propertyKey,
        );
        bucket.entries.push({
          serializedKey,
          serializedValue,
          order: bucket.entries.length,
          propertyKey,
        });
        if (hasDuplicatePropertyKey) {
          bucket.hasDuplicatePropertyKey = true;
        }
        if (shouldDedupeByType) {
          bucket.shouldDedupeByType = true;
        } else {
          bucket.shouldDedupeByType = false;
        }
      } else {
        normalizedEntries[bucketKey] = {
          propertyKey,
          entries: [
            {
              serializedKey,
              serializedValue,
              order: 0,
              propertyKey,
            },
          ],
          shouldDedupeByType,
          hasDuplicatePropertyKey: false,
        };
      }
    }
    const serializedEntries: Array<[string, string]> = [];
    const sortedKeys = Object.keys(normalizedEntries).sort((leftKey, rightKey) => {
      const left = normalizedEntries[leftKey]!;
      const right = normalizedEntries[rightKey]!;
      if (left.propertyKey === right.propertyKey) {
        if (leftKey < rightKey) return -1;
        if (leftKey > rightKey) return 1;
        return 0;
      }
      return left.propertyKey < right.propertyKey ? -1 : 1;
    });
    for (const key of sortedKeys) {
      const bucket = normalizedEntries[key];
      if (!bucket?.entries.length) continue;
      const entries = bucket.entries;
      entries.sort(compareSerializedEntry);
      for (let index = 0; index < entries.length; index += 1) {
        const entry = entries[index]!;
        const propertyKey = mapEntryPropertyKey(
          bucket.propertyKey,
          entry.propertyKey,
          index,
          entries.length,
          entry.order,
          bucket.shouldDedupeByType,
          bucket.hasDuplicatePropertyKey,
        );
        serializedEntries.push([propertyKey, entry.serializedValue]);
      }
    }
    stack.delete(v);
    const payload = JSON.stringify(serializedEntries);
    return stringifySentinelLiteral(typeSentinel(MAP_SENTINEL_TYPE, payload));
  }

  // Set
  if (v instanceof Set) {
    if (stack.has(v)) throw new TypeError("Cyclic object");
    stack.add(v);
    type SerializedSetEntry = { sortKey: string; serializedValue: string };
    const entries: SerializedSetEntry[] = [];
    for (const value of v.values()) {
      const serializedValue = _stringify(value, stack);
      entries.push({
        sortKey: buildSetSortKey(value, serializedValue),
        serializedValue,
      });
    }
    entries.sort((left, right) => {
      if (left.sortKey < right.sortKey) return -1;
      if (left.sortKey > right.sortKey) return 1;
      if (left.serializedValue < right.serializedValue) return -1;
      if (left.serializedValue > right.serializedValue) return 1;
      return 0;
    });
    const body = entries.map((entry) => entry.serializedValue);
    const payload = "[" + body.join(",") + "]";
    const out = stringifySentinelLiteral(typeSentinel("set", payload));
    stack.delete(v);
    return out;
  }

  if (v instanceof RegExp) {
    return stringifySentinelLiteral(buildRegExpSentinel(v));
  }

  // Plain object
  const o = v as Record<string, unknown>;
  if (stack.has(o)) throw new TypeError("Cyclic object");
  stack.add(o);
  const target = o as Record<PropertyKey, unknown>;
  const enumerableSymbols = Object.getOwnPropertySymbols(o).filter((symbol) =>
    Object.prototype.propertyIsEnumerable.call(o, symbol),
  );

  const entries: Array<{
    sortKey: string;
    normalizedKey: string;
    property: PropertyKey;
  }> = [];

  for (const key of Object.keys(o)) {
    entries.push({
      sortKey: key,
      normalizedKey: normalizePlainObjectKey(key),
      property: key,
    });
  }

  for (const symbol of enumerableSymbols) {
    const symbolString = toPropertyKeyString(symbol, symbol, symbol.toString());
    entries.push({
      sortKey: symbolString,
      normalizedKey: symbolString,
      property: symbol,
    });
  }

  entries.sort((a, b) => {
    if (a.sortKey < b.sortKey) return -1;
    if (a.sortKey > b.sortKey) return 1;
    return 0;
  });

  const body = entries.map(({ normalizedKey, property }) =>
    JSON.stringify(normalizedKey) + ":" + _stringify(target[property], stack),
  );
  stack.delete(o);
  return "{" + body.join(",") + "}";
}

function compareSerializedEntry(
  left: { serializedKey: string; serializedValue: string; order: number },
  right: { serializedKey: string; serializedValue: string; order: number },
): number {
  if (left.serializedKey < right.serializedKey) return -1;
  if (left.serializedKey > right.serializedKey) return 1;
  if (left.serializedValue < right.serializedValue) return -1;
  if (left.serializedValue > right.serializedValue) return 1;
  if (left.order < right.order) return -1;
  if (left.order > right.order) return 1;
  return 0;
}

function mapEntryPropertyKey(
  bucketKey: string,
  entryPropertyKey: string,
  entryIndex: number,
  totalEntries: number,
  entryOrder: number,
  shouldDedupeByType: boolean,
  hasDuplicatePropertyKey: boolean,
): string {
  const isLocalSymbolProperty = entryPropertyKey.startsWith(
    `${SYMBOL_SENTINEL_PREFIX}["local"`,
  );

  if (!shouldDedupeByType && isLocalSymbolProperty) {
    const uniqueIndex = hasDuplicatePropertyKey ? entryOrder : entryIndex;
    const payload = JSON.stringify([bucketKey, entryPropertyKey, uniqueIndex]);
    return typeSentinel("map-entry-index", payload);
  }

  if (
    totalEntries <= 1 ||
    (!hasDuplicatePropertyKey && entryIndex === 0)
  ) {
    return entryPropertyKey;
  }

  const uniqueIndex = hasDuplicatePropertyKey ? entryOrder : entryIndex;
  const payload = JSON.stringify([bucketKey, entryPropertyKey, uniqueIndex]);
  return typeSentinel("map-entry-index", payload);
}

function mapBucketTypeTag(rawKey: unknown): string {
  if (
    rawKey instanceof Number ||
    rawKey instanceof Boolean ||
    isBigIntObject(rawKey)
  ) {
    return mapBucketTypeTag(
      (rawKey as ValueOfCapable).valueOf(),
    );
  }
  if (typeof rawKey === "symbol") return "symbol";
  if (rawKey === null) return "null";
  if (rawKey instanceof Date) return "date";
  if (rawKey instanceof Map) return "map";
  if (rawKey instanceof Set) return "set";
  if (rawKey instanceof RegExp) return REGEXP_SENTINEL_TYPE;
  if (Array.isArray(rawKey)) return "array";
  if (sharedArrayBufferCtor && rawKey instanceof sharedArrayBufferCtor) return "sharedarraybuffer";
  if (rawKey instanceof ArrayBuffer || ArrayBuffer.isView(rawKey)) return "arraybuffer";
  return typeof rawKey;
}

const NULL_PROPERTY_KEY_SENTINEL_BUCKET_TAG = mapBucketTypeTag(null);

function buildNullPropertyKeySentinel(serializedKey: string): string {
  return typeSentinel(
    PROPERTY_KEY_SENTINEL_TYPE,
    JSON.stringify([NULL_PROPERTY_KEY_SENTINEL_BUCKET_TAG, serializedKey]),
  );
}

function buildPropertyKeySentinel(
  rawKey: unknown,
  serializedKey: string,
  stringified?: string,
): string {
  const bucketTag = mapBucketTypeTag(rawKey);
  const payloadParts = [bucketTag, serializedKey];
  if (stringified !== undefined) {
    payloadParts.push(stringified);
  }
  return typeSentinel(PROPERTY_KEY_SENTINEL_TYPE, JSON.stringify(payloadParts));
}

function toMapPropertyKey(
  rawKey: unknown,
  serializedKey: string,
): { bucketKey: string; propertyKey: string } {
  const bucketTag = mapBucketTypeTag(rawKey);
  const revivedKey = reviveFromSerialized(serializedKey);
  if (rawKey instanceof Date) {
    const propertyKey = toPropertyKeyString(rawKey, revivedKey, serializedKey);
    return {
      bucketKey: `${bucketTag}|${propertyKey}`,
      propertyKey,
    };
  }
  const propertyKey = toPropertyKeyString(rawKey, revivedKey, serializedKey);
  if (typeof rawKey === "symbol") {
    return {
      bucketKey: `${bucketTag}|${getSymbolBucketKey(rawKey as symbol)}`,
      propertyKey,
    };
  }
  if (rawKey instanceof RegExp) {
    return {
      bucketKey: `${bucketTag}|${propertyKey}`,
      propertyKey,
    };
  }
  return {
    bucketKey: `${bucketTag}|${serializedKey}`,
    propertyKey,
  };
}

function stringifyStringLiteral(value: string): string {
  return JSON.stringify(normalizeStringLiteral(value));
}

function normalizeStringLiteral(value: string): string {
  if (value.startsWith(STRING_LITERAL_SENTINEL_PREFIX)) {
    if (needsStringLiteralSentinelEscape(value)) {
      return `${STRING_LITERAL_SENTINEL_PREFIX}${value}`;
    }

    let innerValue = value.slice(STRING_LITERAL_SENTINEL_PREFIX.length);
    while (innerValue.startsWith(STRING_LITERAL_SENTINEL_PREFIX)) {
      innerValue = innerValue.slice(STRING_LITERAL_SENTINEL_PREFIX.length);
    }

    if (needsNestedStringLiteralSentinelEscape(innerValue)) {
      if (value.startsWith(STRING_LITERAL_SENTINEL_PREFIX.repeat(2))) {
        return value;
      }
      return `${STRING_LITERAL_SENTINEL_PREFIX}${value}`;
    }

    return value;
  }

  if (needsStringLiteralSentinelEscape(value)) {
    return `${STRING_LITERAL_SENTINEL_PREFIX}${value}`;
  }

  return value;
}

function needsNestedStringLiteralSentinelEscape(value: string): boolean {
  if (needsStringLiteralSentinelEscape(value)) {
    return true;
  }
  return value.startsWith(STRING_LITERAL_SENTINEL_PREFIX);
}

function hasArrayBufferLikeSentinelPrefix(value: string): boolean {
  for (const prefix of ARRAY_BUFFER_LIKE_SENTINEL_PREFIXES) {
    if (value.startsWith(prefix)) {
      return true;
    }
  }
  return false;
}

function needsStringLiteralSentinelEscape(value: string): boolean {
  if (value === HOLE_SENTINEL_RAW) {
    return true;
  }

  if (value === UNDEFINED_SENTINEL) {
    return true;
  }

  if (value.startsWith(SYMBOL_SENTINEL_PREFIX)) {
    return true;
  }

  if (value.startsWith(DATE_SENTINEL_PREFIX)) {
    return true;
  }

  if (hasArrayBufferLikeSentinelPrefix(value)) {
    return true;
  }

  if (
    value.startsWith(SENTINEL_PREFIX) &&
    value.endsWith(SENTINEL_SUFFIX)
  ) {
    const inner = value.slice(
      SENTINEL_PREFIX.length,
      -SENTINEL_SUFFIX.length,
    );
    const separatorIndex = inner.indexOf(":");
    if (separatorIndex !== -1) {
      const type = inner.slice(0, separatorIndex);
      if (STRING_LITERAL_ESCAPED_SENTINEL_TYPES.has(type)) {
        return true;
      }
    }
  }

  if (value.includes(MAP_ENTRY_INDEX_LITERAL_SEGMENT)) {
    return true;
  }

  if (value.includes(MAP_ENTRY_INDEX_SENTINEL_SEGMENT)) {
    return true;
  }

  return false;
}

function stripStringLiteralSentinelPrefix(value: string): string {
  if (value.startsWith(STRING_LITERAL_SENTINEL_PREFIX)) {
    return value.slice(STRING_LITERAL_SENTINEL_PREFIX.length);
  }
  return value;
}

function stringifySentinelLiteral(value: string): string {
  if (typeof value !== "string") {
    throw new TypeError("Sentinel literal must be a string");
  }
  return JSON.stringify(value);
}

function reviveFromSerialized(serialized: string): unknown {
  let revived: unknown;
  try {
    revived = reviveSentinelValue(JSON.parse(serialized));
  } catch {
    revived = reviveSentinelValue(serialized);
  }
  const numeric = reviveNumericSentinel(revived);
  if (numeric !== undefined) {
    return numeric;
  }
  const fallbackNumeric = reviveNumericSentinel(serialized);
  if (fallbackNumeric !== undefined) {
    return fallbackNumeric;
  }
  return revived;
}

function reviveSentinelValue(value: unknown): unknown {
  if (
    typeof value === "string" &&
    value.startsWith(DATE_SENTINEL_PREFIX)
  ) {
    const payload = value.slice(DATE_SENTINEL_PREFIX.length);
    if (payload === "invalid") {
      return new Date(Number.NaN);
    }
    const revivedDate = new Date(payload);
    if (Number.isFinite(revivedDate.getTime())) {
      return revivedDate;
    }
    return value;
  }

  if (
    typeof value === "string" &&
    value.startsWith(SENTINEL_PREFIX) &&
    value.endsWith(SENTINEL_SUFFIX)
  ) {
    const inner = value.slice(SENTINEL_PREFIX.length, -SENTINEL_SUFFIX.length);
    const separatorIndex = inner.indexOf(":");
    if (separatorIndex !== -1) {
      const type = inner.slice(0, separatorIndex);
      const payload = inner.slice(separatorIndex + 1);
      if (type === "string") {
        return payload;
      }
      if (type === "number") {
        if (payload === "Infinity") return Number.POSITIVE_INFINITY;
        if (payload === "-Infinity") return Number.NEGATIVE_INFINITY;
        if (payload === "NaN") return Number.NaN;
        return Number(payload);
      }
      if (type === "bigint") {
        try {
          return BigInt(payload);
        } catch {
          return value;
        }
      }
      if (type === REGEXP_SENTINEL_TYPE) {
        try {
          const parsed = JSON.parse(payload) as unknown;
          if (Array.isArray(parsed) && typeof parsed[0] === "string") {
            const flags = typeof parsed[1] === "string" ? parsed[1] : "";
            return new RegExp(parsed[0], flags);
          }
        } catch {
          return value;
        }
        return value;
      }
    }
  }
  return value;
}

function toSymbolSentinel(symbol: symbol): string {
  const globalKey =
    typeof Symbol.keyFor === "function" ? Symbol.keyFor(symbol) : undefined;
  if (globalKey !== undefined) {
    const payload = JSON.stringify(["global", globalKey]);
    return `${SYMBOL_SENTINEL_PREFIX}${payload}`;
  }
  const record = getLocalSymbolSentinelRecord(symbol);
  return record.sentinel;
}

function getSymbolSortKey(symbol: symbol): string {
  const globalKey =
    typeof Symbol.keyFor === "function" ? Symbol.keyFor(symbol) : undefined;
  if (globalKey !== undefined) {
    return `global:${globalKey}`;
  }
  const record =
    peekLocalSymbolSentinelRecord(symbol) ??
    getLocalSymbolSentinelRecord(symbol);
  return `local:${record.identifier}`;
}

export {
  getLocalSymbolSentinelRecord as __getLocalSymbolSentinelRecordForTest,
  peekLocalSymbolSentinelRecord as __peekLocalSymbolSentinelRecordForTest,
};

function buildSetSortKey(value: unknown, serializedValue: string): string {
  if (typeof value === "symbol") {
    return getSymbolSortKey(value as symbol);
  }
  return serializedValue;
}

function toPropertyKeyString(
  rawKey: unknown,
  revivedKey: unknown,
  serializedKey: string,
): string {
  if (
    rawKey instanceof Number ||
    rawKey instanceof Boolean ||
    isBigIntObject(rawKey)
  ) {
    return toPropertyKeyString(
      (rawKey as ValueOfCapable).valueOf(),
      revivedKey,
      serializedKey,
    );
  }
  if (typeof rawKey === "symbol") {
    return toSymbolSentinel(rawKey as symbol);
  }

  if (rawKey === null) {
    return buildNullPropertyKeySentinel(serializedKey);
  }

  if (rawKey instanceof Date) {
    if (
      typeof revivedKey === "string" &&
      revivedKey.startsWith(DATE_SENTINEL_PREFIX)
    ) {
      return escapeSentinelString(revivedKey);
    }
    const { key } = getDateSentinelParts(rawKey);
    return key;
  }

  if (rawKey instanceof RegExp) {
    const normalizedFromRaw = stripStringLiteralSentinelPrefix(
      normalizePlainObjectKey(
        escapeSentinelString(buildRegExpSentinel(rawKey)),
      ),
    );
    if (revivedKey instanceof RegExp) {
      return stripStringLiteralSentinelPrefix(
        normalizePlainObjectKey(
          escapeSentinelString(buildRegExpSentinel(revivedKey)),
        ),
      );
    }
    if (typeof revivedKey === "string") {
      const normalizedRevived = normalizePlainObjectKey(
        escapeSentinelString(revivedKey),
      );
      if (normalizedRevived !== normalizedFromRaw) {
        return normalizedRevived;
      }
    }
    return normalizedFromRaw;
  }

  const rawType = typeof rawKey;
  if (rawType === "string") {
    return normalizePlainObjectKey(rawKey as string);
  }

  if (
    rawType === "number" ||
    rawType === "bigint" ||
    rawType === "boolean" ||
    rawType === "undefined"
  ) {
    return buildPropertyKeySentinel(rawKey, serializedKey);
  }

  if (rawType === "object" || rawType === "function") {
    let stringified: string | undefined;
    try {
      stringified = String(rawKey);
    } catch {
      stringified = undefined;
    }

    const propertyKeySentinel = buildPropertyKeySentinel(
      rawKey,
      serializedKey,
      stringified,
    );

    if (typeof revivedKey === "string") {
      if (needsStringLiteralSentinelEscape(revivedKey)) {
        return propertyKeySentinel;
      }
      const normalizedRevived = normalizePlainObjectKey(
        escapeSentinelString(revivedKey),
      );
      if (normalizedRevived !== propertyKeySentinel) {
        return normalizedRevived;
      }
    }

    return propertyKeySentinel;
  }

  if (typeof revivedKey === "string") {
    return normalizePlainObjectKey(escapeSentinelString(revivedKey));
  }

  return normalizePlainObjectKey(
    escapeSentinelString(String(revivedKey ?? serializedKey)),
  );
}

function reviveNumericSentinel(value: unknown): number | bigint | undefined {
  if (typeof value === "number" || typeof value === "bigint") {
    return value;
  }
  if (
    typeof value === "string" &&
    value.startsWith(SENTINEL_PREFIX) &&
    value.endsWith(SENTINEL_SUFFIX)
  ) {
    const revived = reviveSentinelValue(value);
    if (typeof revived === "number" || typeof revived === "bigint") {
      return revived;
    }
  }
  return undefined;
}

function normalizePlainObjectKey(key: string): string {
  return normalizeStringLiteral(key);
}<|MERGE_RESOLUTION|>--- conflicted
+++ resolved
@@ -34,23 +34,7 @@
 
 type ValueOfCapable = { valueOf(): unknown };
 
-<<<<<<< HEAD
 type LocalSymbolWeakTarget = symbol & object;
-=======
-type SymbolObject = symbol & object;
-
-type LocalSymbolWeakTarget = Record<string, never>;
-
-type LocalSymbolHolder = {
-  target: LocalSymbolWeakTarget;
-  symbolObject: SymbolObject;
-};
-
-type LocalSymbolFinalizerHolder = {
-  target: LocalSymbolWeakTarget;
-  ref: WeakRef<LocalSymbolWeakTarget>;
-};
->>>>>>> 5e8d79f7
 
 type LocalSymbolSentinelRecord = {
   identifier: string;
@@ -62,17 +46,10 @@
 
 const LOCAL_SYMBOL_SENTINEL_REGISTRY =
   new WeakMap<LocalSymbolWeakTarget, LocalSymbolSentinelRecord>();
-<<<<<<< HEAD
 const LOCAL_SYMBOL_OBJECT_REGISTRY = new Map<symbol, LocalSymbolWeakTarget>();
 const LOCAL_SYMBOL_IDENTIFIER_INDEX =
   HAS_WEAK_REFS && HAS_FINALIZATION_REGISTRY
     ? new Set<string>()
-=======
-const LOCAL_SYMBOL_HOLDER_REGISTRY = new Map<symbol, LocalSymbolHolder>();
-const LOCAL_SYMBOL_IDENTIFIER_INDEX =
-  HAS_WEAK_REFS && HAS_FINALIZATION_REGISTRY
-    ? new Map<string, WeakRef<LocalSymbolWeakTarget>>()
->>>>>>> 5e8d79f7
     : undefined;
 const LOCAL_SYMBOL_FINALIZER =
   HAS_WEAK_REFS && HAS_FINALIZATION_REGISTRY
@@ -83,18 +60,12 @@
 
 let nextLocalSymbolSentinelId = 0;
 
-<<<<<<< HEAD
 function getOrCreateSymbolObject(symbol: symbol): LocalSymbolWeakTarget {
   const existing = LOCAL_SYMBOL_OBJECT_REGISTRY.get(symbol);
-=======
-function getLocalSymbolHolder(symbol: symbol): LocalSymbolHolder {
-  const existing = LOCAL_SYMBOL_HOLDER_REGISTRY.get(symbol);
->>>>>>> 5e8d79f7
   if (existing !== undefined) {
     return existing;
   }
 
-<<<<<<< HEAD
   const target = Object(symbol) as LocalSymbolWeakTarget;
   LOCAL_SYMBOL_OBJECT_REGISTRY.set(symbol, target);
   return target;
@@ -102,21 +73,6 @@
 
 function peekLocalSymbolSentinelRecordFromObject(
   symbolObject: LocalSymbolWeakTarget,
-=======
-  const symbolObject = Object(symbol) as SymbolObject;
-  const target: LocalSymbolWeakTarget = {};
-  const holder: LocalSymbolHolder = { symbolObject, target };
-  LOCAL_SYMBOL_HOLDER_REGISTRY.set(symbol, holder);
-  return holder;
-}
-
-function toSymbolObject(symbol: symbol): SymbolObject {
-  return getLocalSymbolHolder(symbol).symbolObject;
-}
-
-function peekLocalSymbolSentinelRecordFromHolder(
-  holder: LocalSymbolHolder,
->>>>>>> 5e8d79f7
 ): LocalSymbolSentinelRecord | undefined {
   return LOCAL_SYMBOL_SENTINEL_REGISTRY.get(holder.target);
 }
@@ -133,30 +89,15 @@
 }
 
 function registerLocalSymbolSentinelRecord(
-<<<<<<< HEAD
   symbolObject: LocalSymbolWeakTarget,
-=======
-  holder: LocalSymbolHolder,
->>>>>>> 5e8d79f7
   record: LocalSymbolSentinelRecord,
 ): void {
   if (
     LOCAL_SYMBOL_IDENTIFIER_INDEX !== undefined &&
     LOCAL_SYMBOL_FINALIZER !== undefined
   ) {
-<<<<<<< HEAD
     LOCAL_SYMBOL_IDENTIFIER_INDEX.add(record.identifier);
     LOCAL_SYMBOL_FINALIZER.register(symbolObject, record.identifier);
-=======
-    const finalizerHolder: LocalSymbolFinalizerHolder = {
-      target: holder.target,
-      ref: new WeakRef(holder.target),
-    };
-    const holderRef = new WeakRef(holder.target);
-    LOCAL_SYMBOL_IDENTIFIER_INDEX.set(record.identifier, holderRef);
-    LOCAL_SYMBOL_FINALIZER.register(holder.target, record.identifier);
-    record.finalizerHolder = finalizerHolder;
->>>>>>> 5e8d79f7
   }
 
   LOCAL_SYMBOL_SENTINEL_REGISTRY.set(holder.target, record);
@@ -164,11 +105,7 @@
 
 function createLocalSymbolSentinelRecord(
   symbol: symbol,
-<<<<<<< HEAD
   symbolObject: LocalSymbolWeakTarget,
-=======
-  holder: LocalSymbolHolder,
->>>>>>> 5e8d79f7
 ): LocalSymbolSentinelRecord {
   const identifier = nextLocalSymbolSentinelId.toString(36);
   nextLocalSymbolSentinelId += 1;

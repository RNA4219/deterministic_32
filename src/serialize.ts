// Stable stringify with cycle detection and key-sorted objects.
// Notes:
// - Distinguishes [], {}, "" etc.
// - Treats Date as ISO string.
// - Maps/Sets are serialized as arrays in insertion order (keys sorted for Map via key string).

const SENTINEL_PREFIX = "\u0000cat32:";
const SENTINEL_SUFFIX = "\u0000";
const HOLE_SENTINEL_PAYLOAD = "__hole__";
const HOLE_SENTINEL_RAW = typeSentinel("hole", HOLE_SENTINEL_PAYLOAD);
const HOLE_SENTINEL = JSON.stringify(HOLE_SENTINEL_RAW);
const UNDEFINED_SENTINEL = "__undefined__";
const DATE_SENTINEL_PREFIX = "__date__:";
const SYMBOL_SENTINEL_PREFIX = "__symbol__:";
const STRING_LITERAL_SENTINEL_PREFIX = "__string__:";
const REGEXP_SENTINEL_TYPE = "regexp";
const HEX_DIGITS = "0123456789abcdef";

type DateSentinelParts = {
  payload: string;
  key: string;
};

function getDateSentinelParts(date: Date): DateSentinelParts {
  const time = date.getTime();
  if (!Number.isFinite(time)) {
    const payload = "invalid";
    return { payload, key: `${DATE_SENTINEL_PREFIX}${payload}` };
  }
  const payload = date.toISOString();
  return { payload, key: `${DATE_SENTINEL_PREFIX}${payload}` };
}

function serializeArrayBufferLikeSentinel(
  type: string,
  buffer: ArrayBufferLike,
): string {
  const bytes = new Uint8Array(buffer);
  const payload = buildArrayBufferPayload(bytes.length, bytes);
  return stringifySentinelLiteral(typeSentinel(type, payload));
}

function buildTypedArrayPayload(view: ArrayBufferView): string {
  const bytes = new Uint8Array(view.buffer, view.byteOffset, view.byteLength);
  const parts = [
    `kind=${getArrayBufferViewTag(view)}`,
    `byteOffset=${view.byteOffset}`,
    `byteLength=${view.byteLength}`,
  ];
  const elementLength = (view as { length?: number }).length;
  if (typeof elementLength === "number") {
    parts.push(`length=${elementLength}`);
  }
  parts.push(`hex=${toHex(bytes)}`);
  return parts.join(";");
}

function buildArrayBufferPayload(length: number, bytes: Uint8Array): string {
  return `byteLength=${length};hex=${toHex(bytes)}`;
}

function getArrayBufferViewTag(view: ArrayBufferView): string {
  const raw = Object.prototype.toString.call(view);
  return raw.slice(8, -1);
}

function toHex(bytes: Uint8Array): string {
  let out = "";
  for (let i = 0; i < bytes.length; i += 1) {
    const byte = bytes[i];
    out += HEX_DIGITS[(byte >> 4) & 0xf];
    out += HEX_DIGITS[byte & 0xf];
  }
  return out;
}

type ArrayBufferLikeConstructor = {
  new (...args: unknown[]): ArrayBufferLike;
  prototype: ArrayBufferLike;
};

const sharedArrayBufferGlobal = globalThis as unknown as {
  SharedArrayBuffer?: ArrayBufferLikeConstructor;
};

const sharedArrayBufferCtor =
  typeof sharedArrayBufferGlobal.SharedArrayBuffer === "function"
    ? sharedArrayBufferGlobal.SharedArrayBuffer
    : undefined;

export function typeSentinel(type: string, payload = ""): string {
  return `${SENTINEL_PREFIX}${type}:${payload}${SENTINEL_SUFFIX}`;
}

function buildRegExpPayload(value: RegExp): string {
  return JSON.stringify([value.source, value.flags]);
}

function buildRegExpSentinel(value: RegExp): string {
  return typeSentinel(REGEXP_SENTINEL_TYPE, buildRegExpPayload(value));
}

export function escapeSentinelString(value: string): string {
  return normalizeStringLiteral(value);
}

export function stableStringify(v: unknown): string {
  const stack = new Set<unknown>();
  return _stringify(v, stack);
}

function _stringify(v: unknown, stack: Set<unknown>): string {
  if (v === null) return "null";
  const t = typeof v;

  if (t === "string") {
    const value = v as string;
    return stringifyStringLiteral(value);
  }
  if (t === "number") {
    const value = v as number;
    if (Number.isNaN(value) || !Number.isFinite(value)) {
      return stringifySentinelLiteral(typeSentinel("number", String(value)));
    }
    return JSON.stringify(value);
  }
  if (t === "boolean") return JSON.stringify(v);
  if (t === "bigint") return stringifySentinelLiteral(typeSentinel("bigint", (v as bigint).toString()));
  if (t === "undefined") return stringifySentinelLiteral(UNDEFINED_SENTINEL);
  if (t === "function" || t === "symbol") {
    return String(v);
  }

  if (v instanceof Number || v instanceof Boolean || v instanceof BigInt) {
    return _stringify(v.valueOf(), stack);
  }

  if (Array.isArray(v)) {
    if (stack.has(v)) throw new TypeError("Cyclic object");
    stack.add(v);
    const length = v.length;
    const parts: string[] = new Array(length);
    for (let i = 0; i < length; i += 1) {
      if (Object.hasOwn(v, i)) {
        parts[i] = _stringify(v[i], stack);
      } else {
        parts[i] = HOLE_SENTINEL;
      }
    }
    const out = "[" + parts.join(",") + "]";
    stack.delete(v);
    return out;
  }

  // Date
  if (v instanceof Date) {
    const { key } = getDateSentinelParts(v);
    return stringifySentinelLiteral(key);
  }

  if (ArrayBuffer.isView(v)) {
    const view = v as ArrayBufferView;
    return stringifySentinelLiteral(
      typeSentinel("typedarray", buildTypedArrayPayload(view)),
    );
  }

  if (sharedArrayBufferCtor && v instanceof sharedArrayBufferCtor) {
    return serializeArrayBufferLikeSentinel("sharedarraybuffer", v);
  }

  if (v instanceof ArrayBuffer) {
    return serializeArrayBufferLikeSentinel("arraybuffer", v);
  }

  // Map
  if (v instanceof Map) {
    if (stack.has(v)) throw new TypeError("Cyclic object");
    stack.add(v);
    type SerializedEntry = {
      serializedKey: string;
      serializedValue: string;
      order: number;
    };
    const normalizedEntries: Record<
      string,
      {
        propertyKey: string;
        entries: SerializedEntry[];
        shouldDedupe: boolean;
      }
    > = Object.create(null);
    for (const [rawKey, rawValue] of v.entries()) {
      const serializedKey = _stringify(rawKey, stack);
      const { bucketKey, propertyKey } = toMapPropertyKey(rawKey, serializedKey);
      const serializedValue = _stringify(rawValue, stack);
      const shouldDedupe = typeof rawKey !== "symbol";
      const bucket = normalizedEntries[bucketKey];
      if (bucket) {
        bucket.entries.push({
          serializedKey,
          serializedValue,
          order: bucket.entries.length,
        });
        bucket.shouldDedupe &&= shouldDedupe;
      } else {
        normalizedEntries[bucketKey] = {
          propertyKey,
          entries: [
            {
              serializedKey,
              serializedValue,
              order: 0,
            },
          ],
          shouldDedupe,
        };
      }
    }
    const bodyParts: string[] = [];
    const sortedKeys = Object.keys(normalizedEntries).sort((leftKey, rightKey) => {
      const left = normalizedEntries[leftKey]!;
      const right = normalizedEntries[rightKey]!;
      if (left.propertyKey === right.propertyKey) {
        if (leftKey < rightKey) return -1;
        if (leftKey > rightKey) return 1;
        return 0;
      }
      return left.propertyKey < right.propertyKey ? -1 : 1;
    });
    for (const key of sortedKeys) {
      const bucket = normalizedEntries[key];
      if (!bucket?.entries.length) continue;
      const entries = bucket.entries;
      entries.sort(compareSerializedEntry);
      for (let index = 0; index < entries.length; index += 1) {
        const entry = entries[index]!;
        if (bodyParts.length) bodyParts.push(",");
        const propertyKey = mapEntryPropertyKey(
          bucket.propertyKey,
          index,
          entries.length,
          bucket.shouldDedupe,
        );
        bodyParts.push(JSON.stringify(propertyKey), ":", entry.serializedValue);
      }
    }
    stack.delete(v);
    return "{" + bodyParts.join("") + "}";
  }

  // Set
  if (v instanceof Set) {
    if (stack.has(v)) throw new TypeError("Cyclic object");
    stack.add(v);
    const serializedValues = Array.from(v.values(), (value) =>
      _stringify(value, stack),
    );
    serializedValues.sort();
    const out = "[" + serializedValues.join(",") + "]";
    stack.delete(v);
    return out;
  }

  if (v instanceof RegExp) {
    return stringifySentinelLiteral(buildRegExpSentinel(v));
  }

  // Plain object
  const o = v as Record<string, unknown>;
  if (stack.has(o)) throw new TypeError("Cyclic object");
  stack.add(o);
  const target = o as Record<PropertyKey, unknown>;
  const enumerableSymbols = Object.getOwnPropertySymbols(o).filter((symbol) =>
    Object.prototype.propertyIsEnumerable.call(o, symbol),
  );

  const entries: Array<{
    sortKey: string;
    normalizedKey: string;
    property: PropertyKey;
  }> = [];

  for (const key of Object.keys(o)) {
    entries.push({
      sortKey: key,
      normalizedKey: normalizePlainObjectKey(key),
      property: key,
    });
  }

  for (const symbol of enumerableSymbols) {
    const symbolString = toPropertyKeyString(symbol, symbol, symbol.toString());
    entries.push({
      sortKey: symbolString,
      normalizedKey: symbolString,
      property: symbol,
    });
  }

  entries.sort((a, b) => {
    if (a.sortKey < b.sortKey) return -1;
    if (a.sortKey > b.sortKey) return 1;
    return 0;
  });

  const body = entries.map(({ normalizedKey, property }) =>
    JSON.stringify(normalizedKey) + ":" + _stringify(target[property], stack),
  );
  stack.delete(o);
  return "{" + body.join(",") + "}";
}

function compareSerializedEntry(
  left: { serializedKey: string; serializedValue: string; order: number },
  right: { serializedKey: string; serializedValue: string; order: number },
): number {
  if (left.serializedKey < right.serializedKey) return -1;
  if (left.serializedKey > right.serializedKey) return 1;
  if (left.serializedValue < right.serializedValue) return -1;
  if (left.serializedValue > right.serializedValue) return 1;
  if (left.order < right.order) return -1;
  if (left.order > right.order) return 1;
  return 0;
}

function mapEntryPropertyKey(
  baseKey: string,
  entryIndex: number,
  totalEntries: number,
  shouldDedupe: boolean,
): string {
  if (!shouldDedupe || totalEntries <= 1 || entryIndex === 0) {
    return baseKey;
  }

  return `${baseKey}${typeSentinel("map-entry-index", String(entryIndex))}`;
}

function mapBucketTypeTag(rawKey: unknown): string {
  if (rawKey instanceof Number || rawKey instanceof Boolean || rawKey instanceof BigInt) {
    return mapBucketTypeTag(rawKey.valueOf());
  }
  if (typeof rawKey === "symbol") return "symbol";
  if (rawKey === null) return "null";
  if (rawKey instanceof Date) return "date";
  if (rawKey instanceof Map) return "map";
  if (rawKey instanceof Set) return "set";
  if (rawKey instanceof RegExp) return REGEXP_SENTINEL_TYPE;
  if (Array.isArray(rawKey)) return "array";
  if (sharedArrayBufferCtor && rawKey instanceof sharedArrayBufferCtor) return "sharedarraybuffer";
  if (rawKey instanceof ArrayBuffer || ArrayBuffer.isView(rawKey)) return "arraybuffer";
  return typeof rawKey;
}

function toMapPropertyKey(
  rawKey: unknown,
  serializedKey: string,
): { bucketKey: string; propertyKey: string } {
  const bucketTag = mapBucketTypeTag(rawKey);
  const revivedKey = reviveFromSerialized(serializedKey);
  if (rawKey instanceof Date) {
    const revivedString = typeof revivedKey === "string" ? revivedKey : "";
    const { key } = getDateSentinelParts(rawKey);
    const normalizedDateKey =
      revivedString.startsWith(DATE_SENTINEL_PREFIX) ? revivedString : key;
    const escapedDateKey =
      normalizedDateKey === key
        ? key
        : escapeSentinelString(normalizedDateKey);
    return {
      bucketKey: `${bucketTag}|${escapedDateKey}`,
      propertyKey: escapedDateKey,
    };
  }
  if (typeof rawKey === "symbol") {
    const propertyKey = toPropertyKeyString(rawKey, revivedKey, serializedKey);
    return {
      bucketKey: `${bucketTag}|${propertyKey}`,
      propertyKey,
    };
  }
  if (rawKey instanceof RegExp) {
    const propertyKey = toPropertyKeyString(rawKey, revivedKey, serializedKey);
    return {
      bucketKey: `${bucketTag}|${propertyKey}`,
      propertyKey,
    };
  }
  return {
    bucketKey: `${bucketTag}|${serializedKey}`,
    propertyKey: toPropertyKeyString(rawKey, revivedKey, serializedKey),
  };
}

function stringifyStringLiteral(value: string): string {
  return JSON.stringify(normalizeStringLiteral(value));
}

function normalizeStringLiteral(value: string): string {
  if (value.startsWith(STRING_LITERAL_SENTINEL_PREFIX)) {
    return value;
  }

  if (needsStringLiteralSentinelEscape(value)) {
    return `${STRING_LITERAL_SENTINEL_PREFIX}${value}`;
  }

  return value;
}

function isSentinelStringOfType(value: string, type: string): boolean {
  return (
    value.startsWith(`${SENTINEL_PREFIX}${type}:`) &&
    value.endsWith(SENTINEL_SUFFIX)
  );
}

function needsStringLiteralSentinelEscape(value: string): boolean {
  if (value === HOLE_SENTINEL_RAW) {
    return true;
  }

  if (value === UNDEFINED_SENTINEL) {
    return true;
  }

  if (value.startsWith(SYMBOL_SENTINEL_PREFIX)) {
    return true;
  }

  if (value.startsWith(DATE_SENTINEL_PREFIX)) {
    return true;
  }

<<<<<<< HEAD
  if (
    value.startsWith(SENTINEL_PREFIX) &&
    value.endsWith(SENTINEL_SUFFIX)
  ) {
    const inner = value.slice(
      SENTINEL_PREFIX.length,
      -SENTINEL_SUFFIX.length,
    );
    const separatorIndex = inner.indexOf(":");
    if (separatorIndex !== -1) {
      const type = inner.slice(0, separatorIndex);
      if (
        type === REGEXP_SENTINEL_TYPE ||
        type === "typedarray" ||
        type === "arraybuffer" ||
        type === "sharedarraybuffer"
      ) {
        return true;
      }
    }
=======
  if (isSentinelStringOfType(value, "typedarray")) {
    return true;
  }

  if (isSentinelStringOfType(value, "arraybuffer")) {
    return true;
  }

  if (isSentinelStringOfType(value, "sharedarraybuffer")) {
    return true;
>>>>>>> 5a896538
  }

  return false;
}

function stripStringLiteralSentinelPrefix(value: string): string {
  if (value.startsWith(STRING_LITERAL_SENTINEL_PREFIX)) {
    return value.slice(STRING_LITERAL_SENTINEL_PREFIX.length);
  }
  return value;
}

function stringifySentinelLiteral(value: string): string {
  if (typeof value !== "string") {
    throw new TypeError("Sentinel literal must be a string");
  }
  return JSON.stringify(value);
}

function reviveFromSerialized(serialized: string): unknown {
  let revived: unknown;
  try {
    revived = reviveSentinelValue(JSON.parse(serialized));
  } catch {
    revived = reviveSentinelValue(serialized);
  }
  const numeric = reviveNumericSentinel(revived);
  if (numeric !== undefined) {
    return numeric;
  }
  const fallbackNumeric = reviveNumericSentinel(serialized);
  if (fallbackNumeric !== undefined) {
    return fallbackNumeric;
  }
  return revived;
}

function reviveSentinelValue(value: unknown): unknown {
  if (
    typeof value === "string" &&
    value.startsWith(DATE_SENTINEL_PREFIX)
  ) {
    const payload = value.slice(DATE_SENTINEL_PREFIX.length);
    if (payload === "invalid") {
      return new Date(Number.NaN);
    }
    const revivedDate = new Date(payload);
    if (Number.isFinite(revivedDate.getTime())) {
      return revivedDate;
    }
    return value;
  }

  if (
    typeof value === "string" &&
    value.startsWith(SENTINEL_PREFIX) &&
    value.endsWith(SENTINEL_SUFFIX)
  ) {
    const inner = value.slice(SENTINEL_PREFIX.length, -SENTINEL_SUFFIX.length);
    const separatorIndex = inner.indexOf(":");
    if (separatorIndex !== -1) {
      const type = inner.slice(0, separatorIndex);
      const payload = inner.slice(separatorIndex + 1);
      if (type === "string") {
        return payload;
      }
      if (type === "number") {
        if (payload === "Infinity") return Number.POSITIVE_INFINITY;
        if (payload === "-Infinity") return Number.NEGATIVE_INFINITY;
        if (payload === "NaN") return Number.NaN;
        return Number(payload);
      }
      if (type === "bigint") {
        try {
          return BigInt(payload);
        } catch {
          return value;
        }
      }
      if (type === REGEXP_SENTINEL_TYPE) {
        try {
          const parsed = JSON.parse(payload) as unknown;
          if (Array.isArray(parsed) && typeof parsed[0] === "string") {
            const flags = typeof parsed[1] === "string" ? parsed[1] : "";
            return new RegExp(parsed[0], flags);
          }
        } catch {
          return value;
        }
        return value;
      }
    }
  }
  return value;
}

function toSymbolSentinel(symbol: symbol): string {
  const globalKey = typeof Symbol.keyFor === "function" ? Symbol.keyFor(symbol) : undefined;
  if (globalKey !== undefined) {
    return `${SYMBOL_SENTINEL_PREFIX}${globalKey}`;
  }
  const description = symbol.description;
  return `${SYMBOL_SENTINEL_PREFIX}${description ?? ""}`;
}

function toPropertyKeyString(
  rawKey: unknown,
  revivedKey: unknown,
  serializedKey: string,
): string {
  if (rawKey instanceof Number || rawKey instanceof Boolean || rawKey instanceof BigInt) {
    return toPropertyKeyString(rawKey.valueOf(), revivedKey, serializedKey);
  }
  if (typeof rawKey === "symbol") {
    return toSymbolSentinel(rawKey as symbol);
  }

  if (rawKey === null) {
    return "null";
  }

  if (rawKey instanceof Date) {
    if (
      typeof revivedKey === "string" &&
      revivedKey.startsWith(DATE_SENTINEL_PREFIX)
    ) {
      return escapeSentinelString(revivedKey);
    }
    const { key } = getDateSentinelParts(rawKey);
    return key;
  }

  if (rawKey instanceof RegExp) {
    const normalizedFromRaw = stripStringLiteralSentinelPrefix(
      normalizePlainObjectKey(
        escapeSentinelString(buildRegExpSentinel(rawKey)),
      ),
    );
    if (revivedKey instanceof RegExp) {
      return stripStringLiteralSentinelPrefix(
        normalizePlainObjectKey(
          escapeSentinelString(buildRegExpSentinel(revivedKey)),
        ),
      );
    }
    if (typeof revivedKey === "string") {
      const normalizedRevived = normalizePlainObjectKey(
        escapeSentinelString(revivedKey),
      );
      if (normalizedRevived !== normalizedFromRaw) {
        return normalizedRevived;
      }
    }
    return normalizedFromRaw;
  }

  const rawType = typeof rawKey;
  if (rawType === "string") {
    return normalizePlainObjectKey(rawKey as string);
  }

  if (
    rawType === "number" ||
    rawType === "bigint" ||
    rawType === "boolean"
  ) {
    return String(rawKey);
  }

  if (rawType === "undefined") {
    return "undefined";
  }

  if (rawType === "object" || rawType === "function") {
    let stringified: string | undefined;
    try {
      stringified = String(rawKey);
    } catch {
      stringified = undefined;
    }

    if (stringified !== undefined) {
      const normalizedString = normalizePlainObjectKey(stringified);
      if (typeof revivedKey === "string") {
        const normalizedRevived = normalizePlainObjectKey(
          escapeSentinelString(revivedKey),
        );
        if (normalizedRevived !== normalizedString) {
          return normalizedRevived;
        }
      }
      return normalizedString;
    }
  }

  if (typeof revivedKey === "string") {
    return normalizePlainObjectKey(escapeSentinelString(revivedKey));
  }

  return normalizePlainObjectKey(
    escapeSentinelString(String(revivedKey ?? serializedKey)),
  );
}

function reviveNumericSentinel(value: unknown): number | bigint | undefined {
  if (typeof value === "number" || typeof value === "bigint") {
    return value;
  }
  if (
    typeof value === "string" &&
    value.startsWith(SENTINEL_PREFIX) &&
    value.endsWith(SENTINEL_SUFFIX)
  ) {
    const revived = reviveSentinelValue(value);
    if (typeof revived === "number" || typeof revived === "bigint") {
      return revived;
    }
  }
  return undefined;
}

function normalizePlainObjectKey(key: string): string {
  return normalizeStringLiteral(key);
}<|MERGE_RESOLUTION|>--- conflicted
+++ resolved
@@ -433,7 +433,6 @@
     return true;
   }
 
-<<<<<<< HEAD
   if (
     value.startsWith(SENTINEL_PREFIX) &&
     value.endsWith(SENTINEL_SUFFIX)
@@ -454,18 +453,6 @@
         return true;
       }
     }
-=======
-  if (isSentinelStringOfType(value, "typedarray")) {
-    return true;
-  }
-
-  if (isSentinelStringOfType(value, "arraybuffer")) {
-    return true;
-  }
-
-  if (isSentinelStringOfType(value, "sharedarraybuffer")) {
-    return true;
->>>>>>> 5a896538
   }
 
   return false;

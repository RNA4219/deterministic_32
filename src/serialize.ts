--- conflicted
+++ resolved
@@ -60,11 +60,7 @@
   "bigint",
   "hole",
   PROPERTY_KEY_SENTINEL_TYPE,
-<<<<<<< HEAD
   "map",
-=======
-  "set",
->>>>>>> 311bca02
 ]);
 const ARRAY_BUFFER_LIKE_SENTINEL_PREFIXES = [
   `${SENTINEL_PREFIX}typedarray:`,

--- conflicted
+++ resolved
@@ -132,7 +132,6 @@
   holder: LocalSymbolHolder,
   record: LocalSymbolSentinelRecord,
 ): void {
-<<<<<<< HEAD
   LOCAL_SYMBOL_SENTINEL_REGISTRY.set(holder.target, record);
 
   if (LOCAL_SYMBOL_IDENTIFIER_INDEX !== undefined) {
@@ -151,19 +150,6 @@
     }
     LOCAL_SYMBOL_FINALIZER.unregister(target);
     LOCAL_SYMBOL_FINALIZER.register(target, record.identifier, target);
-=======
-  LOCAL_SYMBOL_SENTINEL_REGISTRY.set(symbolObject, record);
-
-  if (
-    LOCAL_SYMBOL_IDENTIFIER_INDEX !== undefined &&
-    LOCAL_SYMBOL_IDENTIFIER_FINALIZATION_REGISTRY !== undefined
-  ) {
-    LOCAL_SYMBOL_IDENTIFIER_INDEX.add(record.identifier);
-    LOCAL_SYMBOL_IDENTIFIER_FINALIZATION_REGISTRY.register(
-      symbolObject,
-      record.identifier,
-    );
->>>>>>> f6b77b74
   }
 }
 

// Stable stringify with cycle detection and key-sorted objects.
// Notes:
// - Distinguishes [], {}, "" etc.
// - Treats Date as ISO string.
// - Maps are serialized via sentinel-encoded entry lists (keys sorted by canonical property key).
// - Sets are serialized as arrays in insertion order (keys sorted via canonical key string).

const SENTINEL_PREFIX = "\u0000cat32:";
const SENTINEL_SUFFIX = "\u0000";
const HOLE_SENTINEL_PAYLOAD = "__hole__";
const HOLE_SENTINEL_RAW = typeSentinel("hole", HOLE_SENTINEL_PAYLOAD);
const HOLE_SENTINEL = JSON.stringify(HOLE_SENTINEL_RAW);
const UNDEFINED_SENTINEL = "__undefined__";
const DATE_SENTINEL_PREFIX = "__date__:";
const SYMBOL_SENTINEL_PREFIX = "__symbol__:";
const STRING_LITERAL_SENTINEL_PREFIX = "__string__:";
const REGEXP_SENTINEL_TYPE = "regexp";
const MAP_ENTRY_INDEX_LITERAL_SEGMENT =
  `${STRING_LITERAL_SENTINEL_PREFIX}${SENTINEL_PREFIX}map-entry-index:`;
const MAP_ENTRY_INDEX_SENTINEL_SEGMENT = `${SENTINEL_PREFIX}map-entry-index:`;
const HEX_DIGITS = "0123456789abcdef";
const PROPERTY_KEY_SENTINEL_TYPE = "propertykey";
const MAP_SENTINEL_TYPE = "map";

const OBJECT_TO_STRING = Object.prototype.toString;

function isBigIntObject(value: unknown): value is { valueOf(): bigint } {
  return (
    typeof value === "object" &&
    value !== null &&
    OBJECT_TO_STRING.call(value) === "[object BigInt]"
  );
}

type ValueOfCapable = { valueOf(): unknown };

type SymbolObject = { value: symbol };

type LocalSymbolWeakTarget = Record<string, never>;

type LocalSymbolFinalizerHolder = {
  target: LocalSymbolWeakTarget;
  ref: WeakRef<LocalSymbolWeakTarget>;
};

type LocalSymbolSentinelRecord = {
  identifier: string;
  sentinel: string;
  finalizerHolder?: LocalSymbolFinalizerHolder;
};

const HAS_WEAK_REFS = typeof WeakRef === "function";
const HAS_FINALIZATION_REGISTRY = typeof FinalizationRegistry === "function";

const LOCAL_SYMBOL_SENTINEL_REGISTRY =
  new WeakMap<SymbolObject, LocalSymbolSentinelRecord>();
<<<<<<< HEAD
const LOCAL_SYMBOL_HOLDER_CACHE = new Map<symbol, SymbolObject>();
const LOCAL_SYMBOL_RECORD_CACHE = new Map<symbol, LocalSymbolSentinelRecord>();
=======
const LOCAL_SYMBOL_OBJECT_REGISTRY = new Map<symbol, SymbolObject>();
>>>>>>> c02a2411
const LOCAL_SYMBOL_IDENTIFIER_INDEX =
  HAS_WEAK_REFS && HAS_FINALIZATION_REGISTRY
    ? new Map<string, WeakRef<LocalSymbolFinalizerHolder>>()
    : undefined;
const LOCAL_SYMBOL_FINALIZER =
  HAS_WEAK_REFS && HAS_FINALIZATION_REGISTRY
    ? new FinalizationRegistry<string>((identifier) => {
        LOCAL_SYMBOL_IDENTIFIER_INDEX?.delete(identifier);
      })
    : undefined;

let nextLocalSymbolSentinelId = 0;

<<<<<<< HEAD
function toSymbolObject(symbol: symbol): SymbolObject {
  const cached = LOCAL_SYMBOL_HOLDER_CACHE.get(symbol);
  if (cached !== undefined) {
    return cached;
  }

  const holder: SymbolObject = { value: symbol };
  LOCAL_SYMBOL_HOLDER_CACHE.set(symbol, holder);
  return holder;
=======
function getOrCreateSymbolObject(symbol: symbol): SymbolObject {
  const existing = LOCAL_SYMBOL_OBJECT_REGISTRY.get(symbol);
  if (existing !== undefined) {
    return existing;
  }

  const symbolObject = Object(symbol) as SymbolObject;
  LOCAL_SYMBOL_OBJECT_REGISTRY.set(symbol, symbolObject);
  return symbolObject;
>>>>>>> c02a2411
}

function peekLocalSymbolSentinelRecordFromObject(
  symbolObject: SymbolObject,
): LocalSymbolSentinelRecord | undefined {
  return LOCAL_SYMBOL_SENTINEL_REGISTRY.get(symbolObject);
}

function peekLocalSymbolSentinelRecord(
  symbol: symbol,
): LocalSymbolSentinelRecord | undefined {
<<<<<<< HEAD
  const cached = LOCAL_SYMBOL_RECORD_CACHE.get(symbol);
  if (cached !== undefined) {
    return cached;
  }

  const symbolObject = toSymbolObject(symbol);
  const record = peekLocalSymbolSentinelRecordFromObject(symbolObject);
  if (record !== undefined) {
    LOCAL_SYMBOL_RECORD_CACHE.set(symbol, record);
  }
  return record;
=======
  const symbolObject = LOCAL_SYMBOL_OBJECT_REGISTRY.get(symbol);
  if (symbolObject === undefined) {
    return undefined;
  }

  return peekLocalSymbolSentinelRecordFromObject(symbolObject);
>>>>>>> c02a2411
}

function registerLocalSymbolSentinelRecord(
  symbolObject: SymbolObject,
  record: LocalSymbolSentinelRecord,
): void {
  if (
    LOCAL_SYMBOL_IDENTIFIER_INDEX !== undefined &&
    LOCAL_SYMBOL_FINALIZER !== undefined &&
    LOCAL_SYMBOL_FINALIZER_TARGET_INDEX !== undefined
  ) {
    const holder: LocalSymbolFinalizerHolder = {
      ref: new WeakRef(symbolObject),
    };
    const holderRef = new WeakRef(holder);
    LOCAL_SYMBOL_IDENTIFIER_INDEX.set(record.identifier, holderRef);
    LOCAL_SYMBOL_FINALIZER.register(holder, record.identifier);
    record.finalizerHolder = holder;
  }

  LOCAL_SYMBOL_SENTINEL_REGISTRY.set(symbolObject, record);
  LOCAL_SYMBOL_RECORD_CACHE.set(symbolObject.value, record);
}

function createLocalSymbolSentinelRecord(
  symbol: symbol,
  symbolObject: SymbolObject,
): LocalSymbolSentinelRecord {
  const identifier = nextLocalSymbolSentinelId.toString(36);
  nextLocalSymbolSentinelId += 1;

  const description = symbol.description ?? "";
  const sentinel = buildLocalSymbolSentinel(identifier, description);
  const record: LocalSymbolSentinelRecord = { identifier, sentinel };

  registerLocalSymbolSentinelRecord(symbolObject, record);
  return record;
}

function getLocalSymbolSentinelRecord(
  symbol: symbol,
): LocalSymbolSentinelRecord {
<<<<<<< HEAD
  const cached = LOCAL_SYMBOL_RECORD_CACHE.get(symbol);
  if (cached !== undefined) {
    return cached;
  }

  const symbolObject = toSymbolObject(symbol);
=======
  const symbolObject = getOrCreateSymbolObject(symbol);
>>>>>>> c02a2411
  const existing = peekLocalSymbolSentinelRecordFromObject(symbolObject);
  if (existing !== undefined) {
    LOCAL_SYMBOL_RECORD_CACHE.set(symbol, existing);
    return existing;
  }

  return createLocalSymbolSentinelRecord(symbol, symbolObject);
}

function buildLocalSymbolSentinel(
  identifier: string,
  description: string,
): string {
  const descriptionJson = JSON.stringify(description);
  const payload = `["local","${identifier}",${descriptionJson}]`;
  return `${SYMBOL_SENTINEL_PREFIX}${payload}`;
}

function getSymbolBucketKey(symbol: symbol): string {
  const globalKey =
    typeof Symbol.keyFor === "function" ? Symbol.keyFor(symbol) : undefined;
  if (globalKey !== undefined) {
    return `global:${globalKey}`;
  }
  const record =
    peekLocalSymbolSentinelRecord(symbol) ??
    getLocalSymbolSentinelRecord(symbol);
  return `local:${record.identifier}`;
}

const STRING_LITERAL_ESCAPED_SENTINEL_TYPES = new Set<string>([
  REGEXP_SENTINEL_TYPE,
  "typedarray",
  "arraybuffer",
  "sharedarraybuffer",
  "number",
  "bigint",
  "hole",
  PROPERTY_KEY_SENTINEL_TYPE,
  "map",
  "set",
]);
const ARRAY_BUFFER_LIKE_SENTINEL_PREFIXES = [
  `${SENTINEL_PREFIX}typedarray:`,
  `${SENTINEL_PREFIX}arraybuffer:`,
  `${SENTINEL_PREFIX}sharedarraybuffer:`,
] as const;

type DateSentinelParts = {
  payload: string;
  key: string;
};

function getDateSentinelParts(date: Date): DateSentinelParts {
  const time = date.getTime();
  if (!Number.isFinite(time)) {
    const payload = "invalid";
    return { payload, key: `${DATE_SENTINEL_PREFIX}${payload}` };
  }
  const payload = date.toISOString();
  return { payload, key: `${DATE_SENTINEL_PREFIX}${payload}` };
}

function serializeArrayBufferLikeSentinel(
  type: string,
  buffer: ArrayBufferLike,
): string {
  const bytes = new Uint8Array(buffer);
  const payload = buildArrayBufferPayload(bytes.length, bytes);
  return stringifySentinelLiteral(typeSentinel(type, payload));
}

function buildTypedArrayPayload(view: ArrayBufferView): string {
  const bytes = new Uint8Array(view.buffer, view.byteOffset, view.byteLength);
  const parts = [
    `kind=${getArrayBufferViewTag(view)}`,
    `byteOffset=${view.byteOffset}`,
    `byteLength=${view.byteLength}`,
  ];
  const elementLength = (view as { length?: number }).length;
  if (typeof elementLength === "number") {
    parts.push(`length=${elementLength}`);
  }
  parts.push(`hex=${toHex(bytes)}`);
  return parts.join(";");
}

function buildArrayBufferPayload(length: number, bytes: Uint8Array): string {
  return `byteLength=${length};hex=${toHex(bytes)}`;
}

function getArrayBufferViewTag(view: ArrayBufferView): string {
  const raw = Object.prototype.toString.call(view);
  return raw.slice(8, -1);
}

function toHex(bytes: Uint8Array): string {
  let out = "";
  for (let i = 0; i < bytes.length; i += 1) {
    const byte = bytes[i];
    out += HEX_DIGITS[(byte >> 4) & 0xf];
    out += HEX_DIGITS[byte & 0xf];
  }
  return out;
}

type ArrayBufferLikeConstructor = {
  new (...args: unknown[]): ArrayBufferLike;
  prototype: ArrayBufferLike;
};

const sharedArrayBufferGlobal = globalThis as unknown as {
  SharedArrayBuffer?: ArrayBufferLikeConstructor;
};

const sharedArrayBufferCtor =
  typeof sharedArrayBufferGlobal.SharedArrayBuffer === "function"
    ? sharedArrayBufferGlobal.SharedArrayBuffer
    : undefined;

export function typeSentinel(type: string, payload = ""): string {
  return `${SENTINEL_PREFIX}${type}:${payload}${SENTINEL_SUFFIX}`;
}

function buildRegExpPayload(value: RegExp): string {
  return JSON.stringify([value.source, value.flags]);
}

function buildRegExpSentinel(value: RegExp): string {
  return typeSentinel(REGEXP_SENTINEL_TYPE, buildRegExpPayload(value));
}

export function escapeSentinelString(value: string): string {
  return normalizeStringLiteral(value);
}

export function stableStringify(v: unknown): string {
  const stack = new Set<unknown>();
  return _stringify(v, stack);
}

function _stringify(v: unknown, stack: Set<unknown>): string {
  if (v === null) return "null";
  const t = typeof v;

  if (t === "string") {
    const value = v as string;
    return stringifyStringLiteral(value);
  }
  if (t === "number") {
    const value = v as number;
    if (Number.isNaN(value) || !Number.isFinite(value)) {
      return stringifySentinelLiteral(typeSentinel("number", String(value)));
    }
    return JSON.stringify(value);
  }
  if (t === "boolean") return JSON.stringify(v);
  if (t === "bigint") return stringifySentinelLiteral(typeSentinel("bigint", (v as bigint).toString()));
  if (t === "undefined") return stringifySentinelLiteral(UNDEFINED_SENTINEL);
  if (t === "symbol") {
    return stringifySentinelLiteral(toSymbolSentinel(v as symbol));
  }
  if (t === "function") return String(v);

  if (v instanceof Number || v instanceof Boolean || isBigIntObject(v)) {
    return _stringify(
      (v as ValueOfCapable).valueOf(),
      stack,
    );
  }

  if (Array.isArray(v)) {
    if (stack.has(v)) throw new TypeError("Cyclic object");
    stack.add(v);
    const length = v.length;
    const parts: string[] = new Array(length);
    for (let i = 0; i < length; i += 1) {
      if (Object.hasOwn(v, i)) {
        parts[i] = _stringify(v[i], stack);
      } else {
        parts[i] = HOLE_SENTINEL;
      }
    }
    const out = "[" + parts.join(",") + "]";
    stack.delete(v);
    return out;
  }

  // Date
  if (v instanceof Date) {
    const { key } = getDateSentinelParts(v);
    return stringifySentinelLiteral(key);
  }

  if (ArrayBuffer.isView(v)) {
    const view = v as ArrayBufferView;
    return stringifySentinelLiteral(
      typeSentinel("typedarray", buildTypedArrayPayload(view)),
    );
  }

  if (sharedArrayBufferCtor && v instanceof sharedArrayBufferCtor) {
    return serializeArrayBufferLikeSentinel("sharedarraybuffer", v);
  }

  if (v instanceof ArrayBuffer) {
    return serializeArrayBufferLikeSentinel("arraybuffer", v);
  }

  // Map
  if (v instanceof Map) {
    if (stack.has(v)) throw new TypeError("Cyclic object");
    stack.add(v);
    type SerializedEntry = {
      serializedKey: string;
      serializedValue: string;
      order: number;
      propertyKey: string;
    };
    const normalizedEntries: Record<
      string,
      {
        propertyKey: string;
        entries: SerializedEntry[];
        shouldDedupeByType: boolean;
        hasDuplicatePropertyKey: boolean;
      }
    > = Object.create(null);
    for (const [rawKey, rawValue] of v.entries()) {
      const serializedKey = _stringify(rawKey, stack);
      const { bucketKey, propertyKey } = toMapPropertyKey(rawKey, serializedKey);
      const serializedValue = _stringify(rawValue, stack);
      const bucket = normalizedEntries[bucketKey];
      const rawKeyIsSymbol = typeof rawKey === "symbol";
      const shouldDedupeByType = rawKeyIsSymbol ? bucket !== undefined : true;
      if (bucket) {
        const hasDuplicatePropertyKey = bucket.entries.some(
          (entry) => entry.propertyKey === propertyKey,
        );
        bucket.entries.push({
          serializedKey,
          serializedValue,
          order: bucket.entries.length,
          propertyKey,
        });
        if (hasDuplicatePropertyKey) {
          bucket.hasDuplicatePropertyKey = true;
        }
        if (shouldDedupeByType) {
          bucket.shouldDedupeByType = true;
        } else {
          bucket.shouldDedupeByType = false;
        }
      } else {
        normalizedEntries[bucketKey] = {
          propertyKey,
          entries: [
            {
              serializedKey,
              serializedValue,
              order: 0,
              propertyKey,
            },
          ],
          shouldDedupeByType,
          hasDuplicatePropertyKey: false,
        };
      }
    }
    const serializedEntries: Array<[string, string]> = [];
    const sortedKeys = Object.keys(normalizedEntries).sort((leftKey, rightKey) => {
      const left = normalizedEntries[leftKey]!;
      const right = normalizedEntries[rightKey]!;
      if (left.propertyKey === right.propertyKey) {
        if (leftKey < rightKey) return -1;
        if (leftKey > rightKey) return 1;
        return 0;
      }
      return left.propertyKey < right.propertyKey ? -1 : 1;
    });
    for (const key of sortedKeys) {
      const bucket = normalizedEntries[key];
      if (!bucket?.entries.length) continue;
      const entries = bucket.entries;
      entries.sort(compareSerializedEntry);
      for (let index = 0; index < entries.length; index += 1) {
        const entry = entries[index]!;
        const propertyKey = mapEntryPropertyKey(
          bucket.propertyKey,
          entry.propertyKey,
          index,
          entries.length,
          entry.order,
          bucket.shouldDedupeByType,
          bucket.hasDuplicatePropertyKey,
        );
        serializedEntries.push([propertyKey, entry.serializedValue]);
      }
    }
    stack.delete(v);
    const payload = JSON.stringify(serializedEntries);
    return stringifySentinelLiteral(typeSentinel(MAP_SENTINEL_TYPE, payload));
  }

  // Set
  if (v instanceof Set) {
    if (stack.has(v)) throw new TypeError("Cyclic object");
    stack.add(v);
    type SerializedSetEntry = { sortKey: string; serializedValue: string };
    const entries: SerializedSetEntry[] = [];
    for (const value of v.values()) {
      const serializedValue = _stringify(value, stack);
      entries.push({
        sortKey: buildSetSortKey(value, serializedValue),
        serializedValue,
      });
    }
    entries.sort((left, right) => {
      if (left.sortKey < right.sortKey) return -1;
      if (left.sortKey > right.sortKey) return 1;
      if (left.serializedValue < right.serializedValue) return -1;
      if (left.serializedValue > right.serializedValue) return 1;
      return 0;
    });
    const body = entries.map((entry) => entry.serializedValue);
    const payload = "[" + body.join(",") + "]";
    const out = stringifySentinelLiteral(typeSentinel("set", payload));
    stack.delete(v);
    return out;
  }

  if (v instanceof RegExp) {
    return stringifySentinelLiteral(buildRegExpSentinel(v));
  }

  // Plain object
  const o = v as Record<string, unknown>;
  if (stack.has(o)) throw new TypeError("Cyclic object");
  stack.add(o);
  const target = o as Record<PropertyKey, unknown>;
  const enumerableSymbols = Object.getOwnPropertySymbols(o).filter((symbol) =>
    Object.prototype.propertyIsEnumerable.call(o, symbol),
  );

  const entries: Array<{
    sortKey: string;
    normalizedKey: string;
    property: PropertyKey;
  }> = [];

  for (const key of Object.keys(o)) {
    entries.push({
      sortKey: key,
      normalizedKey: normalizePlainObjectKey(key),
      property: key,
    });
  }

  for (const symbol of enumerableSymbols) {
    const symbolString = toPropertyKeyString(symbol, symbol, symbol.toString());
    entries.push({
      sortKey: symbolString,
      normalizedKey: symbolString,
      property: symbol,
    });
  }

  entries.sort((a, b) => {
    if (a.sortKey < b.sortKey) return -1;
    if (a.sortKey > b.sortKey) return 1;
    return 0;
  });

  const body = entries.map(({ normalizedKey, property }) =>
    JSON.stringify(normalizedKey) + ":" + _stringify(target[property], stack),
  );
  stack.delete(o);
  return "{" + body.join(",") + "}";
}

function compareSerializedEntry(
  left: { serializedKey: string; serializedValue: string; order: number },
  right: { serializedKey: string; serializedValue: string; order: number },
): number {
  if (left.serializedKey < right.serializedKey) return -1;
  if (left.serializedKey > right.serializedKey) return 1;
  if (left.serializedValue < right.serializedValue) return -1;
  if (left.serializedValue > right.serializedValue) return 1;
  if (left.order < right.order) return -1;
  if (left.order > right.order) return 1;
  return 0;
}

function mapEntryPropertyKey(
  bucketKey: string,
  entryPropertyKey: string,
  entryIndex: number,
  totalEntries: number,
  entryOrder: number,
  shouldDedupeByType: boolean,
  hasDuplicatePropertyKey: boolean,
): string {
  const isLocalSymbolProperty = entryPropertyKey.startsWith(
    `${SYMBOL_SENTINEL_PREFIX}["local"`,
  );

  if (!shouldDedupeByType && isLocalSymbolProperty) {
    const uniqueIndex = hasDuplicatePropertyKey ? entryOrder : entryIndex;
    const payload = JSON.stringify([bucketKey, entryPropertyKey, uniqueIndex]);
    return typeSentinel("map-entry-index", payload);
  }

  if (
    totalEntries <= 1 ||
    (!hasDuplicatePropertyKey && entryIndex === 0)
  ) {
    return entryPropertyKey;
  }

  const uniqueIndex = hasDuplicatePropertyKey ? entryOrder : entryIndex;
  const payload = JSON.stringify([bucketKey, entryPropertyKey, uniqueIndex]);
  return typeSentinel("map-entry-index", payload);
}

function mapBucketTypeTag(rawKey: unknown): string {
  if (
    rawKey instanceof Number ||
    rawKey instanceof Boolean ||
    isBigIntObject(rawKey)
  ) {
    return mapBucketTypeTag(
      (rawKey as ValueOfCapable).valueOf(),
    );
  }
  if (typeof rawKey === "symbol") return "symbol";
  if (rawKey === null) return "null";
  if (rawKey instanceof Date) return "date";
  if (rawKey instanceof Map) return "map";
  if (rawKey instanceof Set) return "set";
  if (rawKey instanceof RegExp) return REGEXP_SENTINEL_TYPE;
  if (Array.isArray(rawKey)) return "array";
  if (sharedArrayBufferCtor && rawKey instanceof sharedArrayBufferCtor) return "sharedarraybuffer";
  if (rawKey instanceof ArrayBuffer || ArrayBuffer.isView(rawKey)) return "arraybuffer";
  return typeof rawKey;
}

const NULL_PROPERTY_KEY_SENTINEL_BUCKET_TAG = mapBucketTypeTag(null);

function buildNullPropertyKeySentinel(serializedKey: string): string {
  return typeSentinel(
    PROPERTY_KEY_SENTINEL_TYPE,
    JSON.stringify([NULL_PROPERTY_KEY_SENTINEL_BUCKET_TAG, serializedKey]),
  );
}

function buildPropertyKeySentinel(
  rawKey: unknown,
  serializedKey: string,
  stringified?: string,
): string {
  const bucketTag = mapBucketTypeTag(rawKey);
  const payloadParts = [bucketTag, serializedKey];
  if (stringified !== undefined) {
    payloadParts.push(stringified);
  }
  return typeSentinel(PROPERTY_KEY_SENTINEL_TYPE, JSON.stringify(payloadParts));
}

function toMapPropertyKey(
  rawKey: unknown,
  serializedKey: string,
): { bucketKey: string; propertyKey: string } {
  const bucketTag = mapBucketTypeTag(rawKey);
  const revivedKey = reviveFromSerialized(serializedKey);
  if (rawKey instanceof Date) {
    const propertyKey = toPropertyKeyString(rawKey, revivedKey, serializedKey);
    return {
      bucketKey: `${bucketTag}|${propertyKey}`,
      propertyKey,
    };
  }
  const propertyKey = toPropertyKeyString(rawKey, revivedKey, serializedKey);
  if (typeof rawKey === "symbol") {
    return {
      bucketKey: `${bucketTag}|${getSymbolBucketKey(rawKey as symbol)}`,
      propertyKey,
    };
  }
  if (rawKey instanceof RegExp) {
    return {
      bucketKey: `${bucketTag}|${propertyKey}`,
      propertyKey,
    };
  }
  return {
    bucketKey: `${bucketTag}|${serializedKey}`,
    propertyKey,
  };
}

function stringifyStringLiteral(value: string): string {
  return JSON.stringify(normalizeStringLiteral(value));
}

function normalizeStringLiteral(value: string): string {
  if (value.startsWith(STRING_LITERAL_SENTINEL_PREFIX)) {
    if (needsStringLiteralSentinelEscape(value)) {
      return `${STRING_LITERAL_SENTINEL_PREFIX}${value}`;
    }

    let innerValue = value.slice(STRING_LITERAL_SENTINEL_PREFIX.length);
    while (innerValue.startsWith(STRING_LITERAL_SENTINEL_PREFIX)) {
      innerValue = innerValue.slice(STRING_LITERAL_SENTINEL_PREFIX.length);
    }

    if (needsNestedStringLiteralSentinelEscape(innerValue)) {
      if (value.startsWith(STRING_LITERAL_SENTINEL_PREFIX.repeat(2))) {
        return value;
      }
      return `${STRING_LITERAL_SENTINEL_PREFIX}${value}`;
    }

    return value;
  }

  if (needsStringLiteralSentinelEscape(value)) {
    return `${STRING_LITERAL_SENTINEL_PREFIX}${value}`;
  }

  return value;
}

function needsNestedStringLiteralSentinelEscape(value: string): boolean {
  if (needsStringLiteralSentinelEscape(value)) {
    return true;
  }
  return value.startsWith(STRING_LITERAL_SENTINEL_PREFIX);
}

function hasArrayBufferLikeSentinelPrefix(value: string): boolean {
  for (const prefix of ARRAY_BUFFER_LIKE_SENTINEL_PREFIXES) {
    if (value.startsWith(prefix)) {
      return true;
    }
  }
  return false;
}

function needsStringLiteralSentinelEscape(value: string): boolean {
  if (value === HOLE_SENTINEL_RAW) {
    return true;
  }

  if (value === UNDEFINED_SENTINEL) {
    return true;
  }

  if (value.startsWith(SYMBOL_SENTINEL_PREFIX)) {
    return true;
  }

  if (value.startsWith(DATE_SENTINEL_PREFIX)) {
    return true;
  }

  if (hasArrayBufferLikeSentinelPrefix(value)) {
    return true;
  }

  if (
    value.startsWith(SENTINEL_PREFIX) &&
    value.endsWith(SENTINEL_SUFFIX)
  ) {
    const inner = value.slice(
      SENTINEL_PREFIX.length,
      -SENTINEL_SUFFIX.length,
    );
    const separatorIndex = inner.indexOf(":");
    if (separatorIndex !== -1) {
      const type = inner.slice(0, separatorIndex);
      if (STRING_LITERAL_ESCAPED_SENTINEL_TYPES.has(type)) {
        return true;
      }
    }
  }

  if (value.includes(MAP_ENTRY_INDEX_LITERAL_SEGMENT)) {
    return true;
  }

  if (value.includes(MAP_ENTRY_INDEX_SENTINEL_SEGMENT)) {
    return true;
  }

  return false;
}

function stripStringLiteralSentinelPrefix(value: string): string {
  if (value.startsWith(STRING_LITERAL_SENTINEL_PREFIX)) {
    return value.slice(STRING_LITERAL_SENTINEL_PREFIX.length);
  }
  return value;
}

function stringifySentinelLiteral(value: string): string {
  if (typeof value !== "string") {
    throw new TypeError("Sentinel literal must be a string");
  }
  return JSON.stringify(value);
}

function reviveFromSerialized(serialized: string): unknown {
  let revived: unknown;
  try {
    revived = reviveSentinelValue(JSON.parse(serialized));
  } catch {
    revived = reviveSentinelValue(serialized);
  }
  const numeric = reviveNumericSentinel(revived);
  if (numeric !== undefined) {
    return numeric;
  }
  const fallbackNumeric = reviveNumericSentinel(serialized);
  if (fallbackNumeric !== undefined) {
    return fallbackNumeric;
  }
  return revived;
}

function reviveSentinelValue(value: unknown): unknown {
  if (
    typeof value === "string" &&
    value.startsWith(DATE_SENTINEL_PREFIX)
  ) {
    const payload = value.slice(DATE_SENTINEL_PREFIX.length);
    if (payload === "invalid") {
      return new Date(Number.NaN);
    }
    const revivedDate = new Date(payload);
    if (Number.isFinite(revivedDate.getTime())) {
      return revivedDate;
    }
    return value;
  }

  if (
    typeof value === "string" &&
    value.startsWith(SENTINEL_PREFIX) &&
    value.endsWith(SENTINEL_SUFFIX)
  ) {
    const inner = value.slice(SENTINEL_PREFIX.length, -SENTINEL_SUFFIX.length);
    const separatorIndex = inner.indexOf(":");
    if (separatorIndex !== -1) {
      const type = inner.slice(0, separatorIndex);
      const payload = inner.slice(separatorIndex + 1);
      if (type === "string") {
        return payload;
      }
      if (type === "number") {
        if (payload === "Infinity") return Number.POSITIVE_INFINITY;
        if (payload === "-Infinity") return Number.NEGATIVE_INFINITY;
        if (payload === "NaN") return Number.NaN;
        return Number(payload);
      }
      if (type === "bigint") {
        try {
          return BigInt(payload);
        } catch {
          return value;
        }
      }
      if (type === REGEXP_SENTINEL_TYPE) {
        try {
          const parsed = JSON.parse(payload) as unknown;
          if (Array.isArray(parsed) && typeof parsed[0] === "string") {
            const flags = typeof parsed[1] === "string" ? parsed[1] : "";
            return new RegExp(parsed[0], flags);
          }
        } catch {
          return value;
        }
        return value;
      }
    }
  }
  return value;
}

function toSymbolSentinel(symbol: symbol): string {
  const globalKey =
    typeof Symbol.keyFor === "function" ? Symbol.keyFor(symbol) : undefined;
  if (globalKey !== undefined) {
    const payload = JSON.stringify(["global", globalKey]);
    return `${SYMBOL_SENTINEL_PREFIX}${payload}`;
  }
  const record = getLocalSymbolSentinelRecord(symbol);
  return record.sentinel;
}

function getSymbolSortKey(symbol: symbol): string {
  const globalKey =
    typeof Symbol.keyFor === "function" ? Symbol.keyFor(symbol) : undefined;
  if (globalKey !== undefined) {
    return `global:${globalKey}`;
  }
  const record =
    peekLocalSymbolSentinelRecord(symbol) ??
    getLocalSymbolSentinelRecord(symbol);
  return `local:${record.identifier}`;
}

export {
  getLocalSymbolSentinelRecord as __getLocalSymbolSentinelRecordForTest,
  peekLocalSymbolSentinelRecord as __peekLocalSymbolSentinelRecordForTest,
};

function buildSetSortKey(value: unknown, serializedValue: string): string {
  if (typeof value === "symbol") {
    return getSymbolSortKey(value as symbol);
  }
  return serializedValue;
}

function toPropertyKeyString(
  rawKey: unknown,
  revivedKey: unknown,
  serializedKey: string,
): string {
  if (
    rawKey instanceof Number ||
    rawKey instanceof Boolean ||
    isBigIntObject(rawKey)
  ) {
    return toPropertyKeyString(
      (rawKey as ValueOfCapable).valueOf(),
      revivedKey,
      serializedKey,
    );
  }
  if (typeof rawKey === "symbol") {
    return toSymbolSentinel(rawKey as symbol);
  }

  if (rawKey === null) {
    return buildNullPropertyKeySentinel(serializedKey);
  }

  if (rawKey instanceof Date) {
    if (
      typeof revivedKey === "string" &&
      revivedKey.startsWith(DATE_SENTINEL_PREFIX)
    ) {
      return escapeSentinelString(revivedKey);
    }
    const { key } = getDateSentinelParts(rawKey);
    return key;
  }

  if (rawKey instanceof RegExp) {
    const normalizedFromRaw = stripStringLiteralSentinelPrefix(
      normalizePlainObjectKey(
        escapeSentinelString(buildRegExpSentinel(rawKey)),
      ),
    );
    if (revivedKey instanceof RegExp) {
      return stripStringLiteralSentinelPrefix(
        normalizePlainObjectKey(
          escapeSentinelString(buildRegExpSentinel(revivedKey)),
        ),
      );
    }
    if (typeof revivedKey === "string") {
      const normalizedRevived = normalizePlainObjectKey(
        escapeSentinelString(revivedKey),
      );
      if (normalizedRevived !== normalizedFromRaw) {
        return normalizedRevived;
      }
    }
    return normalizedFromRaw;
  }

  const rawType = typeof rawKey;
  if (rawType === "string") {
    return normalizePlainObjectKey(rawKey as string);
  }

  if (
    rawType === "number" ||
    rawType === "bigint" ||
    rawType === "boolean" ||
    rawType === "undefined"
  ) {
    return buildPropertyKeySentinel(rawKey, serializedKey);
  }

  if (rawType === "object" || rawType === "function") {
    let stringified: string | undefined;
    try {
      stringified = String(rawKey);
    } catch {
      stringified = undefined;
    }

    const propertyKeySentinel = buildPropertyKeySentinel(
      rawKey,
      serializedKey,
      stringified,
    );

    if (typeof revivedKey === "string") {
      if (needsStringLiteralSentinelEscape(revivedKey)) {
        return propertyKeySentinel;
      }
      const normalizedRevived = normalizePlainObjectKey(
        escapeSentinelString(revivedKey),
      );
      if (normalizedRevived !== propertyKeySentinel) {
        return normalizedRevived;
      }
    }

    return propertyKeySentinel;
  }

  if (typeof revivedKey === "string") {
    return normalizePlainObjectKey(escapeSentinelString(revivedKey));
  }

  return normalizePlainObjectKey(
    escapeSentinelString(String(revivedKey ?? serializedKey)),
  );
}

function reviveNumericSentinel(value: unknown): number | bigint | undefined {
  if (typeof value === "number" || typeof value === "bigint") {
    return value;
  }
  if (
    typeof value === "string" &&
    value.startsWith(SENTINEL_PREFIX) &&
    value.endsWith(SENTINEL_SUFFIX)
  ) {
    const revived = reviveSentinelValue(value);
    if (typeof revived === "number" || typeof revived === "bigint") {
      return revived;
    }
  }
  return undefined;
}

function normalizePlainObjectKey(key: string): string {
  return normalizeStringLiteral(key);
}<|MERGE_RESOLUTION|>--- conflicted
+++ resolved
@@ -54,12 +54,8 @@
 
 const LOCAL_SYMBOL_SENTINEL_REGISTRY =
   new WeakMap<SymbolObject, LocalSymbolSentinelRecord>();
-<<<<<<< HEAD
 const LOCAL_SYMBOL_HOLDER_CACHE = new Map<symbol, SymbolObject>();
 const LOCAL_SYMBOL_RECORD_CACHE = new Map<symbol, LocalSymbolSentinelRecord>();
-=======
-const LOCAL_SYMBOL_OBJECT_REGISTRY = new Map<symbol, SymbolObject>();
->>>>>>> c02a2411
 const LOCAL_SYMBOL_IDENTIFIER_INDEX =
   HAS_WEAK_REFS && HAS_FINALIZATION_REGISTRY
     ? new Map<string, WeakRef<LocalSymbolFinalizerHolder>>()
@@ -73,7 +69,6 @@
 
 let nextLocalSymbolSentinelId = 0;
 
-<<<<<<< HEAD
 function toSymbolObject(symbol: symbol): SymbolObject {
   const cached = LOCAL_SYMBOL_HOLDER_CACHE.get(symbol);
   if (cached !== undefined) {
@@ -83,17 +78,6 @@
   const holder: SymbolObject = { value: symbol };
   LOCAL_SYMBOL_HOLDER_CACHE.set(symbol, holder);
   return holder;
-=======
-function getOrCreateSymbolObject(symbol: symbol): SymbolObject {
-  const existing = LOCAL_SYMBOL_OBJECT_REGISTRY.get(symbol);
-  if (existing !== undefined) {
-    return existing;
-  }
-
-  const symbolObject = Object(symbol) as SymbolObject;
-  LOCAL_SYMBOL_OBJECT_REGISTRY.set(symbol, symbolObject);
-  return symbolObject;
->>>>>>> c02a2411
 }
 
 function peekLocalSymbolSentinelRecordFromObject(
@@ -105,7 +89,6 @@
 function peekLocalSymbolSentinelRecord(
   symbol: symbol,
 ): LocalSymbolSentinelRecord | undefined {
-<<<<<<< HEAD
   const cached = LOCAL_SYMBOL_RECORD_CACHE.get(symbol);
   if (cached !== undefined) {
     return cached;
@@ -117,14 +100,6 @@
     LOCAL_SYMBOL_RECORD_CACHE.set(symbol, record);
   }
   return record;
-=======
-  const symbolObject = LOCAL_SYMBOL_OBJECT_REGISTRY.get(symbol);
-  if (symbolObject === undefined) {
-    return undefined;
-  }
-
-  return peekLocalSymbolSentinelRecordFromObject(symbolObject);
->>>>>>> c02a2411
 }
 
 function registerLocalSymbolSentinelRecord(
@@ -167,16 +142,12 @@
 function getLocalSymbolSentinelRecord(
   symbol: symbol,
 ): LocalSymbolSentinelRecord {
-<<<<<<< HEAD
   const cached = LOCAL_SYMBOL_RECORD_CACHE.get(symbol);
   if (cached !== undefined) {
     return cached;
   }
 
   const symbolObject = toSymbolObject(symbol);
-=======
-  const symbolObject = getOrCreateSymbolObject(symbol);
->>>>>>> c02a2411
   const existing = peekLocalSymbolSentinelRecordFromObject(symbolObject);
   if (existing !== undefined) {
     LOCAL_SYMBOL_RECORD_CACHE.set(symbol, existing);

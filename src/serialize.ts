// Stable stringify with cycle detection and key-sorted objects.
// Notes:
// - Distinguishes [], {}, "" etc.
// - Treats Date as ISO string.
// - Maps/Sets are serialized as arrays in insertion order (keys sorted for Map via key string).

const SENTINEL_PREFIX = "\u0000cat32:";
const SENTINEL_SUFFIX = "\u0000";
const HOLE_SENTINEL = JSON.stringify(typeSentinel("hole"));
const UNDEFINED_SENTINEL = "__undefined__";
const DATE_SENTINEL_PREFIX = "__date__:";
const BIGINT_SENTINEL_PREFIX = "__bigint__:";
const NUMBER_SENTINEL_PREFIX = "__number__:";

export function typeSentinel(type: string, payload = ""): string {
  return `${SENTINEL_PREFIX}${type}:${payload}${SENTINEL_SUFFIX}`;
}

export function escapeSentinelString(value: string): string {
<<<<<<< HEAD
  const encoded = JSON.stringify(value);
  if (value.startsWith(SENTINEL_PREFIX) && value.endsWith(SENTINEL_SUFFIX)) {
    return JSON.stringify(`${STRING_SENTINEL_PREFIX}${value}`);
  }
  return encoded;
=======
  const needsEscaping = value.startsWith(SENTINEL_PREFIX) && !value.startsWith(STRING_SENTINEL_PREFIX);
  const escaped = needsEscaping ? typeSentinel("string", value) : value;
  return JSON.stringify(escaped);
>>>>>>> 73ffaaa6
}

export function stableStringify(v: unknown): string {
  const stack = new Set<any>();
  return _stringify(v, stack);
}

function _stringify(v: unknown, stack: Set<any>): string {
  if (v === null) return "null";
  const t = typeof v;

  if (t === "string") return escapeSentinelString(v as string);
  if (t === "number") {
    const value = v as number;
    if (Number.isNaN(value) || !Number.isFinite(value)) {
      return JSON.stringify(typeSentinel("number", String(value)));
    }
    return JSON.stringify(value);
  }
  if (t === "boolean") return JSON.stringify(v);
  if (t === "bigint") return JSON.stringify(typeSentinel("bigint", (v as bigint).toString()));
  if (t === "undefined") return JSON.stringify(UNDEFINED_SENTINEL);
  if (t === "function" || t === "symbol") {
    return String(v);
  }

  if (Array.isArray(v)) {
    if (stack.has(v)) throw new TypeError("Cyclic object");
    stack.add(v);
    const length = v.length;
    const parts: string[] = new Array(length);
    for (let i = 0; i < length; i += 1) {
      if (Object.hasOwn(v, i)) {
        parts[i] = _stringify(v[i], stack);
      } else {
        parts[i] = HOLE_SENTINEL;
      }
    }
    const out = "[" + parts.join(",") + "]";
    stack.delete(v);
    return out;
  }

  // Date
  if (v instanceof Date) {
    return JSON.stringify(`${DATE_SENTINEL_PREFIX}${v.toISOString()}`);
  }

  // Map
  if (v instanceof Map) {
    if (stack.has(v)) throw new TypeError("Cyclic object");
    stack.add(v);
    const normalizedEntries = new Map<string, unknown>();
    for (const [rawKey, rawValue] of v.entries()) {
      const serializedKey = _stringify(rawKey, stack);
      const revivedKey = reviveFromSerialized(serializedKey);
      const propertyKey = toPropertyKeyString(revivedKey, serializedKey);
      const serializedValue = _stringify(rawValue, stack);
      const revivedValue = reviveFromSerialized(serializedValue);
      normalizedEntries.set(propertyKey, revivedValue);
    }
    const keys = Array.from(normalizedEntries.keys()).sort();
    const body = keys
      .map((key) => {
        const revivedValue = normalizedEntries.get(key)!;
        return JSON.stringify(key) + ":" + JSON.stringify(revivedValue);
      })
      .join(",");
    stack.delete(v);
    return "{" + body + "}";
  }

  // Set
  if (v instanceof Set) {
    if (stack.has(v)) throw new TypeError("Cyclic object");
    stack.add(v);
    const serializedValues = Array.from(v.values(), (value) =>
      _stringify(value, stack),
    );
    serializedValues.sort();
    const out = "[" + serializedValues.join(",") + "]";
    stack.delete(v);
    return out;
  }

  // Plain object
  const o = v as Record<string, unknown>;
  if (stack.has(o)) throw new TypeError("Cyclic object");
  stack.add(o);
  const keys = Object.keys(o).sort();
  const body = keys.map((k) => JSON.stringify(k) + ":" + _stringify(o[k], stack));
  stack.delete(o);
  return "{" + body.join(",") + "}";
}

function reviveFromSerialized(serialized: string): unknown {
  try {
    const parsed = JSON.parse(serialized);
    if (
      typeof parsed === "string" &&
      parsed.startsWith(STRING_SENTINEL_PREFIX) &&
      parsed.endsWith(SENTINEL_SUFFIX)
    ) {
      return parsed.slice(STRING_SENTINEL_PREFIX.length, -SENTINEL_SUFFIX.length);
    }
    return parsed;
  } catch {
    if (serialized.startsWith(STRING_SENTINEL_PREFIX) && serialized.endsWith(SENTINEL_SUFFIX)) {
      return serialized.slice(STRING_SENTINEL_PREFIX.length, -SENTINEL_SUFFIX.length);
    }
    return serialized;
  }
}

function toPropertyKeyString(value: unknown, fallback: string): string {
  if (value === null) return "null";
  const type = typeof value;
  if (type === "object" || type === "function") {
    return fallback;
  }
  if (type === "symbol") {
    return (value as symbol).toString();
  }
  if (
    type === "string" &&
    (value as string).startsWith(STRING_SENTINEL_PREFIX) &&
    (value as string).endsWith(SENTINEL_SUFFIX)
  ) {
    return (value as string).slice(STRING_SENTINEL_PREFIX.length, -SENTINEL_SUFFIX.length);
  }
  return String(value);
}<|MERGE_RESOLUTION|>--- conflicted
+++ resolved
@@ -17,17 +17,11 @@
 }
 
 export function escapeSentinelString(value: string): string {
-<<<<<<< HEAD
   const encoded = JSON.stringify(value);
   if (value.startsWith(SENTINEL_PREFIX) && value.endsWith(SENTINEL_SUFFIX)) {
     return JSON.stringify(`${STRING_SENTINEL_PREFIX}${value}`);
   }
   return encoded;
-=======
-  const needsEscaping = value.startsWith(SENTINEL_PREFIX) && !value.startsWith(STRING_SENTINEL_PREFIX);
-  const escaped = needsEscaping ? typeSentinel("string", value) : value;
-  return JSON.stringify(escaped);
->>>>>>> 73ffaaa6
 }
 
 export function stableStringify(v: unknown): string {

// Stable stringify with cycle detection and key-sorted objects.
// Notes:
// - Distinguishes [], {}, "" etc.
// - Treats Date as ISO string.
// - Maps/Sets are serialized as arrays in insertion order (keys sorted for Map via key string).

const SENTINEL_PREFIX = "\u0000cat32:";
const SENTINEL_SUFFIX = "\u0000";
const HOLE_SENTINEL_PAYLOAD = "__hole__";
const HOLE_SENTINEL_RAW = typeSentinel("hole", HOLE_SENTINEL_PAYLOAD);
const HOLE_SENTINEL = JSON.stringify(HOLE_SENTINEL_RAW);
const UNDEFINED_SENTINEL = "__undefined__";
const DATE_SENTINEL_PREFIX = "__date__:";
const SYMBOL_SENTINEL_PREFIX = "__symbol__:";
const STRING_LITERAL_SENTINEL_PREFIX = "__string__:";
const REGEXP_SENTINEL_TYPE = "regexp";
const MAP_ENTRY_INDEX_LITERAL_SEGMENT =
  `${STRING_LITERAL_SENTINEL_PREFIX}${SENTINEL_PREFIX}map-entry-index:`;
const MAP_ENTRY_INDEX_SENTINEL_SEGMENT = `${SENTINEL_PREFIX}map-entry-index:`;
const HEX_DIGITS = "0123456789abcdef";
const PROPERTY_KEY_SENTINEL_TYPE = "propertykey";

<<<<<<< HEAD
type LocalSymbolSentinelRecord = {
  identifier: string;
  sentinel: string;
};

const LOCAL_SYMBOL_SENTINEL_REGISTRY = new Map<symbol, LocalSymbolSentinelRecord>();
=======
type LocalSymbolHolder = { symbol: symbol };

const LOCAL_SYMBOL_HOLDERS: LocalSymbolHolder[] = [];
const LOCAL_SYMBOL_SENTINEL_REGISTRY = new WeakMap<LocalSymbolHolder, string>();
>>>>>>> c20740ce
let nextLocalSymbolSentinelId = 0;

const STRING_LITERAL_ESCAPED_SENTINEL_TYPES = new Set<string>([
  REGEXP_SENTINEL_TYPE,
  "typedarray",
  "arraybuffer",
  "sharedarraybuffer",
  "number",
  "bigint",
  "hole",
  PROPERTY_KEY_SENTINEL_TYPE,
]);
const ARRAY_BUFFER_LIKE_SENTINEL_PREFIXES = [
  `${SENTINEL_PREFIX}typedarray:`,
  `${SENTINEL_PREFIX}arraybuffer:`,
  `${SENTINEL_PREFIX}sharedarraybuffer:`,
] as const;

type DateSentinelParts = {
  payload: string;
  key: string;
};

function getDateSentinelParts(date: Date): DateSentinelParts {
  const time = date.getTime();
  if (!Number.isFinite(time)) {
    const payload = "invalid";
    return { payload, key: `${DATE_SENTINEL_PREFIX}${payload}` };
  }
  const payload = date.toISOString();
  return { payload, key: `${DATE_SENTINEL_PREFIX}${payload}` };
}

function serializeArrayBufferLikeSentinel(
  type: string,
  buffer: ArrayBufferLike,
): string {
  const bytes = new Uint8Array(buffer);
  const payload = buildArrayBufferPayload(bytes.length, bytes);
  return stringifySentinelLiteral(typeSentinel(type, payload));
}

function buildTypedArrayPayload(view: ArrayBufferView): string {
  const bytes = new Uint8Array(view.buffer, view.byteOffset, view.byteLength);
  const parts = [
    `kind=${getArrayBufferViewTag(view)}`,
    `byteOffset=${view.byteOffset}`,
    `byteLength=${view.byteLength}`,
  ];
  const elementLength = (view as { length?: number }).length;
  if (typeof elementLength === "number") {
    parts.push(`length=${elementLength}`);
  }
  parts.push(`hex=${toHex(bytes)}`);
  return parts.join(";");
}

function buildArrayBufferPayload(length: number, bytes: Uint8Array): string {
  return `byteLength=${length};hex=${toHex(bytes)}`;
}

function getArrayBufferViewTag(view: ArrayBufferView): string {
  const raw = Object.prototype.toString.call(view);
  return raw.slice(8, -1);
}

function toHex(bytes: Uint8Array): string {
  let out = "";
  for (let i = 0; i < bytes.length; i += 1) {
    const byte = bytes[i];
    out += HEX_DIGITS[(byte >> 4) & 0xf];
    out += HEX_DIGITS[byte & 0xf];
  }
  return out;
}

type ArrayBufferLikeConstructor = {
  new (...args: unknown[]): ArrayBufferLike;
  prototype: ArrayBufferLike;
};

const sharedArrayBufferGlobal = globalThis as unknown as {
  SharedArrayBuffer?: ArrayBufferLikeConstructor;
};

const sharedArrayBufferCtor =
  typeof sharedArrayBufferGlobal.SharedArrayBuffer === "function"
    ? sharedArrayBufferGlobal.SharedArrayBuffer
    : undefined;

export function typeSentinel(type: string, payload = ""): string {
  return `${SENTINEL_PREFIX}${type}:${payload}${SENTINEL_SUFFIX}`;
}

function buildRegExpPayload(value: RegExp): string {
  return JSON.stringify([value.source, value.flags]);
}

function buildRegExpSentinel(value: RegExp): string {
  return typeSentinel(REGEXP_SENTINEL_TYPE, buildRegExpPayload(value));
}

export function escapeSentinelString(value: string): string {
  return normalizeStringLiteral(value);
}

export function stableStringify(v: unknown): string {
  const stack = new Set<unknown>();
  return _stringify(v, stack);
}

function _stringify(v: unknown, stack: Set<unknown>): string {
  if (v === null) return "null";
  const t = typeof v;

  if (t === "string") {
    const value = v as string;
    return stringifyStringLiteral(value);
  }
  if (t === "number") {
    const value = v as number;
    if (Number.isNaN(value) || !Number.isFinite(value)) {
      return stringifySentinelLiteral(typeSentinel("number", String(value)));
    }
    return JSON.stringify(value);
  }
  if (t === "boolean") return JSON.stringify(v);
  if (t === "bigint") return stringifySentinelLiteral(typeSentinel("bigint", (v as bigint).toString()));
  if (t === "undefined") return stringifySentinelLiteral(UNDEFINED_SENTINEL);
  if (t === "symbol") {
    return stringifySentinelLiteral(toSymbolSentinel(v as symbol));
  }
  if (t === "function") return String(v);

  if (v instanceof Number || v instanceof Boolean || v instanceof BigInt) {
    return _stringify(v.valueOf(), stack);
  }

  if (Array.isArray(v)) {
    if (stack.has(v)) throw new TypeError("Cyclic object");
    stack.add(v);
    const length = v.length;
    const parts: string[] = new Array(length);
    for (let i = 0; i < length; i += 1) {
      if (Object.hasOwn(v, i)) {
        parts[i] = _stringify(v[i], stack);
      } else {
        parts[i] = HOLE_SENTINEL;
      }
    }
    const out = "[" + parts.join(",") + "]";
    stack.delete(v);
    return out;
  }

  // Date
  if (v instanceof Date) {
    const { key } = getDateSentinelParts(v);
    return stringifySentinelLiteral(key);
  }

  if (ArrayBuffer.isView(v)) {
    const view = v as ArrayBufferView;
    return stringifySentinelLiteral(
      typeSentinel("typedarray", buildTypedArrayPayload(view)),
    );
  }

  if (sharedArrayBufferCtor && v instanceof sharedArrayBufferCtor) {
    return serializeArrayBufferLikeSentinel("sharedarraybuffer", v);
  }

  if (v instanceof ArrayBuffer) {
    return serializeArrayBufferLikeSentinel("arraybuffer", v);
  }

  // Map
  if (v instanceof Map) {
    if (stack.has(v)) throw new TypeError("Cyclic object");
    stack.add(v);
    type SerializedEntry = {
      serializedKey: string;
      serializedValue: string;
      order: number;
      propertyKey: string;
    };
    const normalizedEntries: Record<
      string,
      {
        propertyKey: string;
        entries: SerializedEntry[];
        shouldDedupeByType: boolean;
        hasDuplicatePropertyKey: boolean;
      }
    > = Object.create(null);
    for (const [rawKey, rawValue] of v.entries()) {
      const serializedKey = _stringify(rawKey, stack);
      const { bucketKey, propertyKey } = toMapPropertyKey(rawKey, serializedKey);
      const serializedValue = _stringify(rawValue, stack);
      const shouldDedupeByType = typeof rawKey !== "symbol";
      const bucket = normalizedEntries[bucketKey];
      if (bucket) {
        const hasDuplicatePropertyKey = bucket.entries.some(
          (entry) => entry.propertyKey === propertyKey,
        );
        bucket.entries.push({
          serializedKey,
          serializedValue,
          order: bucket.entries.length,
          propertyKey,
        });
        if (hasDuplicatePropertyKey) {
          bucket.hasDuplicatePropertyKey = true;
        }
        if (!shouldDedupeByType) {
          bucket.shouldDedupeByType = false;
        }
      } else {
        normalizedEntries[bucketKey] = {
          propertyKey,
          entries: [
            {
              serializedKey,
              serializedValue,
              order: 0,
              propertyKey,
            },
          ],
          shouldDedupeByType,
          hasDuplicatePropertyKey: false,
        };
      }
    }
    const bodyParts: string[] = [];
    const sortedKeys = Object.keys(normalizedEntries).sort((leftKey, rightKey) => {
      const left = normalizedEntries[leftKey]!;
      const right = normalizedEntries[rightKey]!;
      if (left.propertyKey === right.propertyKey) {
        if (leftKey < rightKey) return -1;
        if (leftKey > rightKey) return 1;
        return 0;
      }
      return left.propertyKey < right.propertyKey ? -1 : 1;
    });
    for (const key of sortedKeys) {
      const bucket = normalizedEntries[key];
      if (!bucket?.entries.length) continue;
      const entries = bucket.entries;
      entries.sort(compareSerializedEntry);
      for (let index = 0; index < entries.length; index += 1) {
        const entry = entries[index]!;
        if (bodyParts.length) bodyParts.push(",");
        const propertyKey = mapEntryPropertyKey(
          bucket.propertyKey,
          entry.propertyKey,
          index,
          entries.length,
          entry.order,
          bucket.shouldDedupeByType,
          bucket.hasDuplicatePropertyKey,
        );
        bodyParts.push(JSON.stringify(propertyKey), ":", entry.serializedValue);
      }
    }
    stack.delete(v);
    return "{" + bodyParts.join("") + "}";
  }

  // Set
  if (v instanceof Set) {
    if (stack.has(v)) throw new TypeError("Cyclic object");
    stack.add(v);
    type SerializedSetEntry = { sortKey: string; serializedValue: string };
    const entries: SerializedSetEntry[] = [];
    for (const value of v.values()) {
      const serializedValue = _stringify(value, stack);
      entries.push({
        sortKey: buildSetSortKey(value, serializedValue),
        serializedValue,
      });
    }
    entries.sort((left, right) => {
      if (left.sortKey < right.sortKey) return -1;
      if (left.sortKey > right.sortKey) return 1;
      if (left.serializedValue < right.serializedValue) return -1;
      if (left.serializedValue > right.serializedValue) return 1;
      return 0;
    });
    const body = entries.map((entry) => entry.serializedValue);
    const out = "[" + body.join(",") + "]";
    stack.delete(v);
    return out;
  }

  if (v instanceof RegExp) {
    return stringifySentinelLiteral(buildRegExpSentinel(v));
  }

  // Plain object
  const o = v as Record<string, unknown>;
  if (stack.has(o)) throw new TypeError("Cyclic object");
  stack.add(o);
  const target = o as Record<PropertyKey, unknown>;
  const enumerableSymbols = Object.getOwnPropertySymbols(o).filter((symbol) =>
    Object.prototype.propertyIsEnumerable.call(o, symbol),
  );

  const entries: Array<{
    sortKey: string;
    normalizedKey: string;
    property: PropertyKey;
  }> = [];

  for (const key of Object.keys(o)) {
    entries.push({
      sortKey: key,
      normalizedKey: normalizePlainObjectKey(key),
      property: key,
    });
  }

  for (const symbol of enumerableSymbols) {
    const symbolString = toPropertyKeyString(symbol, symbol, symbol.toString());
    entries.push({
      sortKey: symbolString,
      normalizedKey: symbolString,
      property: symbol,
    });
  }

  entries.sort((a, b) => {
    if (a.sortKey < b.sortKey) return -1;
    if (a.sortKey > b.sortKey) return 1;
    return 0;
  });

  const body = entries.map(({ normalizedKey, property }) =>
    JSON.stringify(normalizedKey) + ":" + _stringify(target[property], stack),
  );
  stack.delete(o);
  return "{" + body.join(",") + "}";
}

function compareSerializedEntry(
  left: { serializedKey: string; serializedValue: string; order: number },
  right: { serializedKey: string; serializedValue: string; order: number },
): number {
  if (left.serializedKey < right.serializedKey) return -1;
  if (left.serializedKey > right.serializedKey) return 1;
  if (left.serializedValue < right.serializedValue) return -1;
  if (left.serializedValue > right.serializedValue) return 1;
  if (left.order < right.order) return -1;
  if (left.order > right.order) return 1;
  return 0;
}

function mapEntryPropertyKey(
  bucketKey: string,
  entryPropertyKey: string,
  entryIndex: number,
  totalEntries: number,
  entryOrder: number,
  shouldDedupeByType: boolean,
  hasDuplicatePropertyKey: boolean,
): string {
  const isLocalSymbolProperty = entryPropertyKey.startsWith(
    `${SYMBOL_SENTINEL_PREFIX}["local"`,
  );

  if (!shouldDedupeByType && isLocalSymbolProperty) {
    const uniqueIndex = hasDuplicatePropertyKey ? entryOrder : entryIndex;
    const payload = JSON.stringify([bucketKey, entryPropertyKey, uniqueIndex]);
    return typeSentinel("map-entry-index", payload);
  }

  if (
    totalEntries <= 1 ||
    (!hasDuplicatePropertyKey && entryIndex === 0)
  ) {
    return entryPropertyKey;
  }

  const uniqueIndex = hasDuplicatePropertyKey ? entryOrder : entryIndex;
  const payload = JSON.stringify([bucketKey, entryPropertyKey, uniqueIndex]);
  return typeSentinel("map-entry-index", payload);
}

function mapBucketTypeTag(rawKey: unknown): string {
  if (rawKey instanceof Number || rawKey instanceof Boolean || rawKey instanceof BigInt) {
    return mapBucketTypeTag(rawKey.valueOf());
  }
  if (typeof rawKey === "symbol") return "symbol";
  if (rawKey === null) return "null";
  if (rawKey instanceof Date) return "date";
  if (rawKey instanceof Map) return "map";
  if (rawKey instanceof Set) return "set";
  if (rawKey instanceof RegExp) return REGEXP_SENTINEL_TYPE;
  if (Array.isArray(rawKey)) return "array";
  if (sharedArrayBufferCtor && rawKey instanceof sharedArrayBufferCtor) return "sharedarraybuffer";
  if (rawKey instanceof ArrayBuffer || ArrayBuffer.isView(rawKey)) return "arraybuffer";
  return typeof rawKey;
}

const NULL_PROPERTY_KEY_SENTINEL_BUCKET_TAG = mapBucketTypeTag(null);

function buildNullPropertyKeySentinel(serializedKey: string): string {
  return typeSentinel(
    PROPERTY_KEY_SENTINEL_TYPE,
    JSON.stringify([NULL_PROPERTY_KEY_SENTINEL_BUCKET_TAG, serializedKey]),
  );
}

function buildPropertyKeySentinel(
  rawKey: unknown,
  serializedKey: string,
  stringified?: string,
): string {
  const bucketTag = mapBucketTypeTag(rawKey);
  const payloadParts = [bucketTag, serializedKey];
  if (stringified !== undefined) {
    payloadParts.push(stringified);
  }
  return typeSentinel(PROPERTY_KEY_SENTINEL_TYPE, JSON.stringify(payloadParts));
}

function toMapPropertyKey(
  rawKey: unknown,
  serializedKey: string,
): { bucketKey: string; propertyKey: string } {
  const bucketTag = mapBucketTypeTag(rawKey);
  const revivedKey = reviveFromSerialized(serializedKey);
  if (rawKey instanceof Date) {
    const propertyKey = toPropertyKeyString(rawKey, revivedKey, serializedKey);
    return {
      bucketKey: `${bucketTag}|${propertyKey}`,
      propertyKey,
    };
  }
  const propertyKey = toPropertyKeyString(rawKey, revivedKey, serializedKey);
  if (typeof rawKey === "symbol" || rawKey instanceof RegExp) {
    return {
      bucketKey: `${bucketTag}|${propertyKey}`,
      propertyKey,
    };
  }
  return {
    bucketKey: `${bucketTag}|${serializedKey}`,
    propertyKey,
  };
}

function stringifyStringLiteral(value: string): string {
  return JSON.stringify(normalizeStringLiteral(value));
}

function normalizeStringLiteral(value: string): string {
  if (value.startsWith(STRING_LITERAL_SENTINEL_PREFIX)) {
    if (needsStringLiteralSentinelEscape(value)) {
      return `${STRING_LITERAL_SENTINEL_PREFIX}${value}`;
    }

    let innerValue = value.slice(STRING_LITERAL_SENTINEL_PREFIX.length);
    while (innerValue.startsWith(STRING_LITERAL_SENTINEL_PREFIX)) {
      innerValue = innerValue.slice(STRING_LITERAL_SENTINEL_PREFIX.length);
    }

    if (needsNestedStringLiteralSentinelEscape(innerValue)) {
      return `${STRING_LITERAL_SENTINEL_PREFIX}${value}`;
    }

    return value;
  }

  if (needsStringLiteralSentinelEscape(value)) {
    return `${STRING_LITERAL_SENTINEL_PREFIX}${value}`;
  }

  return value;
}

function needsNestedStringLiteralSentinelEscape(value: string): boolean {
  return value.startsWith(DATE_SENTINEL_PREFIX);
}

function hasArrayBufferLikeSentinelPrefix(value: string): boolean {
  for (const prefix of ARRAY_BUFFER_LIKE_SENTINEL_PREFIXES) {
    if (value.startsWith(prefix)) {
      return true;
    }
  }
  return false;
}

function needsStringLiteralSentinelEscape(value: string): boolean {
  if (value === HOLE_SENTINEL_RAW) {
    return true;
  }

  if (value === UNDEFINED_SENTINEL) {
    return true;
  }

  if (value.startsWith(SYMBOL_SENTINEL_PREFIX)) {
    return true;
  }

  if (value.startsWith(DATE_SENTINEL_PREFIX)) {
    return true;
  }

  if (hasArrayBufferLikeSentinelPrefix(value)) {
    return true;
  }

  if (
    value.startsWith(SENTINEL_PREFIX) &&
    value.endsWith(SENTINEL_SUFFIX)
  ) {
    const inner = value.slice(
      SENTINEL_PREFIX.length,
      -SENTINEL_SUFFIX.length,
    );
    const separatorIndex = inner.indexOf(":");
    if (separatorIndex !== -1) {
      const type = inner.slice(0, separatorIndex);
      if (STRING_LITERAL_ESCAPED_SENTINEL_TYPES.has(type)) {
        return true;
      }
    }
  }

  if (value.includes(MAP_ENTRY_INDEX_LITERAL_SEGMENT)) {
    return true;
  }

  if (value.includes(MAP_ENTRY_INDEX_SENTINEL_SEGMENT)) {
    return true;
  }

  return false;
}

function stripStringLiteralSentinelPrefix(value: string): string {
  if (value.startsWith(STRING_LITERAL_SENTINEL_PREFIX)) {
    return value.slice(STRING_LITERAL_SENTINEL_PREFIX.length);
  }
  return value;
}

function stringifySentinelLiteral(value: string): string {
  if (typeof value !== "string") {
    throw new TypeError("Sentinel literal must be a string");
  }
  return JSON.stringify(value);
}

function reviveFromSerialized(serialized: string): unknown {
  let revived: unknown;
  try {
    revived = reviveSentinelValue(JSON.parse(serialized));
  } catch {
    revived = reviveSentinelValue(serialized);
  }
  const numeric = reviveNumericSentinel(revived);
  if (numeric !== undefined) {
    return numeric;
  }
  const fallbackNumeric = reviveNumericSentinel(serialized);
  if (fallbackNumeric !== undefined) {
    return fallbackNumeric;
  }
  return revived;
}

function reviveSentinelValue(value: unknown): unknown {
  if (
    typeof value === "string" &&
    value.startsWith(DATE_SENTINEL_PREFIX)
  ) {
    const payload = value.slice(DATE_SENTINEL_PREFIX.length);
    if (payload === "invalid") {
      return new Date(Number.NaN);
    }
    const revivedDate = new Date(payload);
    if (Number.isFinite(revivedDate.getTime())) {
      return revivedDate;
    }
    return value;
  }

  if (
    typeof value === "string" &&
    value.startsWith(SENTINEL_PREFIX) &&
    value.endsWith(SENTINEL_SUFFIX)
  ) {
    const inner = value.slice(SENTINEL_PREFIX.length, -SENTINEL_SUFFIX.length);
    const separatorIndex = inner.indexOf(":");
    if (separatorIndex !== -1) {
      const type = inner.slice(0, separatorIndex);
      const payload = inner.slice(separatorIndex + 1);
      if (type === "string") {
        return payload;
      }
      if (type === "number") {
        if (payload === "Infinity") return Number.POSITIVE_INFINITY;
        if (payload === "-Infinity") return Number.NEGATIVE_INFINITY;
        if (payload === "NaN") return Number.NaN;
        return Number(payload);
      }
      if (type === "bigint") {
        try {
          return BigInt(payload);
        } catch {
          return value;
        }
      }
      if (type === REGEXP_SENTINEL_TYPE) {
        try {
          const parsed = JSON.parse(payload) as unknown;
          if (Array.isArray(parsed) && typeof parsed[0] === "string") {
            const flags = typeof parsed[1] === "string" ? parsed[1] : "";
            return new RegExp(parsed[0], flags);
          }
        } catch {
          return value;
        }
        return value;
      }
    }
  }
  return value;
}

function toSymbolSentinel(symbol: symbol): string {
  const globalKey =
    typeof Symbol.keyFor === "function" ? Symbol.keyFor(symbol) : undefined;
  if (globalKey !== undefined) {
    const payload = JSON.stringify(["global", globalKey]);
    return `${SYMBOL_SENTINEL_PREFIX}${payload}`;
  }
<<<<<<< HEAD
  const existing = LOCAL_SYMBOL_SENTINEL_REGISTRY.get(symbol);
  if (existing) {
    return existing.sentinel;
  }
  const identifier = nextLocalSymbolSentinelId.toString(36);
  nextLocalSymbolSentinelId += 1;
=======
  const identifier = getLocalSymbolSentinelIdentifier(symbol);
>>>>>>> c20740ce
  const description = symbol.description ?? "";
  const payload = JSON.stringify(["local", identifier, description]);
  const sentinel = `${SYMBOL_SENTINEL_PREFIX}${payload}`;
  LOCAL_SYMBOL_SENTINEL_REGISTRY.set(symbol, { identifier, sentinel });
  return sentinel;
}

function getLocalSymbolSentinelIdentifier(symbol: symbol): string {
  for (const holder of LOCAL_SYMBOL_HOLDERS) {
    if (holder.symbol === symbol) {
      const existing = LOCAL_SYMBOL_SENTINEL_REGISTRY.get(holder);
      if (existing !== undefined) {
        return existing;
      }
    }
  }

  const holder: LocalSymbolHolder = { symbol };
  const identifier = nextLocalSymbolSentinelId.toString(36);
  nextLocalSymbolSentinelId += 1;
  LOCAL_SYMBOL_HOLDERS.push(holder);
  LOCAL_SYMBOL_SENTINEL_REGISTRY.set(holder, identifier);
  return identifier;
}

function getSymbolSortKey(symbol: symbol): string {
  const globalKey =
    typeof Symbol.keyFor === "function" ? Symbol.keyFor(symbol) : undefined;
  if (globalKey !== undefined) {
    return `global:${globalKey}`;
  }
  const identifier = getLocalSymbolSentinelIdentifier(symbol);
  return `local:${identifier}`;
}

function buildSetSortKey(value: unknown, serializedValue: string): string {
  if (typeof value === "symbol") {
    return getSymbolSortKey(value as symbol);
  }
  return serializedValue;
}

function toPropertyKeyString(
  rawKey: unknown,
  revivedKey: unknown,
  serializedKey: string,
): string {
  if (rawKey instanceof Number || rawKey instanceof Boolean || rawKey instanceof BigInt) {
    return toPropertyKeyString(rawKey.valueOf(), revivedKey, serializedKey);
  }
  if (typeof rawKey === "symbol") {
    return toSymbolSentinel(rawKey as symbol);
  }

  if (rawKey === null) {
    return buildNullPropertyKeySentinel(serializedKey);
  }

  if (rawKey instanceof Date) {
    if (
      typeof revivedKey === "string" &&
      revivedKey.startsWith(DATE_SENTINEL_PREFIX)
    ) {
      return escapeSentinelString(revivedKey);
    }
    const { key } = getDateSentinelParts(rawKey);
    return key;
  }

  if (rawKey instanceof RegExp) {
    const normalizedFromRaw = stripStringLiteralSentinelPrefix(
      normalizePlainObjectKey(
        escapeSentinelString(buildRegExpSentinel(rawKey)),
      ),
    );
    if (revivedKey instanceof RegExp) {
      return stripStringLiteralSentinelPrefix(
        normalizePlainObjectKey(
          escapeSentinelString(buildRegExpSentinel(revivedKey)),
        ),
      );
    }
    if (typeof revivedKey === "string") {
      const normalizedRevived = normalizePlainObjectKey(
        escapeSentinelString(revivedKey),
      );
      if (normalizedRevived !== normalizedFromRaw) {
        return normalizedRevived;
      }
    }
    return normalizedFromRaw;
  }

  const rawType = typeof rawKey;
  if (rawType === "string") {
    return normalizePlainObjectKey(rawKey as string);
  }

  if (
    rawType === "number" ||
    rawType === "bigint" ||
    rawType === "boolean" ||
    rawType === "undefined"
  ) {
    return buildPropertyKeySentinel(rawKey, serializedKey);
  }

  if (rawType === "object" || rawType === "function") {
    let stringified: string | undefined;
    try {
      stringified = String(rawKey);
    } catch {
      stringified = undefined;
    }

    const propertyKeySentinel = buildPropertyKeySentinel(
      rawKey,
      serializedKey,
      stringified,
    );

    if (typeof revivedKey === "string") {
      if (needsStringLiteralSentinelEscape(revivedKey)) {
        return propertyKeySentinel;
      }
      const normalizedRevived = normalizePlainObjectKey(
        escapeSentinelString(revivedKey),
      );
      if (normalizedRevived !== propertyKeySentinel) {
        return normalizedRevived;
      }
    }

    return propertyKeySentinel;
  }

  if (typeof revivedKey === "string") {
    return normalizePlainObjectKey(escapeSentinelString(revivedKey));
  }

  return normalizePlainObjectKey(
    escapeSentinelString(String(revivedKey ?? serializedKey)),
  );
}

function reviveNumericSentinel(value: unknown): number | bigint | undefined {
  if (typeof value === "number" || typeof value === "bigint") {
    return value;
  }
  if (
    typeof value === "string" &&
    value.startsWith(SENTINEL_PREFIX) &&
    value.endsWith(SENTINEL_SUFFIX)
  ) {
    const revived = reviveSentinelValue(value);
    if (typeof revived === "number" || typeof revived === "bigint") {
      return revived;
    }
  }
  return undefined;
}

function normalizePlainObjectKey(key: string): string {
  return normalizeStringLiteral(key);
}<|MERGE_RESOLUTION|>--- conflicted
+++ resolved
@@ -20,19 +20,12 @@
 const HEX_DIGITS = "0123456789abcdef";
 const PROPERTY_KEY_SENTINEL_TYPE = "propertykey";
 
-<<<<<<< HEAD
 type LocalSymbolSentinelRecord = {
   identifier: string;
   sentinel: string;
 };
 
 const LOCAL_SYMBOL_SENTINEL_REGISTRY = new Map<symbol, LocalSymbolSentinelRecord>();
-=======
-type LocalSymbolHolder = { symbol: symbol };
-
-const LOCAL_SYMBOL_HOLDERS: LocalSymbolHolder[] = [];
-const LOCAL_SYMBOL_SENTINEL_REGISTRY = new WeakMap<LocalSymbolHolder, string>();
->>>>>>> c20740ce
 let nextLocalSymbolSentinelId = 0;
 
 const STRING_LITERAL_ESCAPED_SENTINEL_TYPES = new Set<string>([
@@ -673,16 +666,12 @@
     const payload = JSON.stringify(["global", globalKey]);
     return `${SYMBOL_SENTINEL_PREFIX}${payload}`;
   }
-<<<<<<< HEAD
   const existing = LOCAL_SYMBOL_SENTINEL_REGISTRY.get(symbol);
   if (existing) {
     return existing.sentinel;
   }
   const identifier = nextLocalSymbolSentinelId.toString(36);
   nextLocalSymbolSentinelId += 1;
-=======
-  const identifier = getLocalSymbolSentinelIdentifier(symbol);
->>>>>>> c20740ce
   const description = symbol.description ?? "";
   const payload = JSON.stringify(["local", identifier, description]);
   const sentinel = `${SYMBOL_SENTINEL_PREFIX}${payload}`;

// Stable stringify with cycle detection and key-sorted objects.
// Notes:
// - Distinguishes [], {}, "" etc.
// - Treats Date as ISO string.
// - Maps/Sets are serialized as arrays in insertion order (keys sorted for Map via key string).
const SENTINEL_PREFIX = "\u0000cat32:";
const SENTINEL_SUFFIX = "\u0000";
const HOLE_SENTINEL = JSON.stringify(typeSentinel("hole"));
const STRING_SENTINEL_PREFIX = `${SENTINEL_PREFIX}string:`;
const UNDEFINED_SENTINEL = "__undefined__";
const DATE_SENTINEL_PREFIX = "__date__:";
const BIGINT_SENTINEL_PREFIX = "__bigint__:";
const NUMBER_SENTINEL_PREFIX = "__number__:";
export function typeSentinel(type, payload = "") {
    return `${SENTINEL_PREFIX}${type}:${payload}${SENTINEL_SUFFIX}`;
}
export function escapeSentinelString(value) {
<<<<<<< HEAD
    return value;
=======
    const needsEscaping = value.startsWith(SENTINEL_PREFIX) && !value.startsWith(STRING_SENTINEL_PREFIX);
    const escaped = needsEscaping ? typeSentinel("string", value) : value;
    return JSON.stringify(escaped);
>>>>>>> 225f22c4
}
export function stableStringify(v) {
    const stack = new Set();
    return _stringify(v, stack);
}
function _stringify(v, stack) {
    if (v === null)
        return "null";
    const t = typeof v;
    if (t === "string")
        return escapeSentinelString(v);
    if (t === "number") {
        const value = v;
        if (Number.isNaN(value) || !Number.isFinite(value)) {
            return JSON.stringify(typeSentinel("number", String(value)));
        }
        return JSON.stringify(value);
    }
    if (t === "boolean")
        return JSON.stringify(v);
    if (t === "bigint")
        return JSON.stringify(typeSentinel("bigint", v.toString()));
    if (t === "undefined")
        return JSON.stringify(UNDEFINED_SENTINEL);
    if (t === "function" || t === "symbol")
        return String(v);
    if (Array.isArray(v)) {
        if (stack.has(v))
            throw new TypeError("Cyclic object");
        stack.add(v);
        const length = v.length;
        const parts = new Array(length);
        for (let i = 0; i < length; i += 1) {
            if (Object.hasOwn(v, i)) {
                parts[i] = _stringify(v[i], stack);
            }
            else {
                parts[i] = HOLE_SENTINEL;
            }
        }
        const out = "[" + parts.join(",") + "]";
        stack.delete(v);
        return out;
    }
    // Date
    if (v instanceof Date) {
        return JSON.stringify(`${DATE_SENTINEL_PREFIX}${v.toISOString()}`);
    }
    // Map
    if (v instanceof Map) {
        if (stack.has(v))
            throw new TypeError("Cyclic object");
        stack.add(v);
        const normalizedEntries = new Map();
        for (const [rawKey, rawValue] of v.entries()) {
            const serializedKey = _stringify(rawKey, stack);
            const revivedKey = reviveFromSerialized(serializedKey);
            const propertyKey = toPropertyKeyString(revivedKey, serializedKey);
            const serializedValue = _stringify(rawValue, stack);
            const revivedValue = reviveFromSerialized(serializedValue);
            normalizedEntries.set(propertyKey, revivedValue);
        }
        const keys = Array.from(normalizedEntries.keys()).sort();
        const body = keys
            .map((key) => {
            const revivedValue = normalizedEntries.get(key);
            return JSON.stringify(key) + ":" + JSON.stringify(revivedValue);
        })
            .join(",");
        stack.delete(v);
        return "{" + body + "}";
    }
    // Set
    if (v instanceof Set) {
        if (stack.has(v))
            throw new TypeError("Cyclic object");
        stack.add(v);
        const serializedValues = Array.from(v.values(), (value) => _stringify(value, stack));
        serializedValues.sort();
        const out = "[" + serializedValues.join(",") + "]";
        stack.delete(v);
        return out;
    }
    // Plain object
    const o = v;
    if (stack.has(o))
        throw new TypeError("Cyclic object");
    stack.add(o);
    const keys = Object.keys(o).sort();
    const body = keys.map((k) => JSON.stringify(k) + ":" + _stringify(o[k], stack));
    stack.delete(o);
    return "{" + body.join(",") + "}";
}
function reviveFromSerialized(serialized) {
    try {
        const parsed = JSON.parse(serialized);
        if (typeof parsed === "string" &&
            parsed.startsWith(STRING_SENTINEL_PREFIX) &&
            parsed.endsWith(SENTINEL_SUFFIX)) {
            return parsed.slice(STRING_SENTINEL_PREFIX.length, -SENTINEL_SUFFIX.length);
        }
        return parsed;
    }
    catch {
        if (serialized.startsWith(STRING_SENTINEL_PREFIX) && serialized.endsWith(SENTINEL_SUFFIX)) {
            return serialized.slice(STRING_SENTINEL_PREFIX.length, -SENTINEL_SUFFIX.length);
        }
        return serialized;
    }
}
function toPropertyKeyString(value, fallback) {
    if (value === null)
        return "null";
    const type = typeof value;
    if (type === "object" || type === "function") {
        return fallback;
    }
    if (type === "symbol") {
        return value.toString();
    }
    if (type === "string" &&
        value.startsWith(STRING_SENTINEL_PREFIX) &&
        value.endsWith(SENTINEL_SUFFIX)) {
        return value.slice(STRING_SENTINEL_PREFIX.length, -SENTINEL_SUFFIX.length);
    }
    return String(value);
}<|MERGE_RESOLUTION|>--- conflicted
+++ resolved
@@ -15,13 +15,7 @@
     return `${SENTINEL_PREFIX}${type}:${payload}${SENTINEL_SUFFIX}`;
 }
 export function escapeSentinelString(value) {
-<<<<<<< HEAD
     return value;
-=======
-    const needsEscaping = value.startsWith(SENTINEL_PREFIX) && !value.startsWith(STRING_SENTINEL_PREFIX);
-    const escaped = needsEscaping ? typeSentinel("string", value) : value;
-    return JSON.stringify(escaped);
->>>>>>> 225f22c4
 }
 export function stableStringify(v) {
     const stack = new Set();

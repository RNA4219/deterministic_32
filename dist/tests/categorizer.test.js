// Node >=18 built-in test runner
import test from "node:test";
import assert from "node:assert";
import { Cat32 } from "../src/index.js";
import { escapeSentinelString, stableStringify, typeSentinel } from "../src/serialize.js";
const dynamicImport = new Function("specifier", "return import(specifier);");
const CLI_PATH = new URL("../src/cli.js", import.meta.url).pathname;
<<<<<<< HEAD
test("dist build re-exports stableStringify", async () => {
    const sourceImportMetaUrl = import.meta.url.includes("/dist/tests/")
        ? new URL("../../tests/categorizer.test.ts", import.meta.url)
        : import.meta.url;
    const distModule = (await import(new URL("../dist/index.js", sourceImportMetaUrl).href));
    assert.equal(typeof distModule.stableStringify, "function");
});
=======
const CLI_LITERAL_KEY_SCRIPT = [
    "(async () => {",
    "  const cliPath = process.argv.at(-1);",
    "  process.stdin.isTTY = false;",
    "  process.argv = [process.argv[0], 'cat32', '--', '--literal-key'];",
    "  try {",
    "    await import(cliPath);",
    "  } catch (error) {",
    "    console.error(error);",
    "    process.exit(1);",
    "  }",
    "})();",
].join("\n");
>>>>>>> c8cb5cc3
test("tsc succeeds without duplicate identifier errors", async () => {
    const sourceImportMetaUrl = import.meta.url.includes("/dist/tests/")
        ? new URL("../../tests/categorizer.test.ts", import.meta.url)
        : import.meta.url;
    const repoRoot = new URL("../", sourceImportMetaUrl).pathname;
    const { mkdtemp, writeFile, rm } = (await dynamicImport("node:fs/promises"));
    const { join } = (await dynamicImport("node:path"));
    const { spawn } = (await dynamicImport("node:child_process"));
    const tempDir = await mkdtemp(join(repoRoot, ".tmp-cat32-tsc-"));
    try {
        const entryPath = join(tempDir, "entry.ts");
        const tsconfigPath = join(tempDir, "tsconfig.json");
        await writeFile(entryPath, [
            "import { Cat32 } from \"../src/index.js\";",
            "const instance = new Cat32({ salt: \"salt\", namespace: \"namespace\" });",
            "instance.assign(\"value\");",
        ].join("\n"), "utf8");
        await writeFile(tsconfigPath, JSON.stringify({
            extends: "../tsconfig.json",
            compilerOptions: {
                outDir: "./out",
                noEmit: true,
                skipLibCheck: false,
            },
            include: ["./entry.ts"],
        }, null, 2), "utf8");
        const child = spawn("tsc", ["-p", "tsconfig.json", "--pretty", "false"], { cwd: tempDir, stdio: ["ignore", "pipe", "pipe"] });
        let stdout = "";
        child.stdout.setEncoding("utf8");
        child.stdout.on("data", (chunk) => {
            stdout += chunk;
        });
        let stderr = "";
        child.stderr.setEncoding("utf8");
        child.stderr.on("data", (chunk) => {
            stderr += chunk;
        });
        const exitCode = await new Promise((resolve) => {
            child.on("close", (code) => resolve(code));
        });
        assert.equal(exitCode, 0, `tsc failed: exit code ${exitCode}\nstdout:\n${stdout}\nstderr:\n${stderr}`);
    }
    finally {
        await rm(tempDir, { recursive: true, force: true });
    }
});
test("Cat32 assigns distinct keys for primitive strings and non-strings", () => {
    const cat = new Cat32();
    const stringTrue = cat.assign("true");
    const booleanTrue = cat.assign(true);
    assert.ok(stringTrue.key !== booleanTrue.key);
    assert.ok(stringTrue.hash !== booleanTrue.hash);
    const stringNumber = cat.assign("123");
    const numeric = cat.assign(123);
    assert.ok(stringNumber.key !== numeric.key);
    assert.ok(stringNumber.hash !== numeric.hash);
});
test("Cat32 assigns distinct keys for sets with mixed primitive types", () => {
    const cat = new Cat32();
    const mixedSet = cat.assign(new Set([1, "1"]));
    const numericSet = cat.assign(new Set([1]));
    assert.ok(mixedSet.key !== numericSet.key);
    assert.ok(mixedSet.hash !== numericSet.hash);
});
test("Cat32 normalizes Map keys with special numeric values", () => {
    const cat = new Cat32();
    const mapNaN = cat.assign(new Map([[Number.NaN, "v"]]));
    const objectNaN = cat.assign({ NaN: "v" });
    assert.equal(mapNaN.key, objectNaN.key);
    assert.equal(mapNaN.hash, objectNaN.hash);
    const sentinelNaNKey = typeSentinel("number", "NaN");
    const objectNaNSentinel = cat.assign(Object.fromEntries([[sentinelNaNKey, "v"]]));
    assert.equal(mapNaN.key, objectNaNSentinel.key);
    assert.equal(mapNaN.hash, objectNaNSentinel.hash);
    const mapInfinity = cat.assign(new Map([[Infinity, "v"]]));
    const objectInfinity = cat.assign({ Infinity: "v" });
    assert.equal(mapInfinity.key, objectInfinity.key);
    assert.equal(mapInfinity.hash, objectInfinity.hash);
    const sentinelInfinityKey = typeSentinel("number", "Infinity");
    const objectInfinitySentinel = cat.assign(Object.fromEntries([[sentinelInfinityKey, "v"]]));
    assert.equal(mapInfinity.key, objectInfinitySentinel.key);
    assert.equal(mapInfinity.hash, objectInfinitySentinel.hash);
    const mapBigInt = cat.assign(new Map([[1n, "v"]]));
    const bigIntObjectKey = String(1n);
    const objectBigInt = cat.assign({ [bigIntObjectKey]: "v" });
    assert.equal(mapBigInt.key, objectBigInt.key);
    assert.equal(mapBigInt.hash, objectBigInt.hash);
    const sentinelBigIntKey = typeSentinel("bigint", "1");
    const objectBigIntSentinel = cat.assign(Object.fromEntries([[sentinelBigIntKey, "v"]]));
    assert.equal(mapBigInt.key, objectBigIntSentinel.key);
    assert.equal(mapBigInt.hash, objectBigIntSentinel.hash);
});
test("dist entry point exports Cat32", async () => {
    const sourceImportMetaUrl = import.meta.url.includes("/dist/tests/")
        ? new URL("../../tests/categorizer.test.ts", import.meta.url)
        : import.meta.url;
    const distModule = (await import(new URL("../dist/index.js", sourceImportMetaUrl)));
    assert.equal(typeof distModule.Cat32, "function");
});
test("dist index and cli modules are importable", async () => {
    const sourceImportMetaUrl = import.meta.url.includes("/dist/tests/")
        ? new URL("../../tests/categorizer.test.ts", import.meta.url)
        : import.meta.url;
    await import(new URL("../dist/index.js", sourceImportMetaUrl)).catch((error) => {
        throw new Error(`Failed to import dist/index.js: ${String(error)}`);
    });
    const originalArgv = process.argv.slice();
    const originalExit = process.exit;
    const originalStdoutWrite = process.stdout.write;
    const stdin = process.stdin;
    const originalIsTTY = stdin.isTTY;
    const captured = [];
    try {
        const distCliPath = new URL("../dist/cli.js", sourceImportMetaUrl).pathname;
        process.argv = [originalArgv[0], distCliPath, "__cat32_test_key__"];
        stdin.isTTY = true;
        process.exit = (() => undefined);
        process.stdout.write = ((chunk) => {
            const text = typeof chunk === "string" ? chunk : String(chunk);
            captured.push(text);
            return true;
        });
        await import(new URL("../dist/cli.js", sourceImportMetaUrl));
    }
    catch (error) {
        throw new Error(`Failed to import dist/cli.js: ${String(error)}`);
    }
    finally {
        process.argv = originalArgv;
        stdin.isTTY = originalIsTTY;
        process.exit = originalExit;
        process.stdout.write = originalStdoutWrite;
    }
    assert.ok(captured.some((chunk) => chunk.includes("index")));
});
test("CLI treats values after double dash as literal key", async () => {
    const { spawn } = (await dynamicImport("node:child_process"));
    const child = spawn(process.argv[0], ["-e", CLI_LITERAL_KEY_SCRIPT, CLI_PATH], {
        stdio: ["pipe", "pipe", "pipe"],
    });
    child.stdin.end();
    let stdout = "";
    child.stdout.setEncoding("utf8");
    child.stdout.on("data", (chunk) => {
        stdout += chunk;
    });
    let stderr = "";
    child.stderr.setEncoding("utf8");
    child.stderr.on("data", (chunk) => {
        stderr += chunk;
    });
    const exitCode = await new Promise((resolve) => {
        child.on("close", (code) => resolve(code));
    });
    assert.equal(exitCode, 0, `cat32 failed: exit code ${exitCode}\nstdout:\n${stdout}\nstderr:\n${stderr}`);
    const parsed = JSON.parse(stdout);
    assert.equal(parsed.key, stableStringify("--literal-key"));
});
const CLI_SET_ASSIGN_SCRIPT = [
    "(async () => {",
    "  const cliPath = process.argv.at(-1);",
    "  const { pathToFileURL } = await import('node:url');",
    "  const { Cat32 } = await import(new URL('../src/categorizer.js', pathToFileURL(cliPath)));",
    "  const magic = process.env.CAT32_MAGIC;",
    "  const values = JSON.parse(process.env.CAT32_SET_VALUES ?? '[]');",
    "  const originalAssign = Cat32.prototype.assign;",
    "  Cat32.prototype.assign = function(input) {",
    "    if (input === magic) {",
    "      const set = new Set();",
    "      for (const value of values) set.add(value);",
    "      return originalAssign.call(this, set);",
    "    }",
    "    return originalAssign.call(this, input);",
    "  };",
    "  process.stdin.isTTY = true;",
    "  process.argv = [process.argv[0], cliPath, magic];",
    "  try {",
    "    await import(cliPath);",
    "  } catch (error) {",
    "    console.error(error);",
    "    process.exit(1);",
    "  }",
    "})();",
].join("\n");
async function runCliAssignWithSet(values) {
    const { spawn } = (await dynamicImport("node:child_process"));
    const baseEnv = process.env ?? {};
    const child = spawn(process.argv[0], ["-e", CLI_SET_ASSIGN_SCRIPT, CLI_PATH], {
        stdio: ["pipe", "pipe", "inherit"],
        env: {
            ...baseEnv,
            CAT32_MAGIC: "__cat32_test_magic__",
            CAT32_SET_VALUES: JSON.stringify(values),
        },
    });
    child.stdin.end();
    let stdout = "";
    child.stdout.setEncoding("utf8");
    child.stdout.on("data", (chunk) => {
        stdout += chunk;
    });
    const exitCode = await new Promise((resolve) => {
        child.on("close", (code) => resolve(code));
    });
    assert.equal(exitCode, 0);
    return JSON.parse(stdout);
}
test("deterministic mapping for object key order", () => {
    const c = new Cat32({ salt: "s", namespace: "ns" });
    const a1 = c.assign({ id: 123, tags: ["a", "b"] });
    const a2 = c.assign({ tags: ["a", "b"], id: 123 });
    assert.equal(a1.index, a2.index);
    assert.equal(a1.label, a2.label);
    assert.equal(a1.hash, a2.hash);
});
test("canonical key encodes undefined sentinel", () => {
    const c = new Cat32();
    const assignment = c.assign({ value: undefined });
    assert.equal(assignment.key, stableStringify({ value: undefined }));
});
test("dist categorizer matches source sentinel encoding", async () => {
    const sourceImportMetaUrl = import.meta.url.includes("/dist/tests/")
        ? new URL("../../tests/categorizer.test.ts", import.meta.url)
        : import.meta.url;
    const [{ Cat32: SourceCat32 }, { Cat32: DistCat32 }] = await Promise.all([
        import("../src/categorizer.js"),
        import(new URL("../dist/src/categorizer.js", sourceImportMetaUrl)),
    ]);
    const source = new SourceCat32();
    const dist = new DistCat32();
    const sourceAssignment = source.assign({ value: undefined });
    const distAssignment = dist.assign({ value: undefined });
    assert.equal(distAssignment.key, sourceAssignment.key);
});
test("canonical key encodes date sentinel", () => {
    const c = new Cat32();
    const date = new Date("2024-01-02T03:04:05.000Z");
    const assignment = c.assign({ value: date });
    assert.equal(assignment.key, stableStringify({ value: date }));
});
test("canonical key matches stableStringify for basic primitives", () => {
    const c = new Cat32({ normalize: "none" });
    const stringValue = "foo";
    const numberValue = 123;
    const bigintValue = 1n;
    const nanValue = Number.NaN;
    const symbolValue = Symbol("x");
    assert.equal(c.assign(stringValue).key, stableStringify(stringValue));
    assert.equal(c.assign(numberValue).key, stableStringify(numberValue));
    assert.equal(c.assign(bigintValue).key, stableStringify(bigintValue));
    assert.equal(c.assign(nanValue).key, stableStringify(nanValue));
    assert.equal(c.assign(symbolValue).key, stableStringify(symbolValue));
});
test("functions and symbols serialize to bare strings", () => {
    const fn = function foo() { };
    const sym = Symbol("x");
    assert.equal(stableStringify(fn), String(fn));
    assert.equal(stableStringify(sym), String(sym));
    const c = new Cat32();
    assert.equal(c.assign(fn).key, String(fn));
    assert.equal(c.assign(sym).key, String(sym));
});
test("string sentinel matches date value", () => {
    const c = new Cat32();
    const iso = "2024-01-02T03:04:05.000Z";
    const sentinelAssignment = c.assign(`__date__:${iso}`);
    const dateAssignment = c.assign(new Date(iso));
    assert.equal(sentinelAssignment.key, dateAssignment.key);
});
test("deterministic mapping for bigint values", () => {
    const c = new Cat32({ salt: "s", namespace: "ns" });
    const source = { id: 1n, nested: { value: 2n } };
    const a1 = c.assign(source);
    const a2 = c.assign({ nested: { value: 2n }, id: 1n });
    assert.equal(a1.index, a2.index);
    assert.equal(a1.label, a2.label);
    assert.equal(a1.hash, a2.hash);
});
test("override by index", () => {
    const overrides = { [stableStringify("hello")]: 7 };
    const c = new Cat32({ overrides });
    const a = c.assign("hello");
    assert.equal(a.index, 7);
});
test("override by label", () => {
    const labels = Array.from({ length: 32 }, (_, i) => `L${i}`);
    const overrides = { [stableStringify("pin")]: "L31" };
    const c = new Cat32({ labels, overrides });
    const a = c.assign("pin");
    assert.equal(a.index, 31);
    assert.equal(a.label, "L31");
});
test("README override example uses canonical keys", () => {
    const c = new Cat32({
        salt: "projectX",
        namespace: "v1",
        overrides: {
            [stableStringify("vip-user")]: 0,
            [stableStringify({ audited: true })]: "A",
        },
    });
    const vip = c.assign("vip-user");
    assert.equal(vip.index, 0);
    assert.equal(vip.key, stableStringify("vip-user"));
    const audited = c.assign({ audited: true });
    assert.equal(audited.label, "A");
    assert.equal(audited.key, stableStringify({ audited: true }));
});
test("override rejects NaN with explicit error", () => {
    assert.throws(() => new Cat32({ overrides: { foo: Number.NaN } }), (error) => error instanceof Error && error.message === "index out of range: NaN");
});
test("override rejects NaN", () => {
    assert.throws(() => new Cat32({ overrides: { foo: Number.NaN } }), (error) => error instanceof Error);
});
test("override accepts canonical key strings", () => {
    const overrides = {
        [stableStringify(123)]: 5,
        [stableStringify(undefined)]: 6,
        [stableStringify(true)]: 7,
    };
    const c = new Cat32({ overrides });
    assert.equal(c.assign(123).index, 5);
    assert.equal(c.assign(undefined).index, 6);
    assert.equal(c.assign(true).index, 7);
});
test("range 0..31 and various types", () => {
    const c = new Cat32();
    for (const k of ["a", "b", "c", "日本語", "ＡＢＣ", 123, true, null]) {
        const idx = c.index(k);
        assert.ok(idx >= 0 && idx <= 31);
    }
});
test("normalization NFKC merges fullwidth", () => {
    const c = new Cat32({ normalize: "nfkc" });
    const x = c.assign("Ａ"); // fullwidth A
    const y = c.assign("A");
    assert.equal(x.index, y.index);
});
test("unsupported normalization option throws", () => {
    assert.throws(() => new Cat32({ normalize: "nfkd" }), (error) => error instanceof RangeError);
});
test("bigint values serialize deterministically", () => {
    const c = new Cat32({ salt: "s", namespace: "ns" });
    const input = {
        value: 123n,
        nested: { arr: [1n, { deep: 2n }] },
    };
    const first = c.assign(input);
    const second = c.assign({
        nested: { arr: [1n, { deep: 2n }] },
        value: 123n,
    });
    assert.equal(first.index, second.index);
    assert.equal(first.label, second.label);
    assert.equal(first.hash, second.hash);
});
test("NaN serialized distinctly from null", () => {
    const c = new Cat32({ salt: "s", namespace: "ns" });
    const nanAssignment = c.assign({ value: NaN });
    const nullAssignment = c.assign({ value: null });
    assert.equal(nanAssignment.key === nullAssignment.key, false);
    assert.equal(nanAssignment.hash === nullAssignment.hash, false);
});
test("stableStringify leaves sentinel-like strings untouched", () => {
    assert.equal(stableStringify("__undefined__"), JSON.stringify("__undefined__"));
});
test("stableStringify serializes undefined and Date sentinels", () => {
    const iso = "2024-01-02T03:04:05.678Z";
    assert.equal(stableStringify(undefined), JSON.stringify("__undefined__"));
    assert.equal(stableStringify(new Date(iso)), JSON.stringify(`__date__:${iso}`));
});
test("Cat32 assign handles undefined and Date literals", () => {
    const cat = new Cat32();
    const iso = "2024-01-02T03:04:05.678Z";
    assert.doesNotThrow(() => {
        cat.assign(undefined);
        cat.assign(new Date(iso));
    });
});
test("stableStringify uses String() for functions and symbols", () => {
    const fn = function foo() { };
    const sym = Symbol("x");
    assert.equal(stableStringify(fn), String(fn));
    assert.equal(stableStringify(sym), String(sym));
});
test("canonical key follows String() for functions and symbols", () => {
    const c = new Cat32();
    const fn = function foo() { };
    const sym = Symbol("x");
    assert.equal(c.assign(fn).key, String(fn));
    assert.equal(c.assign(sym).key, String(sym));
});
test("string sentinel literals remain literal canonical keys", () => {
    const assignment = new Cat32().assign("__date__:2024-01-01Z");
    assert.equal(assignment.key, stableStringify("__date__:2024-01-01Z"));
});
test("escapeSentinelString wraps string literal sentinel prefix", () => {
    const sentinelLike = "__string__:wrapped";
    assert.equal(escapeSentinelString(sentinelLike), typeSentinel("string", sentinelLike));
});
test("stableStringify preserves explicit string sentinels", () => {
    const sentinel = typeSentinel("string", "already-wrapped");
    assert.equal(stableStringify(sentinel), sentinel);
});
test("values containing __string__ escape exactly once", () => {
    const literal = "__string__:payload";
    const escaped = stableStringify(literal);
    assert.equal(escaped, typeSentinel("string", literal));
    assert.equal(stableStringify(escaped), escaped);
});
test("undefined sentinel string matches literal undefined in arrays", () => {
    const c = new Cat32();
    const sentinelAssignment = c.assign({ list: ["__undefined__"] });
    const literalAssignment = c.assign({ list: [undefined] });
    assert.equal(sentinelAssignment.key, literalAssignment.key);
    assert.equal(sentinelAssignment.hash, literalAssignment.hash);
});
test("date sentinel string matches Date instance in arrays", () => {
    const c = new Cat32();
    const iso = "2024-04-01T12:34:56.789Z";
    const sentinelAssignment = c.assign({ list: [`__date__:${iso}`] });
    const literalAssignment = c.assign({ list: [new Date(iso)] });
    assert.equal(sentinelAssignment.key, literalAssignment.key);
    assert.equal(sentinelAssignment.hash, literalAssignment.hash);
});
test("Map keys match plain object representation regardless of entry order", () => {
    const c = new Cat32();
    const map = new Map([
        ["10", 10],
        ["2", 2],
    ]);
    const mapAssignment = c.assign(map);
    const objectAssignment = c.assign({ 2: 2, 10: 10 });
    assert.equal(mapAssignment.key, objectAssignment.key);
    assert.equal(mapAssignment.hash, objectAssignment.hash);
    const reorderedMapAssignment = c.assign(new Map([
        ["2", 2],
        ["10", 10],
    ]));
    const reorderedObjectAssignment = c.assign({ 10: 10, 2: 2 });
    assert.equal(reorderedMapAssignment.key, objectAssignment.key);
    assert.equal(reorderedMapAssignment.hash, objectAssignment.hash);
    assert.equal(reorderedObjectAssignment.key, objectAssignment.key);
    assert.equal(reorderedObjectAssignment.hash, objectAssignment.hash);
    const duplicateKeyMapAssignment = c.assign(new Map([
        [0, "same"],
        ["0", "same"],
    ]));
    const duplicateKeyObjectAssignment = c.assign({ 0: "same" });
    assert.equal(duplicateKeyMapAssignment.key, duplicateKeyObjectAssignment.key);
    assert.equal(duplicateKeyMapAssignment.hash, duplicateKeyObjectAssignment.hash);
});
test("Map values serialize identically to plain object values", () => {
    const c = new Cat32();
    const fn = function foo() { };
    const sym = Symbol("x");
    const mapAssignment = c.assign(new Map([
        ["fn", fn],
        ["sym", sym],
    ]));
    const objectAssignment = c.assign({ fn, sym });
    assert.equal(mapAssignment.key, objectAssignment.key);
    assert.equal(mapAssignment.hash, objectAssignment.hash);
});
test("Map function value matches plain object value", () => {
    const c = new Cat32();
    const fn = function foo() { };
    const mapAssignment = c.assign(new Map([["fn", fn]]));
    const objectAssignment = c.assign({ fn });
    assert.equal(mapAssignment.key, objectAssignment.key);
    assert.equal(mapAssignment.hash, objectAssignment.hash);
});
test("Map symbol value matches plain object value", () => {
    const c = new Cat32();
    const sym = Symbol("x");
    const mapAssignment = c.assign(new Map([["sym", sym]]));
    const objectAssignment = c.assign({ sym });
    assert.equal(mapAssignment.key, objectAssignment.key);
    assert.equal(mapAssignment.hash, objectAssignment.hash);
});
test("Map string sentinel key matches object property", () => {
    const c = new Cat32();
    const mapAssignment = c.assign(new Map([["__undefined__", 1]]));
    const objectAssignment = c.assign({ "__undefined__": 1 });
    assert.equal(mapAssignment.key, objectAssignment.key);
    assert.equal(mapAssignment.hash, objectAssignment.hash);
});
test("stableStringify accepts Map with sentinel-style string key", () => {
    const sentinelKey = "\u0000cat32:string:value\u0000";
    const map = new Map([[sentinelKey, 1]]);
    const serialized = stableStringify(map);
    const assignment = new Cat32().assign(map);
    assert.equal(assignment.key, serialized);
});
test("Infinity serialized distinctly from string sentinel", () => {
    const c = new Cat32({ salt: "s", namespace: "ns" });
    const infinityAssignment = c.assign({ value: Infinity });
    const sentinelAssignment = c.assign({ value: "__number__:Infinity" });
    assert.equal(infinityAssignment.key === sentinelAssignment.key, false);
    assert.equal(infinityAssignment.hash === sentinelAssignment.hash, false);
});
test("raw number sentinel string differs from Infinity value", () => {
    const c = new Cat32();
    const sentinelAssignment = c.assign("\u0000cat32:number:Infinity\u0000");
    const infinityAssignment = c.assign(Infinity);
    assert.ok(sentinelAssignment.key !== infinityAssignment.key);
    assert.ok(sentinelAssignment.hash !== infinityAssignment.hash);
});
test("top-level bigint differs from number", () => {
    const c = new Cat32();
    const bigintAssignment = c.assign(1n);
    const numberAssignment = c.assign(1);
    assert.equal(bigintAssignment.key, stableStringify(1n));
    assert.ok(bigintAssignment.key !== numberAssignment.key);
    assert.ok(bigintAssignment.hash !== numberAssignment.hash);
});
test("top-level bigint canonical key uses bigint prefix", () => {
    const c = new Cat32();
    const bigintAssignment = c.assign(1n);
    const numberAssignment = c.assign(1);
    assert.equal(bigintAssignment.key, stableStringify(1n));
    assert.ok(bigintAssignment.key !== numberAssignment.key);
    assert.ok(bigintAssignment.hash !== numberAssignment.hash);
});
test("canonical key for primitives uses stable stringify", () => {
    const c = new Cat32();
    assert.equal(c.assign("foo").key, stableStringify("foo"));
    assert.equal(c.assign(1n).key, stableStringify(1n));
    assert.equal(c.assign(Number.NaN).key, stableStringify(Number.NaN));
    assert.equal(c.assign(Symbol("x")).key, stableStringify(Symbol("x")));
});
test("bigint sentinel string differs from bigint value", () => {
    const c = new Cat32();
    const bigintAssignment = c.assign(1n);
    const stringAssignment = c.assign("__bigint__:1");
    assert.ok(bigintAssignment.key !== stringAssignment.key);
    assert.ok(bigintAssignment.hash !== stringAssignment.hash);
});
test("undefined sentinel string matches undefined value", () => {
    const c = new Cat32();
    const undefinedAssignment = c.assign(undefined);
    const stringAssignment = c.assign("__undefined__");
    assert.equal(undefinedAssignment.key, stringAssignment.key);
    assert.equal(undefinedAssignment.hash, stringAssignment.hash);
});
test("top-level undefined serializes with sentinel string", () => {
    const assignment = new Cat32().assign(undefined);
    assert.equal(assignment.key, stableStringify(undefined));
});
test("undefined object property serializes with sentinel", () => {
    const c = new Cat32();
    const assignment = c.assign({ value: undefined });
    assert.equal(assignment.key, stableStringify({ value: undefined }));
});
test("sparse arrays differ from empty arrays", () => {
    const c = new Cat32({ salt: "s", namespace: "ns" });
    const sparseAssignment = c.assign({ value: new Array(1) });
    const emptyAssignment = c.assign({ value: [] });
    assert.ok(sparseAssignment.key !== emptyAssignment.key);
    assert.ok(sparseAssignment.hash !== emptyAssignment.hash);
});
test("top-level sparse arrays differ from empty arrays", () => {
    const c = new Cat32({ salt: "s", namespace: "ns" });
    const sparseAssignment = c.assign(new Array(1));
    const emptyAssignment = c.assign([]);
    assert.ok(sparseAssignment.key !== emptyAssignment.key);
    assert.ok(sparseAssignment.hash !== emptyAssignment.hash);
});
test("sentinel strings align with actual values at top level", () => {
    const c = new Cat32();
    const bigintValue = c.assign(1n);
    const bigintSentinel = c.assign("__bigint__:1");
    assert.ok(bigintValue.key !== bigintSentinel.key);
    assert.ok(bigintValue.hash !== bigintSentinel.hash);
    const undefinedValue = c.assign(undefined);
    const undefinedSentinel = c.assign("__undefined__");
    assert.equal(undefinedValue.key, undefinedSentinel.key);
    assert.equal(undefinedValue.hash, undefinedSentinel.hash);
    const date = new Date("2024-01-02T03:04:05.678Z");
    const dateValue = c.assign(date);
    const dateSentinel = c.assign("__date__:" + date.toISOString());
    assert.equal(dateValue.key, dateSentinel.key);
    assert.equal(dateValue.hash, dateSentinel.hash);
});
test("sentinel string literals match nested undefined/date but not bigint", () => {
    const c = new Cat32();
    const bigintValue = c.assign({ value: 1n });
    const bigintSentinel = c.assign({ value: "__bigint__:1" });
    assert.ok(bigintValue.key !== bigintSentinel.key);
    assert.ok(bigintValue.hash !== bigintSentinel.hash);
    const undefinedValue = c.assign({ value: undefined });
    const undefinedLiteral = c.assign({ value: "__undefined__" });
    assert.equal(undefinedValue.key, undefinedLiteral.key);
    assert.equal(undefinedValue.hash, undefinedLiteral.hash);
    const date = new Date("2024-01-02T03:04:05.678Z");
    const dateValue = c.assign({ value: date });
    const dateLiteral = c.assign({ value: "__date__:" + date.toISOString() });
    assert.equal(dateValue.key, dateLiteral.key);
    assert.equal(dateValue.hash, dateLiteral.hash);
});
test("date object property serializes with sentinel", () => {
    const c = new Cat32();
    const date = new Date("2024-01-02T03:04:05.678Z");
    const assignment = c.assign({ value: date });
    assert.equal(assignment.key, stableStringify({ value: date }));
});
test("cyclic object throws", () => {
    const a = { x: 1 };
    a.self = a;
    const c = new Cat32();
    assert.throws(() => c.assign(a), /Cyclic object/);
});
test("map object key differs from same-name string key", () => {
    const c = new Cat32();
    const objectKey = { foo: 1 };
    const stringKey = String(objectKey);
    const inputWithObjectKey = {
        payload: new Map([
            [objectKey, "object"],
            [stringKey, "string"],
        ]),
    };
    const inputWithStringKey = {
        payload: new Map([
            [stringKey, "object"],
            [objectKey, "string"],
        ]),
    };
    const a = c.assign(inputWithObjectKey);
    const b = c.assign(inputWithStringKey);
    assert.ok(a.key !== b.key);
});
test("map payload matches plain object with same entries", () => {
    const c = new Cat32();
    const mapInput = {
        payload: new Map([
            [1, "one"],
            [2, "two"],
        ]),
    };
    const objectInput = {
        payload: {
            1: "one",
            2: "two",
        },
    };
    const mapAssignment = c.assign(mapInput);
    const objectAssignment = c.assign(objectInput);
    assert.equal(mapAssignment.key, objectAssignment.key);
    assert.equal(mapAssignment.hash, objectAssignment.hash);
});
test("set serialization matches array entries regardless of insertion order", () => {
    const c = new Cat32();
    const values = [1, 2, 3];
    const setAssignment = c.assign(new Set(values));
    const arrayAssignment = c.assign([...values]);
    assert.equal(setAssignment.key, arrayAssignment.key);
    assert.equal(setAssignment.hash, arrayAssignment.hash);
    const reorderedSetAssignment = c.assign(new Set([...values].reverse()));
    assert.equal(reorderedSetAssignment.key, setAssignment.key);
    assert.equal(reorderedSetAssignment.hash, setAssignment.hash);
});
test("dist bundle canonical keys match source for Set/Date/undefined", async () => {
    const distModuleUrl = new URL("../dist/src/categorizer.js", import.meta.url);
    let distModule;
    try {
        distModule = (await import(new URL("../dist/src/categorizer.js", import.meta.url)));
    }
    catch (error) {
        const maybeModuleNotFound = error;
        if (maybeModuleNotFound.code !== "ERR_MODULE_NOT_FOUND") {
            throw error;
        }
        const normalizedHref = distModuleUrl.href.replace("/dist/dist/", "/dist/");
        distModule = (await import(normalizedHref));
    }
    const { Cat32: DistCat32 } = distModule;
    const srcCategorizer = new Cat32();
    const distCategorizer = new DistCat32();
    const setValue = new Set(["a", "b"]);
    assert.equal(distCategorizer.assign(setValue).key, srcCategorizer.assign(setValue).key);
    const dateValue = new Date("2024-01-02T03:04:05.678Z");
    assert.equal(distCategorizer.assign(dateValue).key, srcCategorizer.assign(dateValue).key);
    assert.equal(distCategorizer.assign(undefined).key, srcCategorizer.assign(undefined).key);
});
test("CLI preserves leading whitespace from stdin", async () => {
    const { spawn } = (await dynamicImport("node:child_process"));
    const child = spawn(process.argv[0], [CLI_PATH], {
        stdio: ["pipe", "pipe", "inherit"],
    });
    child.stdin.write("  spaced\n");
    child.stdin.end();
    let stdout = "";
    child.stdout.setEncoding("utf8");
    child.stdout.on("data", (chunk) => {
        stdout += chunk;
    });
    const exitCode = await new Promise((resolve) => {
        child.on("close", (code) => resolve(code));
    });
    assert.equal(exitCode, 0);
    const result = JSON.parse(stdout);
    assert.equal(result.key, stableStringify("  spaced"));
    const expected = new Cat32().assign("  spaced");
    assert.equal(result.hash, expected.hash);
});
test("CLI handles empty string key from argv", async () => {
    const { spawn } = (await dynamicImport("node:child_process"));
    const script = [
        "const path = process.argv.at(-1);",
        "process.stdin.isTTY = true;",
        'process.argv = [process.argv[0], path, ""];',
        "import(path).catch((err) => { console.error(err); process.exit(1); });",
    ].join(" ");
    const child = spawn(process.argv[0], ["-e", script, CLI_PATH], {
        stdio: ["pipe", "pipe", "inherit"],
    });
    child.stdin.end();
    let stdout = "";
    child.stdout.setEncoding("utf8");
    child.stdout.on("data", (chunk) => {
        stdout += chunk;
    });
    const exitCode = await new Promise((resolve) => {
        child.on("close", (code) => resolve(code));
    });
    assert.equal(exitCode, 0);
    const result = JSON.parse(stdout);
    assert.equal(result.key, stableStringify(""));
    const expected = new Cat32().assign("");
    assert.equal(result.hash, expected.hash);
});
test("CLI assign handles sets deterministically", async () => {
    const first = await runCliAssignWithSet(["alpha", "beta", "gamma"]);
    const second = await runCliAssignWithSet(["gamma", "beta", "alpha"]);
    assert.equal(first.key, second.key);
    assert.equal(first.hash, second.hash);
});
test("CLI assign handles set insertion order for object values", async () => {
    const first = await runCliAssignWithSet([
        { id: 1, payload: "first" },
        { id: 2, payload: "second" },
    ]);
    const second = await runCliAssignWithSet([
        { id: 2, payload: "second" },
        { id: 1, payload: "first" },
    ]);
    assert.equal(first.key, second.key);
    assert.equal(first.hash, second.hash);
});
test("CLI command cat32 \"\" exits successfully", async () => {
    const { spawn } = (await dynamicImport("node:child_process"));
    const child = spawn(process.argv[0], [CLI_PATH, ""], {
        stdio: ["pipe", "pipe", "inherit"],
    });
    let stdout = "";
    child.stdout.setEncoding("utf8");
    child.stdout.on("data", (chunk) => {
        stdout += chunk;
    });
    const exitCode = await new Promise((resolve) => {
        child.on("close", (code) => resolve(code));
    });
    assert.equal(exitCode, 0);
    const result = JSON.parse(stdout);
    assert.equal(result.key, stableStringify(""));
    const expected = new Cat32().assign("");
    assert.equal(result.hash, expected.hash);
});
test("CLI exits with code 2 for invalid normalize option using stdin", async () => {
    const { spawn } = (await dynamicImport("node:child_process"));
    const child = spawn(process.argv[0], [CLI_PATH, "--normalize=invalid"], {
        stdio: ["ignore", "pipe", "pipe"],
    });
    const exitCode = await new Promise((resolve) => {
        child.on("close", (code) => resolve(code));
    });
    assert.equal(exitCode, 2);
});
test("CLI exits with code 2 for invalid normalize option", async () => {
    const { spawn } = (await dynamicImport("node:child_process"));
    const child = spawn(process.argv[0], [CLI_PATH, "foo", "--normalize=invalid"], {
        stdio: ["pipe", "pipe", "inherit"],
    });
    child.stdin.end();
    const exitCode = await new Promise((resolve) => {
        child.on("close", (code) => resolve(code));
    });
    assert.equal(exitCode, 2);
});
test("CLI exits with code 2 when override label error is thrown", async () => {
    const { spawn } = (await dynamicImport("node:child_process"));
    const script = [
        "(async () => {",
        "  const cliPath = process.argv.at(-1);",
        "  const { pathToFileURL } = await import('node:url');",
        "  const { Cat32 } = await import(new URL('../src/categorizer.js', pathToFileURL(cliPath)));",
        "  const originalAssign = Cat32.prototype.assign;",
        "  Cat32.prototype.assign = function assign() {",
        '    Cat32.prototype.assign = originalAssign;',
        '    throw new Error(\'override label "VIP" not in labels\');',
        "  };",
        "  process.stdin.isTTY = true;",
        "  process.argv = [process.argv[0], cliPath, 'payload'];",
        "  try {",
        "    await import(cliPath);",
        "  } catch (error) {",
        "    console.error(error);",
        "    process.exit(1);",
        "  }",
        "})();",
    ].join("\n");
    const child = spawn(process.argv[0], ["-e", script, CLI_PATH], {
        stdio: ["pipe", "ignore", "pipe"],
    });
    child.stdin.end();
    const exitCode = await new Promise((resolve) => {
        child.on("close", (code) => resolve(code));
    });
    assert.equal(exitCode, 2);
});
test("CLI exits with code 2 when override label is missing", async () => {
    const { spawn } = (await dynamicImport("node:child_process"));
    const script = [
        "(async () => {",
        "  const cliPath = process.argv.at(-1);",
        "  const { pathToFileURL } = await import('node:url');",
        "  const { Cat32 } = await import(new URL('../src/categorizer.js', pathToFileURL(cliPath)));",
        "  Cat32.prototype.assign = function assign() {",
        '    throw new Error(\'override label "X" not in labels\');',
        "  };",
        "  process.stdin.isTTY = true;",
        "  process.argv = [process.argv[0], cliPath, 'payload'];",
        "  try {",
        "    await import(cliPath);",
        "  } catch (error) {",
        "    console.error(error);",
        "    process.exit(1);",
        "  }",
        "})();",
    ].join("\n");
    const child = spawn(process.argv[0], ["-e", script, CLI_PATH], {
        stdio: ["pipe", "ignore", "pipe"],
    });
    child.stdin.end();
    const exitCode = await new Promise((resolve) => {
        child.on("close", (code) => resolve(code));
    });
    assert.equal(exitCode, 2);
});
test("CODEOWNERS gate resolves review decision fallback", async () => {
    const { readFile } = (await dynamicImport("node:fs/promises"));
    const yaml = await readFile(new URL("../../.github/workflows/pr_gate.yml", import.meta.url), "utf8");
    const lines = yaml.split("\n");
    const scriptIndex = lines.findIndex((line) => line.includes("script: |"));
    assert.ok(scriptIndex >= 0, "workflow script block not found");
    const trimmedLines = [];
    for (let i = scriptIndex + 1; i < lines.length; i += 1) {
        const line = lines[i];
        if (line.startsWith("          ")) {
            trimmedLines.push(line.slice(10).replace(/^\s+/u, ""));
            continue;
        }
        if (line.trim().length === 0) {
            continue;
        }
        break;
    }
    const startIndex = trimmedLines.findIndex((line) => line.startsWith("function resolveReviewDecision"));
    assert.ok(startIndex >= 0, "resolveReviewDecision not defined in workflow script");
    const functionLines = [];
    for (let i = startIndex, depth = 0; i < trimmedLines.length; i += 1) {
        const line = trimmedLines[i];
        if (line.length === 0)
            continue;
        functionLines.push(line);
        for (const char of line) {
            if (char === "{")
                depth += 1;
            else if (char === "}")
                depth -= 1;
        }
        if (depth <= 0 && i > startIndex)
            break;
    }
    assert.ok(functionLines.at(-1)?.trim() === "}", "resolveReviewDecision not defined in workflow script");
    const functionSource = functionLines.join("\n");
    const resolver = new Function(`${functionSource}\nreturn resolveReviewDecision;`)();
    assert.equal(resolver(undefined, ["APPROVED"]), "APPROVED");
    assert.equal(resolver(null, ["APPROVED", "CHANGES_REQUESTED"]), "CHANGES_REQUESTED");
    assert.equal(resolver("review_required", []), "REVIEW_REQUIRED");
    assert.equal(resolver(undefined, []), "REVIEW_REQUIRED");
});<|MERGE_RESOLUTION|>--- conflicted
+++ resolved
@@ -5,7 +5,6 @@
 import { escapeSentinelString, stableStringify, typeSentinel } from "../src/serialize.js";
 const dynamicImport = new Function("specifier", "return import(specifier);");
 const CLI_PATH = new URL("../src/cli.js", import.meta.url).pathname;
-<<<<<<< HEAD
 test("dist build re-exports stableStringify", async () => {
     const sourceImportMetaUrl = import.meta.url.includes("/dist/tests/")
         ? new URL("../../tests/categorizer.test.ts", import.meta.url)
@@ -13,21 +12,6 @@
     const distModule = (await import(new URL("../dist/index.js", sourceImportMetaUrl).href));
     assert.equal(typeof distModule.stableStringify, "function");
 });
-=======
-const CLI_LITERAL_KEY_SCRIPT = [
-    "(async () => {",
-    "  const cliPath = process.argv.at(-1);",
-    "  process.stdin.isTTY = false;",
-    "  process.argv = [process.argv[0], 'cat32', '--', '--literal-key'];",
-    "  try {",
-    "    await import(cliPath);",
-    "  } catch (error) {",
-    "    console.error(error);",
-    "    process.exit(1);",
-    "  }",
-    "})();",
-].join("\n");
->>>>>>> c8cb5cc3
 test("tsc succeeds without duplicate identifier errors", async () => {
     const sourceImportMetaUrl = import.meta.url.includes("/dist/tests/")
         ? new URL("../../tests/categorizer.test.ts", import.meta.url)

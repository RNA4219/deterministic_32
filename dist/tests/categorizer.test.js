--- conflicted
+++ resolved
@@ -39,22 +39,11 @@
 test("stableStringify matches JSON.stringify for string literals", () => {
     assert.equal(stableStringify("__string__:payload"), JSON.stringify("__string__:payload"));
 });
-<<<<<<< HEAD
 test("stableStringify differentiates sentinel key from literal NaN key", () => {
     const sentinelKey = typeSentinel("number", "NaN");
     const sentinelObject = { [sentinelKey]: "sentinel" };
     const literalObject = { NaN: "literal" };
     assert.ok(stableStringify(sentinelObject) !== stableStringify(literalObject));
-=======
-test("stableStringify matches JSON.stringify for type sentinel strings", () => {
-    const inputs = [
-        typeSentinel("number", "NaN"),
-        typeSentinel("bigint", "123"),
-    ];
-    for (const input of inputs) {
-        assert.equal(stableStringify(input), JSON.stringify(input));
-    }
->>>>>>> 034a4b4d
 });
 test("Cat32 assign key matches JSON.stringify for string literals", () => {
     const assignment = new Cat32().assign("__string__:payload");

// Node >=18 built-in test runner
import test from "node:test";
import assert from "node:assert";
import { Cat32 } from "../src/index.js";
import { stableStringify } from "../src/serialize.js";
const dynamicImport = new Function("specifier", "return import(specifier);");
const CLI_PATH = new URL("../src/cli.js", import.meta.url).pathname;
test("dist entry point exports Cat32", async () => {
    const sourceImportMetaUrl = import.meta.url.includes("/dist/tests/")
        ? new URL("../../tests/categorizer.test.ts", import.meta.url)
        : import.meta.url;
    const distModule = (await import(new URL("../dist/index.js", sourceImportMetaUrl)));
    assert.equal(typeof distModule.Cat32, "function");
});
test("dist index and cli modules are importable", async () => {
    const sourceImportMetaUrl = import.meta.url.includes("/dist/tests/")
        ? new URL("../../tests/categorizer.test.ts", import.meta.url)
        : import.meta.url;
    await import(new URL("../dist/index.js", sourceImportMetaUrl)).catch((error) => {
        throw new Error(`Failed to import dist/index.js: ${String(error)}`);
    });
    const originalArgv = process.argv.slice();
    const originalExit = process.exit;
    const originalStdoutWrite = process.stdout.write;
    const stdin = process.stdin;
    const originalIsTTY = stdin.isTTY;
    const captured = [];
    try {
        const distCliPath = new URL("../dist/cli.js", sourceImportMetaUrl).pathname;
        process.argv = [originalArgv[0], distCliPath, "__cat32_test_key__"];
        stdin.isTTY = true;
        process.exit = (() => undefined);
        process.stdout.write = ((chunk) => {
            const text = typeof chunk === "string" ? chunk : String(chunk);
            captured.push(text);
            return true;
        });
        await import(new URL("../dist/cli.js", sourceImportMetaUrl));
    }
    catch (error) {
        throw new Error(`Failed to import dist/cli.js: ${String(error)}`);
    }
    finally {
        process.argv = originalArgv;
        stdin.isTTY = originalIsTTY;
        process.exit = originalExit;
        process.stdout.write = originalStdoutWrite;
    }
    assert.ok(captured.some((chunk) => chunk.includes("index")));
});
const CLI_SET_ASSIGN_SCRIPT = [
    "(async () => {",
    "  const cliPath = process.argv.at(-1);",
    "  const { pathToFileURL } = await import('node:url');",
    "  const { Cat32 } = await import(new URL('../src/categorizer.js', pathToFileURL(cliPath)));",
    "  const magic = process.env.CAT32_MAGIC;",
    "  const values = JSON.parse(process.env.CAT32_SET_VALUES ?? '[]');",
    "  const originalAssign = Cat32.prototype.assign;",
    "  Cat32.prototype.assign = function(input) {",
    "    if (input === magic) {",
    "      const set = new Set();",
    "      for (const value of values) set.add(value);",
    "      return originalAssign.call(this, set);",
    "    }",
    "    return originalAssign.call(this, input);",
    "  };",
    "  process.stdin.isTTY = true;",
    "  process.argv = [process.argv[0], cliPath, magic];",
    "  try {",
    "    await import(cliPath);",
    "  } catch (error) {",
    "    console.error(error);",
    "    process.exit(1);",
    "  }",
    "})();",
].join("\n");
async function runCliAssignWithSet(values) {
    const { spawn } = (await dynamicImport("node:child_process"));
    const baseEnv = process.env ?? {};
    const child = spawn(process.argv[0], ["-e", CLI_SET_ASSIGN_SCRIPT, CLI_PATH], {
        stdio: ["pipe", "pipe", "inherit"],
        env: {
            ...baseEnv,
            CAT32_MAGIC: "__cat32_test_magic__",
            CAT32_SET_VALUES: JSON.stringify(values),
        },
    });
    child.stdin.end();
    let stdout = "";
    child.stdout.setEncoding("utf8");
    child.stdout.on("data", (chunk) => {
        stdout += chunk;
    });
    const exitCode = await new Promise((resolve) => {
        child.on("close", (code) => resolve(code));
    });
    assert.equal(exitCode, 0);
    return JSON.parse(stdout);
}
test("deterministic mapping for object key order", () => {
    const c = new Cat32({ salt: "s", namespace: "ns" });
    const a1 = c.assign({ id: 123, tags: ["a", "b"] });
    const a2 = c.assign({ tags: ["a", "b"], id: 123 });
    assert.equal(a1.index, a2.index);
    assert.equal(a1.label, a2.label);
    assert.equal(a1.hash, a2.hash);
});
test("canonical key encodes undefined sentinel", () => {
    const c = new Cat32();
    const assignment = c.assign({ value: undefined });
    assert.equal(assignment.key, "{\"value\":\"__undefined__\"}");
});
test("dist categorizer matches source sentinel encoding", async () => {
    const sourceImportMetaUrl = import.meta.url.includes("/dist/tests/")
        ? new URL("../../tests/categorizer.test.ts", import.meta.url)
        : import.meta.url;
    const [{ Cat32: SourceCat32 }, { Cat32: DistCat32 }] = await Promise.all([
        import("../src/categorizer.js"),
        import(new URL("../dist/src/categorizer.js", sourceImportMetaUrl)),
    ]);
    const source = new SourceCat32();
    const dist = new DistCat32();
    const sourceAssignment = source.assign({ value: undefined });
    const distAssignment = dist.assign({ value: undefined });
    assert.equal(distAssignment.key, sourceAssignment.key);
});
test("canonical key encodes date sentinel", () => {
    const c = new Cat32();
    const date = new Date("2024-01-02T03:04:05.000Z");
    const assignment = c.assign({ value: date });
    assert.equal(assignment.key, `{"value":"__date__:${date.toISOString()}"}`);
});
test("string sentinel matches undefined value", () => {
    const c = new Cat32();
    const sentinelAssignment = c.assign("__undefined__");
    const undefinedAssignment = c.assign(undefined);
    assert.equal(sentinelAssignment.key, undefinedAssignment.key);
});
test("string sentinel matches date value", () => {
    const c = new Cat32();
    const iso = "2024-01-02T03:04:05.000Z";
    const sentinelAssignment = c.assign(`__date__:${iso}`);
    const dateAssignment = c.assign(new Date(iso));
    assert.equal(sentinelAssignment.key, dateAssignment.key);
});
test("deterministic mapping for bigint values", () => {
    const c = new Cat32({ salt: "s", namespace: "ns" });
    const source = { id: 1n, nested: { value: 2n } };
    const a1 = c.assign(source);
    const a2 = c.assign({ nested: { value: 2n }, id: 1n });
    assert.equal(a1.index, a2.index);
    assert.equal(a1.label, a2.label);
    assert.equal(a1.hash, a2.hash);
});
test("override by index", () => {
    const c = new Cat32({ overrides: { "hello": 7 } });
    const a = c.assign("hello");
    assert.equal(a.index, 7);
});
test("override by label", () => {
    const labels = Array.from({ length: 32 }, (_, i) => `L${i}`);
    const c = new Cat32({ labels, overrides: { "pin": "L31" } });
    const a = c.assign("pin");
    assert.equal(a.index, 31);
    assert.equal(a.label, "L31");
});
test("override rejects NaN with explicit error", () => {
    assert.throws(() => new Cat32({ overrides: { foo: Number.NaN } }), (error) => error instanceof Error && error.message === "index out of range: NaN");
});
test("override rejects NaN", () => {
    assert.throws(() => new Cat32({ overrides: { foo: Number.NaN } }), (error) => error instanceof Error);
});
test("range 0..31 and various types", () => {
    const c = new Cat32();
    for (const k of ["a", "b", "c", "日本語", "ＡＢＣ", 123, true, null]) {
        const idx = c.index(k);
        assert.ok(idx >= 0 && idx <= 31);
    }
});
test("normalization NFKC merges fullwidth", () => {
    const c = new Cat32({ normalize: "nfkc" });
    const x = c.assign("Ａ"); // fullwidth A
    const y = c.assign("A");
    assert.equal(x.index, y.index);
});
test("unsupported normalization option throws", () => {
    assert.throws(() => new Cat32({ normalize: "nfkd" }), (error) => error instanceof RangeError);
});
test("bigint values serialize deterministically", () => {
    const c = new Cat32({ salt: "s", namespace: "ns" });
    const input = {
        value: 123n,
        nested: { arr: [1n, { deep: 2n }] },
    };
    const first = c.assign(input);
    const second = c.assign({
        nested: { arr: [1n, { deep: 2n }] },
        value: 123n,
    });
    assert.equal(first.index, second.index);
    assert.equal(first.label, second.label);
    assert.equal(first.hash, second.hash);
});
test("NaN serialized distinctly from null", () => {
    const c = new Cat32({ salt: "s", namespace: "ns" });
    const nanAssignment = c.assign({ value: NaN });
    const nullAssignment = c.assign({ value: null });
    assert.equal(nanAssignment.key === nullAssignment.key, false);
    assert.equal(nanAssignment.hash === nullAssignment.hash, false);
});
test("stableStringify uses String() for functions and symbols", () => {
    const fn = function foo() { };
    const sym = Symbol("x");
    assert.equal(stableStringify(fn), String(fn));
    assert.equal(stableStringify(sym), String(sym));
});
<<<<<<< HEAD
test("string sentinel canonical key is JSON string", () => {
    const assignment = new Cat32().assign("__date__:2024-01-01Z");
    assert.equal(assignment.key, JSON.stringify("__date__:2024-01-01Z"));
=======
test("canonical key follows String() for functions and symbols", () => {
    const c = new Cat32();
    const fnAssignment = c.assign(function foo() { });
    const symAssignment = c.assign(Symbol("x"));
    assert.equal(fnAssignment.key, stableStringify(function foo() { }));
    assert.equal(symAssignment.key, stableStringify(Symbol("x")));
>>>>>>> 4d9d0eee
});
test("Map keys match plain object representation regardless of entry order", () => {
    const c = new Cat32();
    const map = new Map([
        ["10", 10],
        ["2", 2],
    ]);
    const mapAssignment = c.assign(map);
    const objectAssignment = c.assign({ 2: 2, 10: 10 });
    assert.equal(mapAssignment.key, objectAssignment.key);
    assert.equal(mapAssignment.hash, objectAssignment.hash);
    const reorderedMapAssignment = c.assign(new Map([
        ["2", 2],
        ["10", 10],
    ]));
    const reorderedObjectAssignment = c.assign({ 10: 10, 2: 2 });
    assert.equal(reorderedMapAssignment.key, objectAssignment.key);
    assert.equal(reorderedMapAssignment.hash, objectAssignment.hash);
    assert.equal(reorderedObjectAssignment.key, objectAssignment.key);
    assert.equal(reorderedObjectAssignment.hash, objectAssignment.hash);
    const duplicateKeyMapAssignment = c.assign(new Map([
        [0, "same"],
        ["0", "same"],
    ]));
    const duplicateKeyObjectAssignment = c.assign({ 0: "same" });
    assert.equal(duplicateKeyMapAssignment.key, duplicateKeyObjectAssignment.key);
    assert.equal(duplicateKeyMapAssignment.hash, duplicateKeyObjectAssignment.hash);
});
test("Map string sentinel key matches object property", () => {
    const c = new Cat32();
    const mapAssignment = c.assign(new Map([["__undefined__", 1]]));
    const objectAssignment = c.assign({ "__undefined__": 1 });
    assert.equal(mapAssignment.key, objectAssignment.key);
    assert.equal(mapAssignment.hash, objectAssignment.hash);
});
test("Infinity serialized distinctly from string sentinel", () => {
    const c = new Cat32({ salt: "s", namespace: "ns" });
    const infinityAssignment = c.assign({ value: Infinity });
    const sentinelAssignment = c.assign({ value: "__number__:Infinity" });
    assert.equal(infinityAssignment.key === sentinelAssignment.key, false);
    assert.equal(infinityAssignment.hash === sentinelAssignment.hash, false);
});
test("top-level bigint differs from number", () => {
    const c = new Cat32();
    const bigintAssignment = c.assign(1n);
    const numberAssignment = c.assign(1);
    assert.equal(bigintAssignment.key, JSON.stringify("\u0000cat32:bigint:1\u0000"));
    assert.ok(bigintAssignment.key !== numberAssignment.key);
    assert.ok(bigintAssignment.hash !== numberAssignment.hash);
});
test("top-level bigint canonical key uses bigint prefix", () => {
    const c = new Cat32();
    const bigintAssignment = c.assign(1n);
    const numberAssignment = c.assign(1);
    assert.equal(bigintAssignment.key, JSON.stringify("\u0000cat32:bigint:1\u0000"));
    assert.ok(bigintAssignment.key !== numberAssignment.key);
    assert.ok(bigintAssignment.hash !== numberAssignment.hash);
});
test("canonical key for primitives uses stable stringify", () => {
    const c = new Cat32();
    assert.equal(c.assign("foo").key, stableStringify("foo"));
    assert.equal(c.assign(1n).key, stableStringify(1n));
    assert.equal(c.assign(Number.NaN).key, stableStringify(Number.NaN));
    assert.equal(c.assign(Symbol("x")).key, stableStringify(Symbol("x")));
});
test("bigint sentinel string differs from bigint value", () => {
    const c = new Cat32();
    const bigintAssignment = c.assign(1n);
    const stringAssignment = c.assign("__bigint__:1");
    assert.ok(bigintAssignment.key !== stringAssignment.key);
    assert.ok(bigintAssignment.hash !== stringAssignment.hash);
});
test("undefined sentinel string matches undefined value", () => {
    const c = new Cat32();
    const undefinedAssignment = c.assign(undefined);
    const stringAssignment = c.assign("__undefined__");
    assert.equal(undefinedAssignment.key, stringAssignment.key);
    assert.equal(undefinedAssignment.hash, stringAssignment.hash);
});
test("top-level undefined serializes with sentinel string", () => {
    const assignment = new Cat32().assign(undefined);
    assert.equal(assignment.key, JSON.stringify("__undefined__"));
});
test("undefined object property serializes with sentinel", () => {
    const c = new Cat32();
    const assignment = c.assign({ value: undefined });
    assert.equal(assignment.key, '{"value":"__undefined__"}');
});
test("sparse arrays differ from empty arrays", () => {
    const c = new Cat32({ salt: "s", namespace: "ns" });
    const sparseAssignment = c.assign({ value: new Array(1) });
    const emptyAssignment = c.assign({ value: [] });
    assert.ok(sparseAssignment.key !== emptyAssignment.key);
    assert.ok(sparseAssignment.hash !== emptyAssignment.hash);
});
test("top-level sparse arrays differ from empty arrays", () => {
    const c = new Cat32({ salt: "s", namespace: "ns" });
    const sparseAssignment = c.assign(new Array(1));
    const emptyAssignment = c.assign([]);
    assert.ok(sparseAssignment.key !== emptyAssignment.key);
    assert.ok(sparseAssignment.hash !== emptyAssignment.hash);
});
test("sentinel strings align with actual values at top level", () => {
    const c = new Cat32();
    const bigintValue = c.assign(1n);
    const bigintSentinel = c.assign("__bigint__:1");
    assert.ok(bigintValue.key !== bigintSentinel.key);
    assert.ok(bigintValue.hash !== bigintSentinel.hash);
    const undefinedValue = c.assign(undefined);
    const undefinedSentinel = c.assign("__undefined__");
    assert.equal(undefinedValue.key, undefinedSentinel.key);
    assert.equal(undefinedValue.hash, undefinedSentinel.hash);
    const date = new Date("2024-01-02T03:04:05.678Z");
    const dateValue = c.assign(date);
    const dateSentinel = c.assign("__date__:" + date.toISOString());
    assert.equal(dateValue.key, dateSentinel.key);
    assert.equal(dateValue.hash, dateSentinel.hash);
});
test("sentinel string literals match nested undefined/date but not bigint", () => {
    const c = new Cat32();
    const bigintValue = c.assign({ value: 1n });
    const bigintSentinel = c.assign({ value: "__bigint__:1" });
    assert.ok(bigintValue.key !== bigintSentinel.key);
    assert.ok(bigintValue.hash !== bigintSentinel.hash);
    const undefinedValue = c.assign({ value: undefined });
    const undefinedLiteral = c.assign({ value: "__undefined__" });
    assert.equal(undefinedValue.key, undefinedLiteral.key);
    assert.equal(undefinedValue.hash, undefinedLiteral.hash);
    const date = new Date("2024-01-02T03:04:05.678Z");
    const dateValue = c.assign({ value: date });
    const dateLiteral = c.assign({ value: "__date__:" + date.toISOString() });
    assert.equal(dateValue.key, dateLiteral.key);
    assert.equal(dateValue.hash, dateLiteral.hash);
});
test("date object property serializes with sentinel", () => {
    const c = new Cat32();
    const date = new Date("2024-01-02T03:04:05.678Z");
    const assignment = c.assign({ value: date });
    assert.equal(assignment.key, '{"value":"__date__:2024-01-02T03:04:05.678Z"}');
});
test("cyclic object throws", () => {
    const a = { x: 1 };
    a.self = a;
    const c = new Cat32();
    assert.throws(() => c.assign(a), /Cyclic object/);
});
test("map object key differs from same-name string key", () => {
    const c = new Cat32();
    const objectKey = { foo: 1 };
    const stringKey = String(objectKey);
    const inputWithObjectKey = {
        payload: new Map([
            [objectKey, "object"],
            [stringKey, "string"],
        ]),
    };
    const inputWithStringKey = {
        payload: new Map([
            [stringKey, "object"],
            [objectKey, "string"],
        ]),
    };
    const a = c.assign(inputWithObjectKey);
    const b = c.assign(inputWithStringKey);
    assert.ok(a.key !== b.key);
});
test("map payload matches plain object with same entries", () => {
    const c = new Cat32();
    const mapInput = {
        payload: new Map([
            [1, "one"],
            [2, "two"],
        ]),
    };
    const objectInput = {
        payload: {
            1: "one",
            2: "two",
        },
    };
    const mapAssignment = c.assign(mapInput);
    const objectAssignment = c.assign(objectInput);
    assert.equal(mapAssignment.key, objectAssignment.key);
    assert.equal(mapAssignment.hash, objectAssignment.hash);
});
test("set serialization matches array entries regardless of insertion order", () => {
    const c = new Cat32();
    const values = [1, 2, 3];
    const setAssignment = c.assign(new Set(values));
    const arrayAssignment = c.assign([...values]);
    assert.equal(setAssignment.key, arrayAssignment.key);
    assert.equal(setAssignment.hash, arrayAssignment.hash);
    const reorderedSetAssignment = c.assign(new Set([...values].reverse()));
    assert.equal(reorderedSetAssignment.key, setAssignment.key);
    assert.equal(reorderedSetAssignment.hash, setAssignment.hash);
});
test("dist bundle canonical keys match source for Set/Date/undefined", async () => {
    const distModuleUrl = new URL("../dist/src/categorizer.js", import.meta.url);
    let distModule;
    try {
        distModule = (await import(new URL("../dist/src/categorizer.js", import.meta.url)));
    }
    catch (error) {
        const maybeModuleNotFound = error;
        if (maybeModuleNotFound.code !== "ERR_MODULE_NOT_FOUND") {
            throw error;
        }
        const normalizedHref = distModuleUrl.href.replace("/dist/dist/", "/dist/");
        distModule = (await import(normalizedHref));
    }
    const { Cat32: DistCat32 } = distModule;
    const srcCategorizer = new Cat32();
    const distCategorizer = new DistCat32();
    const setValue = new Set(["a", "b"]);
    assert.equal(distCategorizer.assign(setValue).key, srcCategorizer.assign(setValue).key);
    const dateValue = new Date("2024-01-02T03:04:05.678Z");
    assert.equal(distCategorizer.assign(dateValue).key, srcCategorizer.assign(dateValue).key);
    assert.equal(distCategorizer.assign(undefined).key, srcCategorizer.assign(undefined).key);
});
test("CLI preserves leading whitespace from stdin", async () => {
    const { spawn } = (await dynamicImport("node:child_process"));
    const child = spawn(process.argv[0], [CLI_PATH], {
        stdio: ["pipe", "pipe", "inherit"],
    });
    child.stdin.write("  spaced\n");
    child.stdin.end();
    let stdout = "";
    child.stdout.setEncoding("utf8");
    child.stdout.on("data", (chunk) => {
        stdout += chunk;
    });
    const exitCode = await new Promise((resolve) => {
        child.on("close", (code) => resolve(code));
    });
    assert.equal(exitCode, 0);
    const result = JSON.parse(stdout);
    assert.equal(result.key, stableStringify("  spaced"));
    const expected = new Cat32().assign("  spaced");
    assert.equal(result.hash, expected.hash);
});
test("CLI handles empty string key from argv", async () => {
    const { spawn } = (await dynamicImport("node:child_process"));
    const script = [
        "const path = process.argv.at(-1);",
        "process.stdin.isTTY = true;",
        'process.argv = [process.argv[0], path, ""];',
        "import(path).catch((err) => { console.error(err); process.exit(1); });",
    ].join(" ");
    const child = spawn(process.argv[0], ["-e", script, CLI_PATH], {
        stdio: ["pipe", "pipe", "inherit"],
    });
    child.stdin.end();
    let stdout = "";
    child.stdout.setEncoding("utf8");
    child.stdout.on("data", (chunk) => {
        stdout += chunk;
    });
    const exitCode = await new Promise((resolve) => {
        child.on("close", (code) => resolve(code));
    });
    assert.equal(exitCode, 0);
    const result = JSON.parse(stdout);
    assert.equal(result.key, stableStringify(""));
    const expected = new Cat32().assign("");
    assert.equal(result.hash, expected.hash);
});
test("CLI assign handles sets deterministically", async () => {
    const first = await runCliAssignWithSet(["alpha", "beta", "gamma"]);
    const second = await runCliAssignWithSet(["gamma", "beta", "alpha"]);
    assert.equal(first.key, second.key);
    assert.equal(first.hash, second.hash);
});
test("CLI assign handles set insertion order for object values", async () => {
    const first = await runCliAssignWithSet([
        { id: 1, payload: "first" },
        { id: 2, payload: "second" },
    ]);
    const second = await runCliAssignWithSet([
        { id: 2, payload: "second" },
        { id: 1, payload: "first" },
    ]);
    assert.equal(first.key, second.key);
    assert.equal(first.hash, second.hash);
});
test("CLI command cat32 \"\" exits successfully", async () => {
    const { spawn } = (await dynamicImport("node:child_process"));
    const child = spawn(process.argv[0], [CLI_PATH, ""], {
        stdio: ["pipe", "pipe", "inherit"],
    });
    let stdout = "";
    child.stdout.setEncoding("utf8");
    child.stdout.on("data", (chunk) => {
        stdout += chunk;
    });
    const exitCode = await new Promise((resolve) => {
        child.on("close", (code) => resolve(code));
    });
    assert.equal(exitCode, 0);
    const result = JSON.parse(stdout);
    assert.equal(result.key, stableStringify(""));
    const expected = new Cat32().assign("");
    assert.equal(result.hash, expected.hash);
});
test("CLI exits with code 2 for invalid normalize option using stdin", async () => {
    const { spawn } = (await dynamicImport("node:child_process"));
    const child = spawn(process.argv[0], [CLI_PATH, "--normalize=invalid"], {
        stdio: ["ignore", "pipe", "pipe"],
    });
    const exitCode = await new Promise((resolve) => {
        child.on("close", (code) => resolve(code));
    });
    assert.equal(exitCode, 2);
});
test("CLI exits with code 2 for invalid normalize option", async () => {
    const { spawn } = (await dynamicImport("node:child_process"));
    const child = spawn(process.argv[0], [CLI_PATH, "foo", "--normalize=invalid"], {
        stdio: ["pipe", "pipe", "inherit"],
    });
    child.stdin.end();
    const exitCode = await new Promise((resolve) => {
        child.on("close", (code) => resolve(code));
    });
    assert.equal(exitCode, 2);
});
test("CLI exits with code 2 when override label error is thrown", async () => {
    const { spawn } = (await dynamicImport("node:child_process"));
    const script = [
        "(async () => {",
        "  const cliPath = process.argv.at(-1);",
        "  const { pathToFileURL } = await import('node:url');",
        "  const { Cat32 } = await import(new URL('../src/categorizer.js', pathToFileURL(cliPath)));",
        "  const originalAssign = Cat32.prototype.assign;",
        "  Cat32.prototype.assign = function assign() {",
        '    Cat32.prototype.assign = originalAssign;',
        '    throw new Error(\'override label "VIP" not in labels\');',
        "  };",
        "  process.stdin.isTTY = true;",
        "  process.argv = [process.argv[0], cliPath, 'payload'];",
        "  try {",
        "    await import(cliPath);",
        "  } catch (error) {",
        "    console.error(error);",
        "    process.exit(1);",
        "  }",
        "})();",
    ].join("\n");
    const child = spawn(process.argv[0], ["-e", script, CLI_PATH], {
        stdio: ["pipe", "ignore", "pipe"],
    });
    child.stdin.end();
    const exitCode = await new Promise((resolve) => {
        child.on("close", (code) => resolve(code));
    });
    assert.equal(exitCode, 2);
});
test("CLI exits with code 2 when override label is missing", async () => {
    const { spawn } = (await dynamicImport("node:child_process"));
    const script = [
        "(async () => {",
        "  const cliPath = process.argv.at(-1);",
        "  const { pathToFileURL } = await import('node:url');",
        "  const { Cat32 } = await import(new URL('../src/categorizer.js', pathToFileURL(cliPath)));",
        "  Cat32.prototype.assign = function assign() {",
        '    throw new Error(\'override label "X" not in labels\');',
        "  };",
        "  process.stdin.isTTY = true;",
        "  process.argv = [process.argv[0], cliPath, 'payload'];",
        "  try {",
        "    await import(cliPath);",
        "  } catch (error) {",
        "    console.error(error);",
        "    process.exit(1);",
        "  }",
        "})();",
    ].join("\n");
    const child = spawn(process.argv[0], ["-e", script, CLI_PATH], {
        stdio: ["pipe", "ignore", "pipe"],
    });
    child.stdin.end();
    const exitCode = await new Promise((resolve) => {
        child.on("close", (code) => resolve(code));
    });
    assert.equal(exitCode, 2);
});
test("CODEOWNERS gate resolves review decision fallback", async () => {
    const { readFile } = (await dynamicImport("node:fs/promises"));
    const yaml = await readFile(new URL("../../.github/workflows/pr_gate.yml", import.meta.url), "utf8");
    const lines = yaml.split("\n");
    const scriptIndex = lines.findIndex((line) => line.includes("script: |"));
    assert.ok(scriptIndex >= 0, "workflow script block not found");
    const trimmedLines = [];
    for (let i = scriptIndex + 1; i < lines.length; i += 1) {
        const line = lines[i];
        if (line.startsWith("          ")) {
            trimmedLines.push(line.slice(10).replace(/^\s+/u, ""));
            continue;
        }
        if (line.trim().length === 0) {
            continue;
        }
        break;
    }
    const startIndex = trimmedLines.findIndex((line) => line.startsWith("function resolveReviewDecision"));
    assert.ok(startIndex >= 0, "resolveReviewDecision not defined in workflow script");
    const functionLines = [];
    for (let i = startIndex, depth = 0; i < trimmedLines.length; i += 1) {
        const line = trimmedLines[i];
        if (line.length === 0)
            continue;
        functionLines.push(line);
        for (const char of line) {
            if (char === "{")
                depth += 1;
            else if (char === "}")
                depth -= 1;
        }
        if (depth <= 0 && i > startIndex)
            break;
    }
    assert.ok(functionLines.at(-1)?.trim() === "}", "resolveReviewDecision not defined in workflow script");
    const functionSource = functionLines.join("\n");
    const resolver = new Function(`${functionSource}\nreturn resolveReviewDecision;`)();
    assert.equal(resolver(undefined, ["APPROVED"]), "APPROVED");
    assert.equal(resolver(null, ["APPROVED", "CHANGES_REQUESTED"]), "CHANGES_REQUESTED");
    assert.equal(resolver("review_required", []), "REVIEW_REQUIRED");
    assert.equal(resolver(undefined, []), "REVIEW_REQUIRED");
});<|MERGE_RESOLUTION|>--- conflicted
+++ resolved
@@ -214,18 +214,9 @@
     assert.equal(stableStringify(fn), String(fn));
     assert.equal(stableStringify(sym), String(sym));
 });
-<<<<<<< HEAD
 test("string sentinel canonical key is JSON string", () => {
     const assignment = new Cat32().assign("__date__:2024-01-01Z");
     assert.equal(assignment.key, JSON.stringify("__date__:2024-01-01Z"));
-=======
-test("canonical key follows String() for functions and symbols", () => {
-    const c = new Cat32();
-    const fnAssignment = c.assign(function foo() { });
-    const symAssignment = c.assign(Symbol("x"));
-    assert.equal(fnAssignment.key, stableStringify(function foo() { }));
-    assert.equal(symAssignment.key, stableStringify(Symbol("x")));
->>>>>>> 4d9d0eee
 });
 test("Map keys match plain object representation regardless of entry order", () => {
     const c = new Cat32();

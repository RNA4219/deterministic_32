--- conflicted
+++ resolved
@@ -159,7 +159,6 @@
     assert.equal(nanAssignment.key === nullAssignment.key, false);
     assert.equal(nanAssignment.hash === nullAssignment.hash, false);
 });
-<<<<<<< HEAD
 test("stableStringify uses String() for functions and symbols", () => {
     const fn = function foo() { };
     const sym = Symbol("x");
@@ -172,14 +171,6 @@
     const symAssignment = c.assign(Symbol("x"));
     assert.equal(fnAssignment.key, stableStringify(function foo() { }));
     assert.equal(symAssignment.key, stableStringify(Symbol("x")));
-=======
-test("stableStringify leaves sentinel-like strings untouched", () => {
-    assert.equal(stableStringify("__undefined__"), JSON.stringify("__undefined__"));
-});
-test("string sentinel literals remain literal canonical keys", () => {
-    const assignment = new Cat32().assign("__date__:2024-01-01Z");
-    assert.equal(assignment.key, "__date__:2024-01-01Z");
->>>>>>> 4f1daa6a
 });
 test("Map keys match plain object representation regardless of entry order", () => {
     const c = new Cat32();

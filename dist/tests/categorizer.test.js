// Node >=18 built-in test runner
import test from "node:test";
import assert from "node:assert";
import { Cat32 } from "../src/index.js";
import { stableStringify } from "../src/serialize.js";
const dynamicImport = new Function("specifier", "return import(specifier);");
const CLI_PATH = new URL("../src/cli.js", import.meta.url).pathname;
test("dist entry point exports Cat32", async () => {
    const sourceImportMetaUrl = import.meta.url.includes("/dist/tests/")
        ? new URL("../../tests/categorizer.test.ts", import.meta.url)
        : import.meta.url;
    const distModule = (await import(new URL("../dist/index.js", sourceImportMetaUrl)));
    assert.equal(typeof distModule.Cat32, "function");
});
test("dist index and cli modules are importable", async () => {
    const sourceImportMetaUrl = import.meta.url.includes("/dist/tests/")
        ? new URL("../../tests/categorizer.test.ts", import.meta.url)
        : import.meta.url;
    await import(new URL("../dist/index.js", sourceImportMetaUrl)).catch((error) => {
        throw new Error(`Failed to import dist/index.js: ${String(error)}`);
    });
    const originalArgv = process.argv.slice();
    const originalExit = process.exit;
    const originalStdoutWrite = process.stdout.write;
    const stdin = process.stdin;
    const originalIsTTY = stdin.isTTY;
    const captured = [];
    try {
        const distCliPath = new URL("../dist/cli.js", sourceImportMetaUrl).pathname;
        process.argv = [originalArgv[0], distCliPath, "__cat32_test_key__"];
        stdin.isTTY = true;
        process.exit = (() => undefined);
        process.stdout.write = ((chunk) => {
<<<<<<< HEAD
            const text = typeof chunk === "string" ? chunk : Buffer.from(chunk).toString("utf8");
=======
            const text = typeof chunk === "string" ? chunk : String(chunk);
>>>>>>> 81b4781f
            captured.push(text);
            return true;
        });
        await import(new URL("../dist/cli.js", sourceImportMetaUrl));
    }
    catch (error) {
        throw new Error(`Failed to import dist/cli.js: ${String(error)}`);
    }
    finally {
        process.argv = originalArgv;
        stdin.isTTY = originalIsTTY;
        process.exit = originalExit;
        process.stdout.write = originalStdoutWrite;
    }
    assert.ok(captured.some((chunk) => chunk.includes("index")));
});
const CLI_SET_ASSIGN_SCRIPT = [
    "(async () => {",
    "  const cliPath = process.argv.at(-1);",
    "  const { pathToFileURL } = await import('node:url');",
    "  const { Cat32 } = await import(new URL('../src/categorizer.js', pathToFileURL(cliPath)));",
    "  const magic = process.env.CAT32_MAGIC;",
    "  const values = JSON.parse(process.env.CAT32_SET_VALUES ?? '[]');",
    "  const originalAssign = Cat32.prototype.assign;",
    "  Cat32.prototype.assign = function(input) {",
    "    if (input === magic) {",
    "      const set = new Set();",
    "      for (const value of values) set.add(value);",
    "      return originalAssign.call(this, set);",
    "    }",
    "    return originalAssign.call(this, input);",
    "  };",
    "  process.stdin.isTTY = true;",
    "  process.argv = [process.argv[0], cliPath, magic];",
    "  try {",
    "    await import(cliPath);",
    "  } catch (error) {",
    "    console.error(error);",
    "    process.exit(1);",
    "  }",
    "})();",
].join("\n");
async function runCliAssignWithSet(values) {
    const { spawn } = (await dynamicImport("node:child_process"));
    const baseEnv = process.env ?? {};
    const child = spawn(process.argv[0], ["-e", CLI_SET_ASSIGN_SCRIPT, CLI_PATH], {
        stdio: ["pipe", "pipe", "inherit"],
        env: {
            ...baseEnv,
            CAT32_MAGIC: "__cat32_test_magic__",
            CAT32_SET_VALUES: JSON.stringify(values),
        },
    });
    child.stdin.end();
    let stdout = "";
    child.stdout.setEncoding("utf8");
    child.stdout.on("data", (chunk) => {
        stdout += chunk;
    });
    const exitCode = await new Promise((resolve) => {
        child.on("close", (code) => resolve(code));
    });
    assert.equal(exitCode, 0);
    return JSON.parse(stdout);
}
test("deterministic mapping for object key order", () => {
    const c = new Cat32({ salt: "s", namespace: "ns" });
    const a1 = c.assign({ id: 123, tags: ["a", "b"] });
    const a2 = c.assign({ tags: ["a", "b"], id: 123 });
    assert.equal(a1.index, a2.index);
    assert.equal(a1.label, a2.label);
    assert.equal(a1.hash, a2.hash);
});
test("canonical key encodes undefined sentinel", () => {
    const c = new Cat32();
    const assignment = c.assign({ value: undefined });
    assert.equal(assignment.key, "{\"value\":\"__undefined__\"}");
});
test("dist categorizer matches source sentinel encoding", async () => {
    const sourceImportMetaUrl = import.meta.url.includes("/dist/tests/")
        ? new URL("../../tests/categorizer.test.ts", import.meta.url)
        : import.meta.url;
    const [{ Cat32: SourceCat32 }, { Cat32: DistCat32 }] = await Promise.all([
        import("../src/categorizer.js"),
        import(new URL("../dist/src/categorizer.js", sourceImportMetaUrl)),
    ]);
    const source = new SourceCat32();
    const dist = new DistCat32();
    const sourceAssignment = source.assign({ value: undefined });
    const distAssignment = dist.assign({ value: undefined });
    assert.equal(distAssignment.key, sourceAssignment.key);
});
test("canonical key encodes date sentinel", () => {
    const c = new Cat32();
    const date = new Date("2024-01-02T03:04:05.000Z");
    const assignment = c.assign({ value: date });
    assert.equal(assignment.key, `{"value":"__date__:${date.toISOString()}"}`);
});
test("string sentinel matches undefined value", () => {
    const c = new Cat32();
    const sentinelAssignment = c.assign("__undefined__");
    const undefinedAssignment = c.assign(undefined);
    assert.equal(sentinelAssignment.key, undefinedAssignment.key);
});
<<<<<<< HEAD
test("functions and symbols serialize to bare strings", () => {
    const fn = function foo() { };
    const sym = Symbol("x");
    assert.equal(stableStringify(fn), String(fn));
    assert.equal(stableStringify(sym), String(sym));
    const c = new Cat32();
    assert.equal(c.assign(fn).key, stableStringify(fn));
    assert.equal(c.assign(sym).key, stableStringify(sym));
});
=======
>>>>>>> 81b4781f
test("string sentinel matches date value", () => {
    const c = new Cat32();
    const iso = "2024-01-02T03:04:05.000Z";
    const sentinelAssignment = c.assign(`__date__:${iso}`);
    const dateAssignment = c.assign(new Date(iso));
    assert.equal(sentinelAssignment.key, dateAssignment.key);
});
test("deterministic mapping for bigint values", () => {
    const c = new Cat32({ salt: "s", namespace: "ns" });
    const source = { id: 1n, nested: { value: 2n } };
    const a1 = c.assign(source);
    const a2 = c.assign({ nested: { value: 2n }, id: 1n });
    assert.equal(a1.index, a2.index);
    assert.equal(a1.label, a2.label);
    assert.equal(a1.hash, a2.hash);
});
test("override by index", () => {
    const c = new Cat32({ overrides: { "hello": 7 } });
    const a = c.assign("hello");
    assert.equal(a.index, 7);
});
test("override by label", () => {
    const labels = Array.from({ length: 32 }, (_, i) => `L${i}`);
    const c = new Cat32({ labels, overrides: { "pin": "L31" } });
    const a = c.assign("pin");
    assert.equal(a.index, 31);
    assert.equal(a.label, "L31");
});
test("override rejects NaN with explicit error", () => {
    assert.throws(() => new Cat32({ overrides: { foo: Number.NaN } }), (error) => error instanceof Error && error.message === "index out of range: NaN");
});
test("override rejects NaN", () => {
    assert.throws(() => new Cat32({ overrides: { foo: Number.NaN } }), (error) => error instanceof Error);
});
test("range 0..31 and various types", () => {
    const c = new Cat32();
    for (const k of ["a", "b", "c", "日本語", "ＡＢＣ", 123, true, null]) {
        const idx = c.index(k);
        assert.ok(idx >= 0 && idx <= 31);
    }
});
test("normalization NFKC merges fullwidth", () => {
    const c = new Cat32({ normalize: "nfkc" });
    const x = c.assign("Ａ"); // fullwidth A
    const y = c.assign("A");
    assert.equal(x.index, y.index);
});
test("unsupported normalization option throws", () => {
    assert.throws(() => new Cat32({ normalize: "nfkd" }), (error) => error instanceof RangeError);
});
test("bigint values serialize deterministically", () => {
    const c = new Cat32({ salt: "s", namespace: "ns" });
    const input = {
        value: 123n,
        nested: { arr: [1n, { deep: 2n }] },
    };
    const first = c.assign(input);
    const second = c.assign({
        nested: { arr: [1n, { deep: 2n }] },
        value: 123n,
    });
    assert.equal(first.index, second.index);
    assert.equal(first.label, second.label);
    assert.equal(first.hash, second.hash);
});
test("NaN serialized distinctly from null", () => {
    const c = new Cat32({ salt: "s", namespace: "ns" });
    const nanAssignment = c.assign({ value: NaN });
    const nullAssignment = c.assign({ value: null });
    assert.equal(nanAssignment.key === nullAssignment.key, false);
    assert.equal(nanAssignment.hash === nullAssignment.hash, false);
});
test("stableStringify uses String() for functions and symbols", () => {
    const fn = function foo() { };
    const sym = Symbol("x");
    assert.equal(stableStringify(fn), String(fn));
    assert.equal(stableStringify(sym), String(sym));
});
test("string sentinel canonical key is JSON string", () => {
    const assignment = new Cat32().assign("__date__:2024-01-01Z");
    assert.equal(assignment.key, JSON.stringify("__date__:2024-01-01Z"));
});
test("Map keys match plain object representation regardless of entry order", () => {
    const c = new Cat32();
    const map = new Map([
        ["10", 10],
        ["2", 2],
    ]);
    const mapAssignment = c.assign(map);
    const objectAssignment = c.assign({ 2: 2, 10: 10 });
    assert.equal(mapAssignment.key, objectAssignment.key);
    assert.equal(mapAssignment.hash, objectAssignment.hash);
    const reorderedMapAssignment = c.assign(new Map([
        ["2", 2],
        ["10", 10],
    ]));
    const reorderedObjectAssignment = c.assign({ 10: 10, 2: 2 });
    assert.equal(reorderedMapAssignment.key, objectAssignment.key);
    assert.equal(reorderedMapAssignment.hash, objectAssignment.hash);
    assert.equal(reorderedObjectAssignment.key, objectAssignment.key);
    assert.equal(reorderedObjectAssignment.hash, objectAssignment.hash);
    const duplicateKeyMapAssignment = c.assign(new Map([
        [0, "same"],
        ["0", "same"],
    ]));
    const duplicateKeyObjectAssignment = c.assign({ 0: "same" });
    assert.equal(duplicateKeyMapAssignment.key, duplicateKeyObjectAssignment.key);
    assert.equal(duplicateKeyMapAssignment.hash, duplicateKeyObjectAssignment.hash);
});
test("Map string sentinel key matches object property", () => {
    const c = new Cat32();
    const mapAssignment = c.assign(new Map([["__undefined__", 1]]));
    const objectAssignment = c.assign({ "__undefined__": 1 });
    assert.equal(mapAssignment.key, objectAssignment.key);
    assert.equal(mapAssignment.hash, objectAssignment.hash);
});
test("Infinity serialized distinctly from string sentinel", () => {
    const c = new Cat32({ salt: "s", namespace: "ns" });
    const infinityAssignment = c.assign({ value: Infinity });
    const sentinelAssignment = c.assign({ value: "__number__:Infinity" });
    assert.equal(infinityAssignment.key === sentinelAssignment.key, false);
    assert.equal(infinityAssignment.hash === sentinelAssignment.hash, false);
});
test("top-level bigint differs from number", () => {
    const c = new Cat32();
    const bigintAssignment = c.assign(1n);
    const numberAssignment = c.assign(1);
    assert.equal(bigintAssignment.key, JSON.stringify("\u0000cat32:bigint:1\u0000"));
    assert.ok(bigintAssignment.key !== numberAssignment.key);
    assert.ok(bigintAssignment.hash !== numberAssignment.hash);
});
test("top-level bigint canonical key uses bigint prefix", () => {
    const c = new Cat32();
    const bigintAssignment = c.assign(1n);
    const numberAssignment = c.assign(1);
    assert.equal(bigintAssignment.key, JSON.stringify("\u0000cat32:bigint:1\u0000"));
    assert.ok(bigintAssignment.key !== numberAssignment.key);
    assert.ok(bigintAssignment.hash !== numberAssignment.hash);
});
test("canonical key for primitives uses stable stringify", () => {
    const c = new Cat32();
    assert.equal(c.assign("foo").key, stableStringify("foo"));
    assert.equal(c.assign(1n).key, stableStringify(1n));
    assert.equal(c.assign(Number.NaN).key, stableStringify(Number.NaN));
    assert.equal(c.assign(Symbol("x")).key, stableStringify(Symbol("x")));
});
test("bigint sentinel string differs from bigint value", () => {
    const c = new Cat32();
    const bigintAssignment = c.assign(1n);
    const stringAssignment = c.assign("__bigint__:1");
    assert.ok(bigintAssignment.key !== stringAssignment.key);
    assert.ok(bigintAssignment.hash !== stringAssignment.hash);
});
test("undefined sentinel string matches undefined value", () => {
    const c = new Cat32();
    const undefinedAssignment = c.assign(undefined);
    const stringAssignment = c.assign("__undefined__");
    assert.equal(undefinedAssignment.key, stringAssignment.key);
    assert.equal(undefinedAssignment.hash, stringAssignment.hash);
});
test("top-level undefined serializes with sentinel string", () => {
    const assignment = new Cat32().assign(undefined);
    assert.equal(assignment.key, JSON.stringify("__undefined__"));
});
test("undefined object property serializes with sentinel", () => {
    const c = new Cat32();
    const assignment = c.assign({ value: undefined });
    assert.equal(assignment.key, '{"value":"__undefined__"}');
});
test("sparse arrays differ from empty arrays", () => {
    const c = new Cat32({ salt: "s", namespace: "ns" });
    const sparseAssignment = c.assign({ value: new Array(1) });
    const emptyAssignment = c.assign({ value: [] });
    assert.ok(sparseAssignment.key !== emptyAssignment.key);
    assert.ok(sparseAssignment.hash !== emptyAssignment.hash);
});
test("top-level sparse arrays differ from empty arrays", () => {
    const c = new Cat32({ salt: "s", namespace: "ns" });
    const sparseAssignment = c.assign(new Array(1));
    const emptyAssignment = c.assign([]);
    assert.ok(sparseAssignment.key !== emptyAssignment.key);
    assert.ok(sparseAssignment.hash !== emptyAssignment.hash);
});
test("sentinel strings align with actual values at top level", () => {
    const c = new Cat32();
    const bigintValue = c.assign(1n);
    const bigintSentinel = c.assign("__bigint__:1");
    assert.ok(bigintValue.key !== bigintSentinel.key);
    assert.ok(bigintValue.hash !== bigintSentinel.hash);
    const undefinedValue = c.assign(undefined);
    const undefinedSentinel = c.assign("__undefined__");
    assert.equal(undefinedValue.key, undefinedSentinel.key);
    assert.equal(undefinedValue.hash, undefinedSentinel.hash);
    const date = new Date("2024-01-02T03:04:05.678Z");
    const dateValue = c.assign(date);
    const dateSentinel = c.assign("__date__:" + date.toISOString());
    assert.equal(dateValue.key, dateSentinel.key);
    assert.equal(dateValue.hash, dateSentinel.hash);
});
test("sentinel string literals match nested undefined/date but not bigint", () => {
    const c = new Cat32();
    const bigintValue = c.assign({ value: 1n });
    const bigintSentinel = c.assign({ value: "__bigint__:1" });
    assert.ok(bigintValue.key !== bigintSentinel.key);
    assert.ok(bigintValue.hash !== bigintSentinel.hash);
    const undefinedValue = c.assign({ value: undefined });
    const undefinedLiteral = c.assign({ value: "__undefined__" });
    assert.equal(undefinedValue.key, undefinedLiteral.key);
    assert.equal(undefinedValue.hash, undefinedLiteral.hash);
    const date = new Date("2024-01-02T03:04:05.678Z");
    const dateValue = c.assign({ value: date });
    const dateLiteral = c.assign({ value: "__date__:" + date.toISOString() });
    assert.equal(dateValue.key, dateLiteral.key);
    assert.equal(dateValue.hash, dateLiteral.hash);
});
test("date object property serializes with sentinel", () => {
    const c = new Cat32();
    const date = new Date("2024-01-02T03:04:05.678Z");
    const assignment = c.assign({ value: date });
    assert.equal(assignment.key, '{"value":"__date__:2024-01-02T03:04:05.678Z"}');
});
test("cyclic object throws", () => {
    const a = { x: 1 };
    a.self = a;
    const c = new Cat32();
    assert.throws(() => c.assign(a), /Cyclic object/);
});
test("map object key differs from same-name string key", () => {
    const c = new Cat32();
    const objectKey = { foo: 1 };
    const stringKey = String(objectKey);
    const inputWithObjectKey = {
        payload: new Map([
            [objectKey, "object"],
            [stringKey, "string"],
        ]),
    };
    const inputWithStringKey = {
        payload: new Map([
            [stringKey, "object"],
            [objectKey, "string"],
        ]),
    };
    const a = c.assign(inputWithObjectKey);
    const b = c.assign(inputWithStringKey);
    assert.ok(a.key !== b.key);
});
test("map payload matches plain object with same entries", () => {
    const c = new Cat32();
    const mapInput = {
        payload: new Map([
            [1, "one"],
            [2, "two"],
        ]),
    };
    const objectInput = {
        payload: {
            1: "one",
            2: "two",
        },
    };
    const mapAssignment = c.assign(mapInput);
    const objectAssignment = c.assign(objectInput);
    assert.equal(mapAssignment.key, objectAssignment.key);
    assert.equal(mapAssignment.hash, objectAssignment.hash);
});
test("set serialization matches array entries regardless of insertion order", () => {
    const c = new Cat32();
    const values = [1, 2, 3];
    const setAssignment = c.assign(new Set(values));
    const arrayAssignment = c.assign([...values]);
    assert.equal(setAssignment.key, arrayAssignment.key);
    assert.equal(setAssignment.hash, arrayAssignment.hash);
    const reorderedSetAssignment = c.assign(new Set([...values].reverse()));
    assert.equal(reorderedSetAssignment.key, setAssignment.key);
    assert.equal(reorderedSetAssignment.hash, setAssignment.hash);
});
test("dist bundle canonical keys match source for Set/Date/undefined", async () => {
    const distModuleUrl = new URL("../dist/src/categorizer.js", import.meta.url);
    let distModule;
    try {
        distModule = (await import(new URL("../dist/src/categorizer.js", import.meta.url)));
    }
    catch (error) {
        const maybeModuleNotFound = error;
        if (maybeModuleNotFound.code !== "ERR_MODULE_NOT_FOUND") {
            throw error;
        }
        const normalizedHref = distModuleUrl.href.replace("/dist/dist/", "/dist/");
        distModule = (await import(normalizedHref));
    }
    const { Cat32: DistCat32 } = distModule;
    const srcCategorizer = new Cat32();
    const distCategorizer = new DistCat32();
    const setValue = new Set(["a", "b"]);
    assert.equal(distCategorizer.assign(setValue).key, srcCategorizer.assign(setValue).key);
    const dateValue = new Date("2024-01-02T03:04:05.678Z");
    assert.equal(distCategorizer.assign(dateValue).key, srcCategorizer.assign(dateValue).key);
    assert.equal(distCategorizer.assign(undefined).key, srcCategorizer.assign(undefined).key);
});
test("CLI preserves leading whitespace from stdin", async () => {
    const { spawn } = (await dynamicImport("node:child_process"));
    const child = spawn(process.argv[0], [CLI_PATH], {
        stdio: ["pipe", "pipe", "inherit"],
    });
    child.stdin.write("  spaced\n");
    child.stdin.end();
    let stdout = "";
    child.stdout.setEncoding("utf8");
    child.stdout.on("data", (chunk) => {
        stdout += chunk;
    });
    const exitCode = await new Promise((resolve) => {
        child.on("close", (code) => resolve(code));
    });
    assert.equal(exitCode, 0);
    const result = JSON.parse(stdout);
    assert.equal(result.key, stableStringify("  spaced"));
    const expected = new Cat32().assign("  spaced");
    assert.equal(result.hash, expected.hash);
});
test("CLI handles empty string key from argv", async () => {
    const { spawn } = (await dynamicImport("node:child_process"));
    const script = [
        "const path = process.argv.at(-1);",
        "process.stdin.isTTY = true;",
        'process.argv = [process.argv[0], path, ""];',
        "import(path).catch((err) => { console.error(err); process.exit(1); });",
    ].join(" ");
    const child = spawn(process.argv[0], ["-e", script, CLI_PATH], {
        stdio: ["pipe", "pipe", "inherit"],
    });
    child.stdin.end();
    let stdout = "";
    child.stdout.setEncoding("utf8");
    child.stdout.on("data", (chunk) => {
        stdout += chunk;
    });
    const exitCode = await new Promise((resolve) => {
        child.on("close", (code) => resolve(code));
    });
    assert.equal(exitCode, 0);
    const result = JSON.parse(stdout);
    assert.equal(result.key, stableStringify(""));
    const expected = new Cat32().assign("");
    assert.equal(result.hash, expected.hash);
});
test("CLI assign handles sets deterministically", async () => {
    const first = await runCliAssignWithSet(["alpha", "beta", "gamma"]);
    const second = await runCliAssignWithSet(["gamma", "beta", "alpha"]);
    assert.equal(first.key, second.key);
    assert.equal(first.hash, second.hash);
});
test("CLI assign handles set insertion order for object values", async () => {
    const first = await runCliAssignWithSet([
        { id: 1, payload: "first" },
        { id: 2, payload: "second" },
    ]);
    const second = await runCliAssignWithSet([
        { id: 2, payload: "second" },
        { id: 1, payload: "first" },
    ]);
    assert.equal(first.key, second.key);
    assert.equal(first.hash, second.hash);
});
test("CLI command cat32 \"\" exits successfully", async () => {
    const { spawn } = (await dynamicImport("node:child_process"));
    const child = spawn(process.argv[0], [CLI_PATH, ""], {
        stdio: ["pipe", "pipe", "inherit"],
    });
    let stdout = "";
    child.stdout.setEncoding("utf8");
    child.stdout.on("data", (chunk) => {
        stdout += chunk;
    });
    const exitCode = await new Promise((resolve) => {
        child.on("close", (code) => resolve(code));
    });
    assert.equal(exitCode, 0);
    const result = JSON.parse(stdout);
    assert.equal(result.key, stableStringify(""));
    const expected = new Cat32().assign("");
    assert.equal(result.hash, expected.hash);
});
test("CLI exits with code 2 for invalid normalize option using stdin", async () => {
    const { spawn } = (await dynamicImport("node:child_process"));
    const child = spawn(process.argv[0], [CLI_PATH, "--normalize=invalid"], {
        stdio: ["ignore", "pipe", "pipe"],
    });
    const exitCode = await new Promise((resolve) => {
        child.on("close", (code) => resolve(code));
    });
    assert.equal(exitCode, 2);
});
test("CLI exits with code 2 for invalid normalize option", async () => {
    const { spawn } = (await dynamicImport("node:child_process"));
    const child = spawn(process.argv[0], [CLI_PATH, "foo", "--normalize=invalid"], {
        stdio: ["pipe", "pipe", "inherit"],
    });
    child.stdin.end();
    const exitCode = await new Promise((resolve) => {
        child.on("close", (code) => resolve(code));
    });
    assert.equal(exitCode, 2);
});
test("CLI exits with code 2 when override label error is thrown", async () => {
    const { spawn } = (await dynamicImport("node:child_process"));
    const script = [
        "(async () => {",
        "  const cliPath = process.argv.at(-1);",
        "  const { pathToFileURL } = await import('node:url');",
        "  const { Cat32 } = await import(new URL('../src/categorizer.js', pathToFileURL(cliPath)));",
        "  const originalAssign = Cat32.prototype.assign;",
        "  Cat32.prototype.assign = function assign() {",
        '    Cat32.prototype.assign = originalAssign;',
        '    throw new Error(\'override label "VIP" not in labels\');',
        "  };",
        "  process.stdin.isTTY = true;",
        "  process.argv = [process.argv[0], cliPath, 'payload'];",
        "  try {",
        "    await import(cliPath);",
        "  } catch (error) {",
        "    console.error(error);",
        "    process.exit(1);",
        "  }",
        "})();",
    ].join("\n");
    const child = spawn(process.argv[0], ["-e", script, CLI_PATH], {
        stdio: ["pipe", "ignore", "pipe"],
    });
    child.stdin.end();
    const exitCode = await new Promise((resolve) => {
        child.on("close", (code) => resolve(code));
    });
    assert.equal(exitCode, 2);
});
test("CLI exits with code 2 when override label is missing", async () => {
    const { spawn } = (await dynamicImport("node:child_process"));
    const script = [
        "(async () => {",
        "  const cliPath = process.argv.at(-1);",
        "  const { pathToFileURL } = await import('node:url');",
        "  const { Cat32 } = await import(new URL('../src/categorizer.js', pathToFileURL(cliPath)));",
        "  Cat32.prototype.assign = function assign() {",
        '    throw new Error(\'override label "X" not in labels\');',
        "  };",
        "  process.stdin.isTTY = true;",
        "  process.argv = [process.argv[0], cliPath, 'payload'];",
        "  try {",
        "    await import(cliPath);",
        "  } catch (error) {",
        "    console.error(error);",
        "    process.exit(1);",
        "  }",
        "})();",
    ].join("\n");
    const child = spawn(process.argv[0], ["-e", script, CLI_PATH], {
        stdio: ["pipe", "ignore", "pipe"],
    });
    child.stdin.end();
    const exitCode = await new Promise((resolve) => {
        child.on("close", (code) => resolve(code));
    });
    assert.equal(exitCode, 2);
});
test("CODEOWNERS gate resolves review decision fallback", async () => {
    const { readFile } = (await dynamicImport("node:fs/promises"));
    const yaml = await readFile(new URL("../../.github/workflows/pr_gate.yml", import.meta.url), "utf8");
    const lines = yaml.split("\n");
    const scriptIndex = lines.findIndex((line) => line.includes("script: |"));
    assert.ok(scriptIndex >= 0, "workflow script block not found");
    const trimmedLines = [];
    for (let i = scriptIndex + 1; i < lines.length; i += 1) {
        const line = lines[i];
        if (line.startsWith("          ")) {
            trimmedLines.push(line.slice(10).replace(/^\s+/u, ""));
            continue;
        }
        if (line.trim().length === 0) {
            continue;
        }
        break;
    }
    const startIndex = trimmedLines.findIndex((line) => line.startsWith("function resolveReviewDecision"));
    assert.ok(startIndex >= 0, "resolveReviewDecision not defined in workflow script");
    const functionLines = [];
    for (let i = startIndex, depth = 0; i < trimmedLines.length; i += 1) {
        const line = trimmedLines[i];
        if (line.length === 0)
            continue;
        functionLines.push(line);
        for (const char of line) {
            if (char === "{")
                depth += 1;
            else if (char === "}")
                depth -= 1;
        }
        if (depth <= 0 && i > startIndex)
            break;
    }
    assert.ok(functionLines.at(-1)?.trim() === "}", "resolveReviewDecision not defined in workflow script");
    const functionSource = functionLines.join("\n");
    const resolver = new Function(`${functionSource}\nreturn resolveReviewDecision;`)();
    assert.equal(resolver(undefined, ["APPROVED"]), "APPROVED");
    assert.equal(resolver(null, ["APPROVED", "CHANGES_REQUESTED"]), "CHANGES_REQUESTED");
    assert.equal(resolver("review_required", []), "REVIEW_REQUIRED");
    assert.equal(resolver(undefined, []), "REVIEW_REQUIRED");
});<|MERGE_RESOLUTION|>--- conflicted
+++ resolved
@@ -31,11 +31,7 @@
         stdin.isTTY = true;
         process.exit = (() => undefined);
         process.stdout.write = ((chunk) => {
-<<<<<<< HEAD
             const text = typeof chunk === "string" ? chunk : Buffer.from(chunk).toString("utf8");
-=======
-            const text = typeof chunk === "string" ? chunk : String(chunk);
->>>>>>> 81b4781f
             captured.push(text);
             return true;
         });
@@ -140,7 +136,6 @@
     const undefinedAssignment = c.assign(undefined);
     assert.equal(sentinelAssignment.key, undefinedAssignment.key);
 });
-<<<<<<< HEAD
 test("functions and symbols serialize to bare strings", () => {
     const fn = function foo() { };
     const sym = Symbol("x");
@@ -150,8 +145,6 @@
     assert.equal(c.assign(fn).key, stableStringify(fn));
     assert.equal(c.assign(sym).key, stableStringify(sym));
 });
-=======
->>>>>>> 81b4781f
 test("string sentinel matches date value", () => {
     const c = new Cat32();
     const iso = "2024-01-02T03:04:05.000Z";

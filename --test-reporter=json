import fs from 'node:fs';
import path from 'node:path';
import { spawn } from 'node:child_process';
import { pathToFileURL } from 'node:url';

const DESTINATION_PREFIX = '--test-reporter-destination=';
const DEFAULT_DESTINATION = 'logs/test.jsonl';
const DEFAULT_TARGETS = ['dist/tests', 'dist/frontend/tests'];

const mapTargetArgument = (argument) => {
  if (!argument.endsWith('.ts')) {
    return argument;
  }

  const withoutExtension = argument.slice(0, -3);
  return path.join('dist', `${withoutExtension}.js`);
};

const parseCliArguments = () => {
  const passthroughArgs = [];
  const targetArgs = [];

  for (const argument of process.argv.slice(2)) {
    if (!argument) {
      continue;
    }

    if (argument.startsWith('--')) {
      passthroughArgs.push(argument);
      continue;
    }

    if (fs.existsSync(argument)) {
      targetArgs.push(mapTargetArgument(argument));
      continue;
    }

    passthroughArgs.push(argument);
  }

  return { passthroughArgs, targetArgs };
};

const resolveTargets = (explicitTargets) => {
  const targets = [];
  for (const candidate of DEFAULT_TARGETS) {
    if (fs.existsSync(candidate)) {
      targets.push(candidate);
    }
  }

  for (const target of explicitTargets) {
    if (!target) {
      continue;
    }
<<<<<<< HEAD
    let candidate = argument;
    if (candidate.endsWith('.ts')) {
      const tsExtensionLength = path.extname(candidate).length;
      const withoutExtension = tsExtensionLength > 0
        ? candidate.slice(0, -tsExtensionLength)
        : candidate;
      candidate = `${path.join('dist', withoutExtension)}.js`;
    }
    if (!fs.existsSync(candidate)) {
      continue;
    }
    if (!targets.includes(candidate)) {
      targets.push(candidate);
=======

    if (!targets.includes(target)) {
      targets.push(target);
>>>>>>> 4cacd2e1
    }
  }

  if (targets.length === 0) {
    targets.push(DEFAULT_TARGETS[0]);
  }

  return targets;
};

const resolveDestination = () => {
  for (const entry of fs.readdirSync('.', { withFileTypes: true })) {
    if (!entry.name.startsWith(DESTINATION_PREFIX)) {
      continue;
    }
    let suffix = entry.name.slice(DESTINATION_PREFIX.length);
    let current = entry.isDirectory() ? entry.name : null;
    while (current) {
      const contents = fs.readdirSync(current, { withFileTypes: true });
      const next = contents.find((item) => item.isDirectory());
      if (!next) {
        break;
      }
      suffix = path.join(suffix, next.name);
      current = path.join(current, next.name);
    }
    return suffix || DEFAULT_DESTINATION;
  }
  return DEFAULT_DESTINATION;
};

const destination = resolveDestination();
const resolvedDestination = path.resolve(destination);
fs.mkdirSync(path.dirname(resolvedDestination), { recursive: true });

const { passthroughArgs, targetArgs } = parseCliArguments();
const targets = resolveTargets(targetArgs);
const reporterSpecifier = pathToFileURL(path.resolve('reporters/json/index.js')).href;
const args = [
  '--test',
  `--test-reporter=${reporterSpecifier}`,
  `--test-reporter-destination=${resolvedDestination}`,
  ...targets,
  ...passthroughArgs
];

const childEnv = { ...process.env };
delete childEnv.NODE_TEST_CONTEXT;
const spawnOverride = globalThis.__CAT32_TEST_SPAWN__;
const spawnFunction = typeof spawnOverride === 'function' ? spawnOverride : spawn;
const child = spawnFunction(process.execPath, args, { stdio: 'inherit', env: childEnv });
for (const signal of ['SIGINT', 'SIGTERM', 'SIGQUIT']) {
  process.on(signal, () => {
    if (!child.killed) {
      child.kill(signal);
    }
  });
}

const exitResult = await new Promise((resolve) => {
  child.once('error', (error) => {
    console.error(error);
    resolve({ code: 1, signal: null });
  });
  child.once('exit', (code, signal) => {
    resolve({ code, signal });
  });
});

if (exitResult.signal) {
  process.kill(process.pid, exitResult.signal);
} else {
  process.exit(exitResult.code ?? 1);
}<|MERGE_RESOLUTION|>--- conflicted
+++ resolved
@@ -53,7 +53,6 @@
     if (!target) {
       continue;
     }
-<<<<<<< HEAD
     let candidate = argument;
     if (candidate.endsWith('.ts')) {
       const tsExtensionLength = path.extname(candidate).length;
@@ -67,11 +66,6 @@
     }
     if (!targets.includes(candidate)) {
       targets.push(candidate);
-=======
-
-    if (!targets.includes(target)) {
-      targets.push(target);
->>>>>>> 4cacd2e1
     }
   }
 

--- conflicted
+++ resolved
@@ -50,7 +50,6 @@
     return target;
   }
 
-<<<<<<< HEAD
   const absoluteFromCwd = path.isAbsolute(target)
     ? target
     : path.resolve(target);
@@ -88,42 +87,6 @@
     return absoluteFromProject;
   })();
 
-=======
-  const safeExists = (candidate) =>
-    typeof candidate === 'string' && existsSync(candidate);
-
-  const resolveAbsoluteCandidate = (candidate) => {
-    if (path.isAbsolute(candidate)) {
-      return path.normalize(candidate);
-    }
-
-    const resolvedFromCwd = path.resolve(candidate);
-
-    const relativeFromCwd = path.relative(projectRoot, resolvedFromCwd);
-    const isWithinProjectFromCwd =
-      relativeFromCwd &&
-      relativeFromCwd !== '..' &&
-      !relativeFromCwd.startsWith(`..${path.sep}`);
-    const candidateExtension = path.extname(candidate);
-
-    if (
-      safeExists(resolvedFromCwd) ||
-      (candidateExtension && isWithinProjectFromCwd)
-    ) {
-      return path.normalize(resolvedFromCwd);
-    }
-
-    const resolvedFromProject = path.resolve(projectRoot, candidate);
-
-    if (safeExists(resolvedFromProject)) {
-      return path.normalize(resolvedFromProject);
-    }
-
-    return path.normalize(resolvedFromProject);
-  };
-
-  const absolute = resolveAbsoluteCandidate(target);
->>>>>>> aefad8d3
   const relativePathFromProject = path.relative(projectRoot, absolute);
   const normalizedRelative = path.normalize(relativePathFromProject);
   const extension = path.extname(normalizedRelative);
@@ -237,7 +200,6 @@
       mapDirectoriesToDist: true,
     });
 
-<<<<<<< HEAD
     const toAbsoluteFromProject = (value) => {
       if (!value) {
         return null;
@@ -273,15 +235,10 @@
           toAbsoluteFromCwd(candidate),
         )
       ) {
-=======
-    if (normalized && normalized !== candidate) {
-      if (candidateExists(normalized) || candidateExists(candidate)) {
->>>>>>> aefad8d3
         return normalized;
       }
     }
 
-<<<<<<< HEAD
     if (
       existsInAnyLocation(
         candidate,
@@ -292,18 +249,6 @@
       return candidate;
     }
 
-=======
-    if (candidateExists(candidate)) {
-      return candidate;
-    }
-
-    const absoluteCandidate = mapTargetArgument(candidate, { existsSync });
-
-    if (absoluteCandidate && path.isAbsolute(absoluteCandidate)) {
-      return candidateExists(absoluteCandidate) ? absoluteCandidate : null;
-    }
-
->>>>>>> aefad8d3
     return null;
   };
 

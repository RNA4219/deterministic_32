# SPEC: deterministic-32（決定的32分割）

> 実装者向けの**厳密仕様**。この文書だけで互換実装できることを目標とする。

## 1. スコープ
- 任意入力 `unknown` を **32個のバケット (0..31)** に**決定的**に対応付ける。
- 依存ゼロ / Node・ブラウザ両対応を想定。
- セキュリティ用途ではなく、カテゴリ分け・シャーディング・負荷分散・難易度帯決定などの**安定化**が目的。

## 2. 用語
- **正規化キー (canonical key)**: `stableStringify(input)` → Unicode 正規化を施した **文字列**。
- **ハッシュ**: **FNV‑1a 32-bit** を **UTF‑8** バイト列に適用した 32bit 値。
- **インデックス**: `hash & 31` ∈ `[0,31]`。
- **ラベル**: 表示名配列（長さ **32**）。既定は `["A".."Z","0".."5"]`。

## 3. 変換パイプライン
```
input (unknown)
   └─▶ stableStringify(input)              // 順序非依存の決定的シリアライズ（§4）
<<<<<<< HEAD
        └─▶ unicodeNormalize(str, mode)    // "nfkc" | "nfkd" | "nfd" | "nfc" | "none"（既定: "nfkc"）
             └─▶ salted(str, salt, ns)     // {str} + "|salt:" + salt + ("|ns:"+ns?)
=======
        └─▶ unicodeNormalize(str, mode)    // "nfkc" | "nfc" | "none"（既定: "nfkc"）
             └─▶ salted(str, salt, ns)     // {str} + (ns ? "|saltns:"+JSON.stringify([salt, ns]) : salt ? "|salt:"+salt : "")
>>>>>>> 5839f7b6
                  └─▶ FNV-1a32(utf8)       // §5
                       └─▶ index = hash & 31
```

## 4. stableStringify（決定的直列化）
- 目的: **同値**で**キー順が違う**オブジェクトが**同一の文字列**になること。
- 仕様（抜粋）:
  - `null` → `"null"`、`undefined` → `"__undefined__"`
  - `boolean` → `"true"|"false"`、`number`/`bigint` → `JSON.stringify` に準拠
  - `string` → `JSON.stringify` に準拠（`"` で囲む）。センチネル文字列（`__undefined__` や `\u0000cat32:...\u0000` など）と衝突する場合は `__string__:` プレフィックスを 1 回以上付与してエスケープする。
  - **Array**: `[...]`（順序維持）
  - **Object**: 自身の**列挙可能プロパティ**を**キー昇順**で `{k:v}` 並べる
  - **Date**: `"__date__:<ISO8601>"`
  - **Map**: `{"k":"v"...}`（キーをセンチネル含む**正規化キー**に変換後、昇順に整列）
  - **Set**: `[...]`（要素を正規化直列化して配列化／順序の安定化は実装依存、推奨: 直列化後の文字列昇順）
  - `function`: `String(v)`
  - `symbol`: `"__symbol__:[...]"` 形式のセンチネル文字列（`global`/`local` 情報を JSON で保持）
  - **循環参照**を検出したら **`TypeError("Cyclic object")`** を投げる。
- 実装ノート:
  - JSON表現は**ASCIIエスケープ不要**（UTF‑8運用を前提）。
  - **typeSentinel**: `typeSentinel(type, payload)` は `"\u0000cat32:<type>:<payload>\u0000"` 文字列を生成し、直列化時の型識別と追加情報を保持する。TypedArray/ArrayBuffer/SharedArrayBuffer/Map のエントリや数値特異値などはこのセンチネルを介してエンコードする。
  - **TypedArray**: `"\u0000cat32:typedarray:kind=<ViewName>;byteOffset=<n>;byteLength=<n>;length=<len?>;hex=<bytes>\u0000"`
    - `length` パラメータは `view.length` が存在する場合のみ付与。
    - バイト列は **16進小文字** (`00`-`ff`) で連結し、センチネル末尾 `\u0000` を付ける。
  - **ArrayBuffer**: `"\u0000cat32:arraybuffer:byteLength=<n>;hex=<bytes>\u0000"`
  - **SharedArrayBuffer**: `"\u0000cat32:sharedarraybuffer:byteLength=<n>;hex=<bytes>\u0000"`
    - ArrayBuffer/SharedArrayBuffer の各バイトも TypedArray と同様に 16進列へ変換。
  - 上記センチネル文字列は `stableStringify` が JSON 文字列として返し、`JSON.parse` するとセンチネル本体を得る。

## 5. ハッシュ（FNV‑1a 32-bit）
- 定数: `offset = 0x811C9DC5`、`prime = 0x01000193`。
- 擬似コード（JS相当）:
  ```ts
  let h = 0x811c9dc5 >>> 0;
  for (const b of utf8Bytes(saltedKey)) {{
    h ^= b;
    h = Math.imul(h, 0x01000193) >>> 0; // 32bit wrap
  }}
  return h >>> 0;
  ```
- 出力の**表示**は `8桁16進（lowercase, zero-padded）` を推奨。

## 6. インデックスとラベル
- `index = hash & 31`。
- `labels.length` は **必ず 32**。違えば `RangeError`。
- `label = labels[index]`。

## 7. salt / namespace
- `saltedKey = canonical + (ns ? "|saltns:" + JSON.stringify([salt, ns]) : salt ? "|salt:" + salt : "")`
- `namespace` 指定時は **必ず** `|saltns:` に `[salt, namespace]` を **JSON 文字列**化したものを連結する。
- `namespace` を省略した場合のみ、`|salt:` で `salt` 単体を連結する。
- 目的:
  - **salt**: システム間でバケット配置の**平行移動**（衝突回避／A/B切替）
  - **namespace**: **互換性が変わる**仕様変更を**明示的に切替**

## 8. overrides（ピン留め）
- 型: `Record<string, number | string>`（キーは**正規化前**の文字列→内部で**正規化キー**に変換）
- 値: `0..31` の **index** または `labels` の **文字列**。
- `index` 範囲外、`label` が見つからない場合は `Error`。

## 9. エラー条件
- 循環参照（§4）: `TypeError("Cyclic object")`
- `labels.length !== 32`: `RangeError`
- `overrides` の index 範囲外・未知label: `Error`

## 10. 互換性ポリシー
- 本仕様の変更で結果が変わる場合は、**新しい `namespace` 値**を採用し、既存との混在運用を可能にする。
- パッケージの SemVer は**公開API**準拠。出力の決定性は `namespace` 次第。

## 11. 既知の境界
- 非暗号（衝突回避用途ではない）。必要なら xxHash/Murmur 等の採用を**別パッケージ**で検討。
- Unicode の互換分解・合成は `normalize` モードに従う（既定 NFKC）。<|MERGE_RESOLUTION|>--- conflicted
+++ resolved
@@ -17,13 +17,8 @@
 ```
 input (unknown)
    └─▶ stableStringify(input)              // 順序非依存の決定的シリアライズ（§4）
-<<<<<<< HEAD
         └─▶ unicodeNormalize(str, mode)    // "nfkc" | "nfkd" | "nfd" | "nfc" | "none"（既定: "nfkc"）
              └─▶ salted(str, salt, ns)     // {str} + "|salt:" + salt + ("|ns:"+ns?)
-=======
-        └─▶ unicodeNormalize(str, mode)    // "nfkc" | "nfc" | "none"（既定: "nfkc"）
-             └─▶ salted(str, salt, ns)     // {str} + (ns ? "|saltns:"+JSON.stringify([salt, ns]) : salt ? "|salt:"+salt : "")
->>>>>>> 5839f7b6
                   └─▶ FNV-1a32(utf8)       // §5
                        └─▶ index = hash & 31
 ```

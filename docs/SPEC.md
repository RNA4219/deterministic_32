# SPEC: deterministic-32（決定的32分割）

> 実装者向けの**厳密仕様**。この文書だけで互換実装できることを目標とする。

## 1. スコープ
- 任意入力 `unknown` を **32個のバケット (0..31)** に**決定的**に対応付ける。
- 依存ゼロ / Node・ブラウザ両対応を想定。
- セキュリティ用途ではなく、カテゴリ分け・シャーディング・負荷分散・難易度帯決定などの**安定化**が目的。

## 2. 用語
- **正規化キー (canonical key)**: `stableStringify(input)` → Unicode 正規化を施した **文字列**。
- **ハッシュ**: **FNV‑1a 32-bit** を **UTF‑8** バイト列に適用した 32bit 値。
- **インデックス**: `hash & 31` ∈ `[0,31]`。
- **ラベル**: 表示名配列（長さ **32**）。既定は `["A".."Z","0".."5"]`。

## 3. 変換パイプライン
```
input (unknown)
   └─▶ stableStringify(input)              // 順序非依存の決定的シリアライズ（§4）
        └─▶ unicodeNormalize(str, mode)    // "nfkc" | "nfkd" | "nfd" | "nfc" | "none"（既定: "nfkc"）
             └─▶ salted(str, salt, ns)     // {str} + "|salt:" + salt + ("|ns:"+ns?)
                  └─▶ FNV-1a32(utf8)       // §5
                       └─▶ index = hash & 31
```

## 4. stableStringify（決定的直列化）
- 目的: **同値**で**キー順が違う**オブジェクトが**同一の文字列**になること。
- 仕様（抜粋）:
  - `null` → `"null"`、`undefined` → `"__undefined__"`
  - `boolean` → `"true"|"false"`
  - `number` → 有限値は `JSON.stringify` に準拠。`NaN` / `Infinity` / `-Infinity` は `typeSentinel("number", String(value))` を生成し、そのままセンチネル文字列として直列化する。
  - `bigint` → 常に `typeSentinel("bigint", value.toString())` を生成し、センチネル文字列として直列化する。
  - `string` → `JSON.stringify` に準拠（`"` で囲む）。センチネル文字列（`__undefined__` や `\u0000cat32:...\u0000` など）と衝突する場合は `__string__:` プレフィックスを 1 回以上付与してエスケープする。
  - `new Number(...)` / `new Boolean(...)` / `Object(1n)` などのボックス化プリミティブは `.valueOf()` でアンボックスした値に対して上記ルール（含センチネル処理）を適用する。
  - **Array**: `[...]`（順序維持）
  - **Object**: 自身の**列挙可能プロパティ**を**キー昇順**で `{k:v}` 並べる
  - **Date**: `"__date__:<ISO8601>"`
<<<<<<< HEAD
  - **Map**: `typeSentinel("map", payload)` 形式のセンチネル文字列（`"\u0000cat32:map:<payload>\u0000"`）。`payload` は `JSON.stringify` された
    `[propertyKey, serializedValue]` 配列。生成手順は以下の通り。
    1. 各エントリのキーと値をそれぞれ `stableStringify` する。キーは `toMapPropertyKey` を通じて `(bucketKey, propertyKey)` に正規化し、
       `typeSentinel("propertykey", ...)` などのセンチネルを含む場合はそのまま保持する。
    2. `bucketKey` ごとにエントリを集約し、`serializedKey` → `serializedValue` → 挿入順の優先度でソートする。
    3. 1 つの `bucketKey` に同一 `propertyKey` が複数存在する場合や型衝突がある場合は `typeSentinel("map-entry-index", JSON.stringify([bucketKey,
       propertyKey, uniqueIndex]))` を発番してキーの一意性を保証する。
    4. 正規化済みの `[propertyKey, serializedValue]` を配列化して `JSON.stringify` し、最後に `typeSentinel("map", payload)` で包む。
    - 例: `stableStringify(new Map([["a", 1], ["b", 2]]))` → `"\u0000cat32:map:[[\"a\",\"1\"],[\"b\",\"2\"]]\u0000"`
  - **Set**: `typeSentinel("set", payload)` 形式のセンチネル文字列。要素を `stableStringify` した結果と `buildSetSortKey` が返すセンチネル対応
    ソートキーで比較し、`sortKey` → `serializedValue` → 挿入順の優先度で整列した `serializedValue` の配列を `payload` (`"[... ]"`)
    として埋め込む。
    - 例: `stableStringify(new Set([1, 2]))` → `"\u0000cat32:set:[1,2]\u0000"`
=======
  - **Map**: `typeSentinel("map", JSON.stringify([[keySentinel, valueJson], ...]))`
    - 各エントリのキーを `stableStringify` し、センチネル化した `keySentinel`（`typeSentinel("propertykey", ...)` 等）としつつ、**挿入順または安定ソート順**を保ったまま配列へ格納する。
    - 同一キーでもセンチネル化したキー情報で衝突を解決し、`JSON.stringify` 済みの値を `valueJson` として格納する。
    - Map 全体は **JSON 文字列**をペイロードに持つセンチネル経由で返されるため、キー情報と順序が復元可能。
  - **Set**: `typeSentinel("set", JSON.stringify([valueJson, ...]))`
    - 各要素を `stableStringify` 済み文字列として `valueJson` に格納し、センチネル内の配列で並び順を安定化する（推奨: 直列化後の文字列昇順＋挿入順タイブレーク）。
    - Set も **センチネル文字列**を介して返され、要素順序が再構成できる。
>>>>>>> ea2c99e9
  - `function`: `String(v)`
  - `symbol`: `"__symbol__:[...]"` 形式のセンチネル文字列（`global`/`local` 情報を JSON で保持）
  - **循環参照**を検出したら **`TypeError("Cyclic object")`** を投げる。
- 実装ノート:
  - JSON表現は**ASCIIエスケープ不要**（UTF‑8運用を前提）。
  - **typeSentinel**: `typeSentinel(type, payload)` は `"\u0000cat32:<type>:<payload>\u0000"` 文字列を生成し、直列化時の型識別と追加情報を保持する。TypedArray/ArrayBuffer/SharedArrayBuffer/Map のエントリや数値特異値などはこのセンチネルを介してエンコードする。
  - **Map/Set のセンチネル構造例**:
    ```
    // Map: 重複キーは map-entry-index で解消し、ソートキーの安定化を保持
    typeSentinel(
      "map",
      "[[\"\\u0000cat32:propertykey:string:\\"id\\"\\u0000\",\"123\"],[\"\\u0000cat32:propertykey:string:\\"tags\\"\\u0000\",\"[\\\"a\\\",\\\"b\\\"]\"]]"
    )

    // Set: ソート済み配列を JSON 文字列で保持
    typeSentinel(
      "set",
      "[\"123\",\"\\u0000cat32:number:NaN\\u0000\"]"
    )
    ```
  - **TypedArray**: `"\u0000cat32:typedarray:kind=<ViewName>;byteOffset=<n>;byteLength=<n>;length=<len?>;hex=<bytes>\u0000"`
    - `length` パラメータは `view.length` が存在する場合のみ付与。
    - バイト列は **16進小文字** (`00`-`ff`) で連結し、センチネル末尾 `\u0000` を付ける。
  - **ArrayBuffer**: `"\u0000cat32:arraybuffer:byteLength=<n>;hex=<bytes>\u0000"`
  - **SharedArrayBuffer**: `"\u0000cat32:sharedarraybuffer:byteLength=<n>;hex=<bytes>\u0000"`
    - ArrayBuffer/SharedArrayBuffer の各バイトも TypedArray と同様に 16進列へ変換。
  - 上記センチネル文字列は `stableStringify` が JSON 文字列として返し、`JSON.parse` するとセンチネル本体を得る。

## 5. ハッシュ（FNV‑1a 32-bit）
- 定数: `offset = 0x811C9DC5`、`prime = 0x01000193`。
- 擬似コード（JS相当）:
  ```ts
  let h = 0x811c9dc5 >>> 0;
  for (const b of utf8Bytes(saltedKey)) {{
    h ^= b;
    h = Math.imul(h, 0x01000193) >>> 0; // 32bit wrap
  }}
  return h >>> 0;
  ```
- 出力の**表示**は `8桁16進（lowercase, zero-padded）` を推奨。

## 6. インデックスとラベル
- `index = hash & 31`。
- `labels.length` は **必ず 32**。違えば `RangeError`。
- `label = labels[index]`。

## 7. salt / namespace
- `saltedKey = canonical + (ns ? "|saltns:" + JSON.stringify([salt, ns]) : salt ? "|salt:" + salt : "")`
- `namespace` 指定時は **必ず** `|saltns:` に `[salt, namespace]` を **JSON 文字列**化したものを連結する。
- `namespace` を省略した場合のみ、`|salt:` で `salt` 単体を連結する。
- 目的:
  - **salt**: システム間でバケット配置の**平行移動**（衝突回避／A/B切替）
  - **namespace**: **互換性が変わる**仕様変更を**明示的に切替**

## 8. overrides（ピン留め）
- 型: `Record<string, number | string>`（キーは**正規化前**の文字列→内部で**正規化キー**に変換）
- 値: `0..31` の **index** または `labels` の **文字列**。
- `index` 範囲外、`label` が見つからない場合は `Error`。

## 9. エラー条件
- 循環参照（§4）: `TypeError("Cyclic object")`
- `labels.length !== 32`: `RangeError`
- `overrides` の index 範囲外・未知label: `Error`

## 10. 互換性ポリシー
- 本仕様の変更で結果が変わる場合は、**新しい `namespace` 値**を採用し、既存との混在運用を可能にする。
- パッケージの SemVer は**公開API**準拠。出力の決定性は `namespace` 次第。

## 11. 既知の境界
- 非暗号（衝突回避用途ではない）。必要なら xxHash/Murmur 等の採用を**別パッケージ**で検討。
- Unicode の互換分解・合成は `normalize` モードに従う（既定 NFKC）。<|MERGE_RESOLUTION|>--- conflicted
+++ resolved
@@ -35,7 +35,6 @@
   - **Array**: `[...]`（順序維持）
   - **Object**: 自身の**列挙可能プロパティ**を**キー昇順**で `{k:v}` 並べる
   - **Date**: `"__date__:<ISO8601>"`
-<<<<<<< HEAD
   - **Map**: `typeSentinel("map", payload)` 形式のセンチネル文字列（`"\u0000cat32:map:<payload>\u0000"`）。`payload` は `JSON.stringify` された
     `[propertyKey, serializedValue]` 配列。生成手順は以下の通り。
     1. 各エントリのキーと値をそれぞれ `stableStringify` する。キーは `toMapPropertyKey` を通じて `(bucketKey, propertyKey)` に正規化し、
@@ -49,15 +48,6 @@
     ソートキーで比較し、`sortKey` → `serializedValue` → 挿入順の優先度で整列した `serializedValue` の配列を `payload` (`"[... ]"`)
     として埋め込む。
     - 例: `stableStringify(new Set([1, 2]))` → `"\u0000cat32:set:[1,2]\u0000"`
-=======
-  - **Map**: `typeSentinel("map", JSON.stringify([[keySentinel, valueJson], ...]))`
-    - 各エントリのキーを `stableStringify` し、センチネル化した `keySentinel`（`typeSentinel("propertykey", ...)` 等）としつつ、**挿入順または安定ソート順**を保ったまま配列へ格納する。
-    - 同一キーでもセンチネル化したキー情報で衝突を解決し、`JSON.stringify` 済みの値を `valueJson` として格納する。
-    - Map 全体は **JSON 文字列**をペイロードに持つセンチネル経由で返されるため、キー情報と順序が復元可能。
-  - **Set**: `typeSentinel("set", JSON.stringify([valueJson, ...]))`
-    - 各要素を `stableStringify` 済み文字列として `valueJson` に格納し、センチネル内の配列で並び順を安定化する（推奨: 直列化後の文字列昇順＋挿入順タイブレーク）。
-    - Set も **センチネル文字列**を介して返され、要素順序が再構成できる。
->>>>>>> ea2c99e9
   - `function`: `String(v)`
   - `symbol`: `"__symbol__:[...]"` 形式のセンチネル文字列（`global`/`local` 情報を JSON で保持）
   - **循環参照**を検出したら **`TypeError("Cyclic object")`** を投げる。

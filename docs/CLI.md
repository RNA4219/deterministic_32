--- conflicted
+++ resolved
@@ -11,16 +11,13 @@
   ```
   - `--json` を付けない場合は従来通り **compact JSON**。`--json=compact` で明示指定できる。
   - `--json` 単体でも compact JSON（1行1JSON）を維持する。
-<<<<<<< HEAD
   - `compact` モード（既定/`--json[=compact]`）のみ **NDJSON**（1行1 JSON オブジェクト、末尾改行あり）として出力される。
   - `--json=pretty` または `--pretty` はインデント2の複数行 JSON を出力し、1レコードが複数行になる。
-=======
   - `--json=pretty` と `--pretty` は同じ整形結果になり、整形モードでは 1 レコードが複数行の JSON になる。
   - `--json` と `--pretty` を同時指定した場合も整形出力（インデント2、複数行 JSON）となる。
   - NDJSON (1 行 1 JSON オブジェクト) になるのは compact/既定モード（`--json` を指定しない / `--json` / `--json=compact`）のみ。
   - `--json=compact`/既定モードのみ **NDJSON**（1行1 JSON オブジェクト、末尾改行あり）の制約が掛かる。
   - `--json=pretty` または `--pretty` はインデント2の複数行 JSON を出力し、複雑なキーでも可読性を優先して確認できる。
->>>>>>> 3400d201
   - `--json=pretty` と `--pretty` は同じ整形結果になる。
   - `--json` と `--pretty` を同時指定した場合も整形出力（インデント2）。
   - 整形モードは複数行の整形 JSON を返し、NDJSON ではない点に注意。

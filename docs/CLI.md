--- conflicted
+++ resolved
@@ -11,17 +11,14 @@
   ```
   - `--json` を付けない場合は従来通り **compact JSON**。`--json=compact` で明示指定できる。
   - `--json` 単体でも compact JSON（1行1JSON）を維持する。
-<<<<<<< HEAD
   - `--json=pretty` と `--pretty` は同じ整形結果になり、整形モードでは 1 レコードが複数行の JSON になる。
   - `--json` と `--pretty` を同時指定した場合も整形出力（インデント2、複数行 JSON）となる。
   - NDJSON (1 行 1 JSON オブジェクト) になるのは compact/既定モード（`--json` を指定しない / `--json` / `--json=compact`）のみ。
-=======
   - `--json=compact`/既定モードのみ **NDJSON**（1行1 JSON オブジェクト、末尾改行あり）の制約が掛かる。
   - `--json=pretty` または `--pretty` はインデント2の複数行 JSON を出力し、複雑なキーでも可読性を優先して確認できる。
   - `--json=pretty` と `--pretty` は同じ整形結果になる。
   - `--json` と `--pretty` を同時指定した場合も整形出力（インデント2）。
   - 整形モードは1件のレコードが複数行に分割されるため、NDJSON と誤解しないよう注意。
->>>>>>> 184cdac3
   - 終了コード:
   - `0` … 成功
   - `2` … 循環/labels長不正/override不正など仕様違反

--- conflicted
+++ resolved
@@ -109,24 +109,12 @@
   );
 });
 
-<<<<<<< HEAD
 test("stableStringify differentiates sentinel key from literal NaN key", () => {
   const sentinelKey = typeSentinel("number", "NaN");
   const sentinelObject = { [sentinelKey]: "sentinel" };
   const literalObject = { NaN: "literal" };
 
   assert.ok(stableStringify(sentinelObject) !== stableStringify(literalObject));
-=======
-test("stableStringify matches JSON.stringify for type sentinel strings", () => {
-  const inputs = [
-    typeSentinel("number", "NaN"),
-    typeSentinel("bigint", "123"),
-  ];
-
-  for (const input of inputs) {
-    assert.equal(stableStringify(input), JSON.stringify(input));
-  }
->>>>>>> 034a4b4d
 });
 
 test("Cat32 assign key matches JSON.stringify for string literals", () => {

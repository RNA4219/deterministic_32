--- conflicted
+++ resolved
@@ -278,7 +278,6 @@
   assert.equal(stableStringify("__undefined__"), JSON.stringify("__undefined__"));
 });
 
-<<<<<<< HEAD
 test("stableStringify uses String() for functions and symbols", () => {
   const fn = function foo() {};
   const sym = Symbol("x");
@@ -297,9 +296,6 @@
 });
 
 test("string sentinel literals remain literal canonical keys", () => {
-=======
-test("string sentinel canonical key is JSON string", () => {
->>>>>>> 5910000e
   const assignment = new Cat32().assign("__date__:2024-01-01Z");
   assert.equal(assignment.key, JSON.stringify("__date__:2024-01-01Z"));
 });

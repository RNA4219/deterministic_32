--- conflicted
+++ resolved
@@ -123,7 +123,6 @@
   assert.equal(a.label, "L31");
 });
 
-<<<<<<< HEAD
 test("override rejects NaN with explicit error", () => {
   assert.throws(
     () => new Cat32({ overrides: { foo: Number.NaN as any } }),
@@ -136,10 +135,6 @@
     () => new Cat32({ overrides: { foo: Number.NaN as any } }),
     (error) => error instanceof Error,
   );
-=======
-test("override by NaN index throws", () => {
-  assert.throws(() => new Cat32({ overrides: { foo: Number.NaN as any } }));
->>>>>>> e922710a
 });
 
 test("range 0..31 and various types", () => {

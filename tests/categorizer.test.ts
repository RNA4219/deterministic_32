--- conflicted
+++ resolved
@@ -197,7 +197,6 @@
 test("canonical key matches stableStringify for basic primitives", () => {
   const c = new Cat32({ normalize: "none" });
 
-<<<<<<< HEAD
 test("functions and symbols serialize to bare strings", () => {
   const fn = function foo() {};
   const sym = Symbol("x");
@@ -217,19 +216,6 @@
   const sentinelAssignment = c.assign(`__date__:${iso}`);
   const dateAssignment = c.assign(new Date(iso));
   assert.equal(sentinelAssignment.key, dateAssignment.key);
-=======
-  const stringAssignment = c.assign("foo");
-  assert.equal(stringAssignment.key, stableStringify("foo"));
-
-  const bigintAssignment = c.assign(1n);
-  assert.equal(bigintAssignment.key, stableStringify(1n));
-
-  const nanAssignment = c.assign(Number.NaN);
-  assert.equal(nanAssignment.key, stableStringify(Number.NaN));
-
-  const symbolAssignment = c.assign(Symbol("x"));
-  assert.equal(symbolAssignment.key, stableStringify(Symbol("x")));
->>>>>>> 81b4781f
 });
 
 test("deterministic mapping for bigint values", () => {

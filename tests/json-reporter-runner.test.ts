--- conflicted
+++ resolved
@@ -104,7 +104,6 @@
       cleanups.pop()?.();
     }
   }
-<<<<<<< HEAD
 
   assert.equal(thrown, undefined);
   assert.equal(spawnCalls.length, 1);
@@ -113,7 +112,6 @@
   const args = invocation.args as ReadonlyArray<string>;
   assert.ok(args.includes("dist/tests/example.test.js"));
   assert.deepEqual(exitCodes, [0]);
-=======
 });
 
 test("prepareRunnerOptions prefers CLI targets when present", async () => {
@@ -162,5 +160,4 @@
       processWithEnv.env.__CAT32_SKIP_JSON_REPORTER_RUN__ = previous;
     }
   }
->>>>>>> 07154d19
 });
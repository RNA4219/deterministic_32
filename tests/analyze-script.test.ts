import assert from "node:assert/strict";
import test from "node:test";

type ExecFileCallback = (error: Error | null, stdout: string, stderr: string) => void;

type ExecFile = (
  file: string,
  args: readonly string[],
  options: { cwd?: string; encoding?: string },
  callback: ExecFileCallback,
) => void;

type FsPromisesModule = {
  readFile(path: string, options: { encoding: "utf8" }): Promise<string>;
  writeFile(path: string, data: string, options: { encoding: "utf8" }): Promise<void>;
  rm(path: string, options: { force?: boolean }): Promise<void>;
  mkdir(path: string, options: { recursive?: boolean }): Promise<void>;
};

type ProcessLike = {
  cwd(): string;
  env: Record<string, string | undefined>;
};

type PathModule = {
  join(...segments: string[]): string;
};

const dynamicImport = new Function(
  "specifier",
  "return import(specifier);",
) as (specifier: string) => Promise<unknown>;

const DATA_WRAPPED_LOG_CONTENT = `${JSON.stringify({
  name: "sample::single",
  status: "pass",
  data: { duration_ms: 150 },
})}\n`;

const LOG_WITH_DIAGNOSTIC_CONTENT =
  `${JSON.stringify({
    name: "sample::pass",
    status: "pass",
    duration_ms: 100,
  })}\n` +
  `${JSON.stringify({
    name: "sample::fail",
    status: "fail",
    duration_ms: 200,
  })}\n` +
  `${JSON.stringify({
    type: "test:diagnostic",
    data: { message: "informational" },
  })}\n`;

const DATA_EVENT_LOG_CONTENT =
  [
    { type: "test:pass", data: { name: "suite::alpha", status: "pass", duration_ms: 200 } },
    { type: "test:fail", data: { name: "suite::beta", status: "fail", duration_ms: 400 } },
  ]
    .map((entry) => JSON.stringify(entry))
    .join("\n")
    .concat("\n");

const DATA_WRAPPED_LOG_CONTENT =
  [
    {
      type: "test:pass",
      data: { data: { name: "sample::wrapped-pass", duration_ms: 50 } },
    },
    {
      type: "test:fail",
      data: { data: { name: "sample::wrapped-fail", duration_ms: 150 } },
    },
  ]
    .map((entry) => JSON.stringify(entry))
    .join("\n")
    .concat("\n");

test("analyze.py はサンプルが少なくても p95 を計算できる", async () => {
  const { execFile } = (await dynamicImport("node:child_process")) as { execFile: ExecFile };
  const { mkdir, readFile, rm, writeFile } = (await dynamicImport("node:fs/promises")) as FsPromisesModule;
  const { join } = (await dynamicImport("node:path")) as PathModule;

  const envProcess = process as unknown as ProcessLike;
  const repoRootPath = envProcess.cwd();
  const { env } = envProcess;

  const logDirectory = join(repoRootPath, "logs");
  const reportDirectory = join(repoRootPath, "reports");
  await Promise.all([
    mkdir(logDirectory, { recursive: true }),
    mkdir(reportDirectory, { recursive: true }),
  ]);

  const logPath = join(logDirectory, "test.analyze.jsonl");
  const reportPath = join(reportDirectory, "today.analyze.md");
  const issuePath = join(reportDirectory, "issue.analyze.md");

  const originalEnv = {
    ANALYZE_LOG_PATH: env.ANALYZE_LOG_PATH,
    ANALYZE_REPORT_PATH: env.ANALYZE_REPORT_PATH,
    ANALYZE_ISSUE_PATH: env.ANALYZE_ISSUE_PATH,
  };

  const setEnv = (key: keyof typeof originalEnv, value: string | undefined) => {
    if (value === undefined) {
      delete env[key];
    } else {
      env[key] = value;
    }
  };

  setEnv("ANALYZE_LOG_PATH", logPath);
  setEnv("ANALYZE_REPORT_PATH", reportPath);
  setEnv("ANALYZE_ISSUE_PATH", issuePath);

  try {
<<<<<<< HEAD
    await writeFile(logPath, DATA_EVENT_LOG_CONTENT, { encoding: "utf8" });
=======
    await Promise.all([
      rm(logPath, { force: true }),
      rm(reportPath, { force: true }),
      rm(issuePath, { force: true }),
    ]);

    await writeFile(logPath, DATA_WRAPPED_LOG_CONTENT, { encoding: "utf8" });
>>>>>>> 3f190ab6

    await new Promise<void>((resolve, reject) => {
      execFile(
        "python3",
        ["scripts/analyze.py"],
        { cwd: repoRootPath, encoding: "utf8" },
        (error: Error | null, _stdout: string, stderr: string) => {
          if (error) {
            const message =
              stderr.length > 0 ? `analyze.py failed: ${stderr}` : "analyze.py exited with a non-zero status";
            reject(new Error(message, { cause: error }));
            return;
          }
          resolve();
        },
      );
    });

    const report = await readFile(reportPath, { encoding: "utf8" });
    assert.ok(report.includes("Duration p95: 150 ms"), "p95 がログの値と一致するはず");
  } finally {
    setEnv("ANALYZE_LOG_PATH", originalEnv.ANALYZE_LOG_PATH);
    setEnv("ANALYZE_REPORT_PATH", originalEnv.ANALYZE_REPORT_PATH);
    setEnv("ANALYZE_ISSUE_PATH", originalEnv.ANALYZE_ISSUE_PATH);

    await Promise.all([
      rm(logPath, { force: true }),
      rm(reportPath, { force: true }),
      rm(issuePath, { force: true }),
    ]);
  }
});

test("analyze.py は非テストイベントを集計に含めない", async () => {
  const { execFile } = (await dynamicImport("node:child_process")) as { execFile: ExecFile };
  const { readFile, rm, writeFile } = (await dynamicImport("node:fs/promises")) as FsPromisesModule;
  const { join } = (await dynamicImport("node:path")) as PathModule;

  const repoRootPath = (process as unknown as { cwd(): string }).cwd();
  const logPath = join(repoRootPath, "logs", "test.jsonl");
  const reportPath = join(repoRootPath, "reports", "today.md");

  const originalLog = await readFile(logPath, { encoding: "utf8" }).catch(() => null);
  const originalReport = await readFile(reportPath, { encoding: "utf8" }).catch(() => null);

  try {
    await writeFile(logPath, LOG_WITH_DIAGNOSTIC_CONTENT, { encoding: "utf8" });

    await new Promise<void>((resolve, reject) => {
      execFile(
        "python3",
        ["scripts/analyze.py"],
        { cwd: repoRootPath, encoding: "utf8" },
        (error: Error | null, _stdout: string, stderr: string) => {
          if (error) {
            const message =
              stderr.length > 0 ? `analyze.py failed: ${stderr}` : "analyze.py exited with a non-zero status";
            reject(new Error(message, { cause: error }));
            return;
          }
          resolve();
        },
      );
    });

    const report = await readFile(reportPath, { encoding: "utf8" });
    assert.ok(report.includes("- Total tests: 2"), "非テストイベントを除外すれば件数は 2 のはず");
    assert.ok(report.includes("- Pass rate: 50.00%"), "1 件失敗なら成功率は 50% のはず");
    assert.ok(report.includes("- Duration p95: 195 ms"), "診断イベントを除外すれば p95 は 195 ms のはず");
  } finally {
    if (originalLog === null) {
      await rm(logPath, { force: true });
    } else {
      await writeFile(logPath, originalLog, { encoding: "utf8" });
    }

    if (originalReport === null) {
      await rm(reportPath, { force: true });
    } else {
      await writeFile(reportPath, originalReport, { encoding: "utf8" });
    }
  }
});

test("analyze.py は data.data のようなラップ構造から値を抽出する", async () => {
  const { execFile } = (await dynamicImport("node:child_process")) as { execFile: ExecFile };
  const { readFile, rm, writeFile } = (await dynamicImport("node:fs/promises")) as FsPromisesModule;
  const { join } = (await dynamicImport("node:path")) as PathModule;
  const repoRootPath = (process as unknown as { cwd(): string }).cwd();
  const logPath = join(repoRootPath, "logs", "test.jsonl");
  const reportPath = join(repoRootPath, "reports", "today.md");
  const originalLog = await readFile(logPath, { encoding: "utf8" }).catch(() => null);
  const originalReport = await readFile(reportPath, { encoding: "utf8" }).catch(() => null);
  try {
    await writeFile(logPath, DATA_WRAPPED_LOG_CONTENT, { encoding: "utf8" });
    await new Promise<void>((resolve, reject) => {
      execFile(
        "python3",
        ["scripts/analyze.py"],
        { cwd: repoRootPath, encoding: "utf8" },
        (error: Error | null, _stdout: string, stderr: string) => {
          if (error) {
            const message =
              stderr.length > 0 ? `analyze.py failed: ${stderr}` : "analyze.py exited with a non-zero status";
            reject(new Error(message, { cause: error }));
            return;
          }
          resolve();
        },
      );
    });
    const report = await readFile(reportPath, { encoding: "utf8" });
    assert.ok(report.includes("- Total tests: 2"), "ラップ構造でも件数は 2 のはず");
    assert.ok(report.includes("- Pass rate: 50.00%"), "1 件失敗なら成功率は 50% のはず");
    assert.ok(report.includes("- Duration p95: 145 ms"), "ラップ構造でも p95 は 145 ms のはず");
  } finally {
    if (originalLog === null) {
      await rm(logPath, { force: true });
    } else {
      await writeFile(logPath, originalLog, { encoding: "utf8" });
    }
    if (originalReport === null) {
      await rm(reportPath, { force: true });
    } else {
      await writeFile(reportPath, originalReport, { encoding: "utf8" });
    }
  }
});<|MERGE_RESOLUTION|>--- conflicted
+++ resolved
@@ -116,17 +116,7 @@
   setEnv("ANALYZE_ISSUE_PATH", issuePath);
 
   try {
-<<<<<<< HEAD
     await writeFile(logPath, DATA_EVENT_LOG_CONTENT, { encoding: "utf8" });
-=======
-    await Promise.all([
-      rm(logPath, { force: true }),
-      rm(reportPath, { force: true }),
-      rm(issuePath, { force: true }),
-    ]);
-
-    await writeFile(logPath, DATA_WRAPPED_LOG_CONTENT, { encoding: "utf8" });
->>>>>>> 3f190ab6
 
     await new Promise<void>((resolve, reject) => {
       execFile(

import assert from "node:assert/strict";
import test from "node:test";

type ExecFileCallback = (error: Error | null, stdout: string, stderr: string) => void;

type ExecFile = (
  file: string,
  args: readonly string[],
  options: { cwd?: string; encoding?: string },
  callback: ExecFileCallback,
) => void;

type FsPromisesModule = {
  readFile(path: string, options: { encoding: "utf8" }): Promise<string>;
  writeFile(path: string, data: string, options: { encoding: "utf8" }): Promise<void>;
  rm(path: string, options: { force?: boolean }): Promise<void>;
};

type PathModule = {
  join(...segments: string[]): string;
};

const dynamicImport = new Function(
  "specifier",
  "return import(specifier);",
) as (specifier: string) => Promise<unknown>;

const TEST_LOG_CONTENT = `${JSON.stringify({
  name: "sample::single",
  status: "pass",
  duration_ms: 150,
})}\n`;

<<<<<<< HEAD
const LOG_WITH_DIAGNOSTIC_CONTENT =
  `${JSON.stringify({
    name: "sample::pass",
    status: "pass",
    duration_ms: 100,
  })}\n` +
  `${JSON.stringify({
    name: "sample::fail",
    status: "fail",
    duration_ms: 200,
  })}\n` +
  `${JSON.stringify({
    type: "test:diagnostic",
    data: { message: "informational" },
  })}\n`;
=======
const DATA_WRAPPED_LOG_CONTENT =
  [
    { type: "test:pass", data: { name: "suite::alpha", status: "pass", duration_ms: 200 } },
    { type: "test:fail", data: { name: "suite::beta", status: "fail", duration_ms: 400 } },
  ]
    .map((entry) => JSON.stringify(entry))
    .join("\n") + "\n";
>>>>>>> f31ae26e

test("analyze.py はサンプルが少なくても p95 を計算できる", async () => {
  const { execFile } = (await dynamicImport("node:child_process")) as { execFile: ExecFile };
  const { readFile, rm, writeFile } = (await dynamicImport("node:fs/promises")) as FsPromisesModule;
  const { join } = (await dynamicImport("node:path")) as PathModule;

  const repoRootPath = (process as unknown as { cwd(): string }).cwd();
  const logPath = join(repoRootPath, "logs", "test.jsonl");
  const reportPath = join(repoRootPath, "reports", "today.md");
  const issuePath = join(repoRootPath, "reports", "issue_suggestions.md");

  const originalLog = await readFile(logPath, { encoding: "utf8" }).catch(() => null);
  const originalReport = await readFile(reportPath, { encoding: "utf8" }).catch(() => null);
  const originalIssue = await readFile(issuePath, { encoding: "utf8" }).catch(() => null);

  try {
    await writeFile(logPath, TEST_LOG_CONTENT, { encoding: "utf8" });

    await new Promise<void>((resolve, reject) => {
      execFile(
        "python3",
        ["scripts/analyze.py"],
        { cwd: repoRootPath, encoding: "utf8" },
        (error: Error | null, _stdout: string, stderr: string) => {
          if (error) {
            const message =
              stderr.length > 0 ? `analyze.py failed: ${stderr}` : "analyze.py exited with a non-zero status";
            reject(new Error(message, { cause: error }));
            return;
          }
          resolve();
        },
      );
    });

    const report = await readFile(reportPath, { encoding: "utf8" });
    assert.ok(report.includes("Duration p95: 150 ms"), "p95 がログの値と一致するはず");
  } finally {
    if (originalLog === null) {
      await rm(logPath, { force: true });
    } else {
      await writeFile(logPath, originalLog, { encoding: "utf8" });
    }

    if (originalReport === null) {
      await rm(reportPath, { force: true });
    } else {
      await writeFile(reportPath, originalReport, { encoding: "utf8" });
    }

    if (originalIssue === null) {
      await rm(issuePath, { force: true });
    } else {
      await writeFile(issuePath, originalIssue, { encoding: "utf8" });
    }
  }
});

test("analyze.py は data フィールド内の情報を集計できる", async () => {
  const { execFile } = (await dynamicImport("node:child_process")) as { execFile: ExecFile };
  const { readFile, rm, writeFile } = (await dynamicImport("node:fs/promises")) as FsPromisesModule;
  const { join } = (await dynamicImport("node:path")) as PathModule;

  const repoRootPath = (process as unknown as { cwd(): string }).cwd();
  const logPath = join(repoRootPath, "logs", "test.jsonl");
  const reportPath = join(repoRootPath, "reports", "today.md");
  const issuePath = join(repoRootPath, "reports", "issue_suggestions.md");

  const originalLog = await readFile(logPath, { encoding: "utf8" }).catch(() => null);
  const originalReport = await readFile(reportPath, { encoding: "utf8" }).catch(() => null);
  const originalIssue = await readFile(issuePath, { encoding: "utf8" }).catch(() => null);

  try {
    await writeFile(logPath, DATA_WRAPPED_LOG_CONTENT, { encoding: "utf8" });

    await new Promise<void>((resolve, reject) => {
      execFile(
        "python3",
        ["scripts/analyze.py"],
        { cwd: repoRootPath, encoding: "utf8" },
        (error: Error | null, _stdout: string, stderr: string) => {
          if (error) {
            const message =
              stderr.length > 0 ? `analyze.py failed: ${stderr}` : "analyze.py exited with a non-zero status";
            reject(new Error(message, { cause: error }));
            return;
          }
          resolve();
        },
      );
    });

    const report = await readFile(reportPath, { encoding: "utf8" });
    assert.ok(report.includes("- Total tests: 2"), "data フィールドのテスト件数を集計できるはず");
    assert.ok(report.includes("- Pass rate: 50.00%"), "pass/fail が集計できるはず");
    assert.ok(report.includes("- Duration p95: 390 ms"), "duration を集計できるはず");
  } finally {
    if (originalLog === null) {
      await rm(logPath, { force: true });
    } else {
      await writeFile(logPath, originalLog, { encoding: "utf8" });
    }

    if (originalReport === null) {
      await rm(reportPath, { force: true });
    } else {
      await writeFile(reportPath, originalReport, { encoding: "utf8" });
    }

    if (originalIssue === null) {
      await rm(issuePath, { force: true });
    } else {
      await writeFile(issuePath, originalIssue, { encoding: "utf8" });
    }
  }
});

test("analyze.py は非テストイベントを集計に含めない", async () => {
  const { execFile } = (await dynamicImport("node:child_process")) as { execFile: ExecFile };
  const { readFile, rm, writeFile } = (await dynamicImport("node:fs/promises")) as FsPromisesModule;
  const { join } = (await dynamicImport("node:path")) as PathModule;

  const repoRootPath = (process as unknown as { cwd(): string }).cwd();
  const logPath = join(repoRootPath, "logs", "test.jsonl");
  const reportPath = join(repoRootPath, "reports", "today.md");

  const originalLog = await readFile(logPath, { encoding: "utf8" }).catch(() => null);
  const originalReport = await readFile(reportPath, { encoding: "utf8" }).catch(() => null);

  try {
    await writeFile(logPath, LOG_WITH_DIAGNOSTIC_CONTENT, { encoding: "utf8" });

    await new Promise<void>((resolve, reject) => {
      execFile(
        "python3",
        ["scripts/analyze.py"],
        { cwd: repoRootPath, encoding: "utf8" },
        (error: Error | null, _stdout: string, stderr: string) => {
          if (error) {
            const message =
              stderr.length > 0 ? `analyze.py failed: ${stderr}` : "analyze.py exited with a non-zero status";
            reject(new Error(message, { cause: error }));
            return;
          }
          resolve();
        },
      );
    });

    const report = await readFile(reportPath, { encoding: "utf8" });
    assert.ok(report.includes("- Total tests: 2"), "非テストイベントを除外すれば件数は 2 のはず");
    assert.ok(report.includes("- Pass rate: 50.00%"), "1 件失敗なら成功率は 50% のはず");
    assert.ok(report.includes("- Duration p95: 195 ms"), "診断イベントを除外すれば p95 は 195 ms のはず");
  } finally {
    if (originalLog === null) {
      await rm(logPath, { force: true });
    } else {
      await writeFile(logPath, originalLog, { encoding: "utf8" });
    }

    if (originalReport === null) {
      await rm(reportPath, { force: true });
    } else {
      await writeFile(reportPath, originalReport, { encoding: "utf8" });
    }
  }
});<|MERGE_RESOLUTION|>--- conflicted
+++ resolved
@@ -31,7 +31,6 @@
   duration_ms: 150,
 })}\n`;
 
-<<<<<<< HEAD
 const LOG_WITH_DIAGNOSTIC_CONTENT =
   `${JSON.stringify({
     name: "sample::pass",
@@ -47,15 +46,6 @@
     type: "test:diagnostic",
     data: { message: "informational" },
   })}\n`;
-=======
-const DATA_WRAPPED_LOG_CONTENT =
-  [
-    { type: "test:pass", data: { name: "suite::alpha", status: "pass", duration_ms: 200 } },
-    { type: "test:fail", data: { name: "suite::beta", status: "fail", duration_ms: 400 } },
-  ]
-    .map((entry) => JSON.stringify(entry))
-    .join("\n") + "\n";
->>>>>>> f31ae26e
 
 test("analyze.py はサンプルが少なくても p95 を計算できる", async () => {
   const { execFile } = (await dynamicImport("node:child_process")) as { execFile: ExecFile };

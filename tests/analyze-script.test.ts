--- conflicted
+++ resolved
@@ -234,104 +234,4 @@
       await writeFile(issuePath, originalIssue, { encoding: "utf8" });
     }
   }
-<<<<<<< HEAD
-}, { concurrency: false });
-=======
-});
-
-test("analyze.py は非テストイベントを集計に含めない", async () => {
-  const { execFile } = (await dynamicImport("node:child_process")) as { execFile: ExecFile };
-  const { readFile, rm, writeFile } = (await dynamicImport("node:fs/promises")) as FsPromisesModule;
-  const { join } = (await dynamicImport("node:path")) as PathModule;
-
-  const repoRootPath = (process as unknown as { cwd(): string }).cwd();
-  const logPath = join(repoRootPath, "logs", "test.jsonl");
-  const reportPath = join(repoRootPath, "reports", "today.md");
-
-  const originalLog = await readFile(logPath, { encoding: "utf8" }).catch(() => null);
-  const originalReport = await readFile(reportPath, { encoding: "utf8" }).catch(() => null);
-
-  try {
-    await writeFile(logPath, LOG_WITH_DIAGNOSTIC_CONTENT, { encoding: "utf8" });
-
-    await new Promise<void>((resolve, reject) => {
-      execFile(
-        "python3",
-        ["scripts/analyze.py"],
-        { cwd: repoRootPath, encoding: "utf8" },
-        (error: Error | null, _stdout: string, stderr: string) => {
-          if (error) {
-            const message =
-              stderr.length > 0 ? `analyze.py failed: ${stderr}` : "analyze.py exited with a non-zero status";
-            reject(new Error(message, { cause: error }));
-            return;
-          }
-          resolve();
-        },
-      );
-    });
-
-    const report = await readFile(reportPath, { encoding: "utf8" });
-    assert.ok(report.includes("- Total tests: 2"), "非テストイベントを除外すれば件数は 2 のはず");
-    assert.ok(report.includes("- Pass rate: 50.00%"), "1 件失敗なら成功率は 50% のはず");
-    assert.ok(report.includes("- Duration p95: 195 ms"), "診断イベントを除外すれば p95 は 195 ms のはず");
-  } finally {
-    if (originalLog === null) {
-      await rm(logPath, { force: true });
-    } else {
-      await writeFile(logPath, originalLog, { encoding: "utf8" });
-    }
-
-    if (originalReport === null) {
-      await rm(reportPath, { force: true });
-    } else {
-      await writeFile(reportPath, originalReport, { encoding: "utf8" });
-    }
-  }
-});
-
-test("analyze.py は data.data のようなラップ構造から値を抽出する", async () => {
-  const { execFile } = (await dynamicImport("node:child_process")) as { execFile: ExecFile };
-  const { readFile, rm, writeFile } = (await dynamicImport("node:fs/promises")) as FsPromisesModule;
-  const { join } = (await dynamicImport("node:path")) as PathModule;
-  const repoRootPath = (process as unknown as { cwd(): string }).cwd();
-  const logPath = join(repoRootPath, "logs", "test.jsonl");
-  const reportPath = join(repoRootPath, "reports", "today.md");
-  const originalLog = await readFile(logPath, { encoding: "utf8" }).catch(() => null);
-  const originalReport = await readFile(reportPath, { encoding: "utf8" }).catch(() => null);
-  try {
-    await writeFile(logPath, DATA_WRAPPED_LOG_CONTENT, { encoding: "utf8" });
-    await new Promise<void>((resolve, reject) => {
-      execFile(
-        "python3",
-        ["scripts/analyze.py"],
-        { cwd: repoRootPath, encoding: "utf8" },
-        (error: Error | null, _stdout: string, stderr: string) => {
-          if (error) {
-            const message =
-              stderr.length > 0 ? `analyze.py failed: ${stderr}` : "analyze.py exited with a non-zero status";
-            reject(new Error(message, { cause: error }));
-            return;
-          }
-          resolve();
-        },
-      );
-    });
-    const report = await readFile(reportPath, { encoding: "utf8" });
-    assert.ok(report.includes("- Total tests: 2"), "ラップ構造でも件数は 2 のはず");
-    assert.ok(report.includes("- Pass rate: 50.00%"), "1 件失敗なら成功率は 50% のはず");
-    assert.ok(report.includes("- Duration p95: 145 ms"), "ラップ構造でも p95 は 145 ms のはず");
-  } finally {
-    if (originalLog === null) {
-      await rm(logPath, { force: true });
-    } else {
-      await writeFile(logPath, originalLog, { encoding: "utf8" });
-    }
-    if (originalReport === null) {
-      await rm(reportPath, { force: true });
-    } else {
-      await writeFile(reportPath, originalReport, { encoding: "utf8" });
-    }
-  }
-});
->>>>>>> fb090833
+}, { concurrency: false });
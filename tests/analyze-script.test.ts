import assert from "node:assert/strict";
import test from "node:test";

type ExecFileCallback = (error: Error | null, stdout: string, stderr: string) => void;

type ExecFile = (
  file: string,
  args: readonly string[],
  options: { cwd?: string; encoding?: string },
  callback: ExecFileCallback,
) => void;

type FsPromisesModule = {
  readFile(path: string, options: { encoding: "utf8" }): Promise<string>;
  writeFile(path: string, data: string, options: { encoding: "utf8" }): Promise<void>;
  rm(path: string, options: { force?: boolean }): Promise<void>;
  mkdir(path: string, options: { recursive?: boolean }): Promise<void>;
};

type ProcessLike = {
  cwd(): string;
  env: Record<string, string | undefined>;
};

type PathModule = {
  join(...segments: string[]): string;
};

const dynamicImport = new Function(
  "specifier",
  "return import(specifier);",
) as (specifier: string) => Promise<unknown>;

const TEST_LOG_CONTENT = `${JSON.stringify({
  name: "sample::single",
  status: "pass",
  duration_ms: 150,
})}\n`;

const DATA_WRAPPED_LOG_CONTENT =
  [
    { type: "test:pass", data: { name: "suite::alpha", status: "pass", duration_ms: 200 } },
    { type: "test:fail", data: { name: "suite::beta", status: "fail", duration_ms: 400 } },
  ]
    .map((entry) => JSON.stringify(entry))
    .join("\n") + "\n";

test("analyze.py はサンプルが少なくても p95 を計算できる", async () => {
  const { execFile } = (await dynamicImport("node:child_process")) as { execFile: ExecFile };
  const { mkdir, readFile, rm, writeFile } = (await dynamicImport("node:fs/promises")) as FsPromisesModule;
  const { join } = (await dynamicImport("node:path")) as PathModule;

<<<<<<< HEAD
  const envProcess = process as unknown as ProcessLike;
  const repoRootPath = envProcess.cwd();
  const { env } = envProcess;

  const logDirectory = join(repoRootPath, "logs");
  const reportDirectory = join(repoRootPath, "reports");
  await Promise.all([
    mkdir(logDirectory, { recursive: true }),
    mkdir(reportDirectory, { recursive: true }),
  ]);

  const logPath = join(logDirectory, "test.analyze.jsonl");
  const reportPath = join(reportDirectory, "today.analyze.md");
  const issuePath = join(reportDirectory, "issue.analyze.md");

  const originalEnv = {
    ANALYZE_LOG_PATH: env.ANALYZE_LOG_PATH,
    ANALYZE_REPORT_PATH: env.ANALYZE_REPORT_PATH,
    ANALYZE_ISSUE_PATH: env.ANALYZE_ISSUE_PATH,
  };

  const setEnv = (key: keyof typeof originalEnv, value: string | undefined) => {
    if (value === undefined) {
      delete env[key];
    } else {
      env[key] = value;
    }
  };

  setEnv("ANALYZE_LOG_PATH", logPath);
  setEnv("ANALYZE_REPORT_PATH", reportPath);
  setEnv("ANALYZE_ISSUE_PATH", issuePath);
=======
  const repoRootPath = (process as unknown as { cwd(): string }).cwd();
  const logPath = join(repoRootPath, "logs", "test.jsonl");
  const reportPath = join(repoRootPath, "reports", "today.md");
  const issuePath = join(repoRootPath, "reports", "issue_suggestions.md");

  const originalLog = await readFile(logPath, { encoding: "utf8" }).catch(() => null);
  const originalReport = await readFile(reportPath, { encoding: "utf8" }).catch(() => null);
  const originalIssue = await readFile(issuePath, { encoding: "utf8" }).catch(() => null);
>>>>>>> aec1c363

  try {
    await Promise.all([
      rm(logPath, { force: true }),
      rm(reportPath, { force: true }),
      rm(issuePath, { force: true }),
    ]);

    await writeFile(logPath, TEST_LOG_CONTENT, { encoding: "utf8" });

    await new Promise<void>((resolve, reject) => {
      execFile(
        "python3",
        ["scripts/analyze.py"],
        { cwd: repoRootPath, encoding: "utf8" },
        (error: Error | null, _stdout: string, stderr: string) => {
          if (error) {
            const message =
              stderr.length > 0 ? `analyze.py failed: ${stderr}` : "analyze.py exited with a non-zero status";
            reject(new Error(message, { cause: error }));
            return;
          }
          resolve();
        },
      );
    });

    const report = await readFile(reportPath, { encoding: "utf8" });
    assert.ok(report.includes("Duration p95: 150 ms"), "p95 がログの値と一致するはず");
  } finally {
    setEnv("ANALYZE_LOG_PATH", originalEnv.ANALYZE_LOG_PATH);
    setEnv("ANALYZE_REPORT_PATH", originalEnv.ANALYZE_REPORT_PATH);
    setEnv("ANALYZE_ISSUE_PATH", originalEnv.ANALYZE_ISSUE_PATH);

<<<<<<< HEAD
    await Promise.all([
      rm(logPath, { force: true }),
      rm(reportPath, { force: true }),
      rm(issuePath, { force: true }),
    ]);
=======
    if (originalReport === null) {
      await rm(reportPath, { force: true });
    } else {
      await writeFile(reportPath, originalReport, { encoding: "utf8" });
    }

    if (originalIssue === null) {
      await rm(issuePath, { force: true });
    } else {
      await writeFile(issuePath, originalIssue, { encoding: "utf8" });
    }
  }
});

test("analyze.py は data フィールド内の情報を集計できる", async () => {
  const { execFile } = (await dynamicImport("node:child_process")) as { execFile: ExecFile };
  const { readFile, rm, writeFile } = (await dynamicImport("node:fs/promises")) as FsPromisesModule;
  const { join } = (await dynamicImport("node:path")) as PathModule;

  const repoRootPath = (process as unknown as { cwd(): string }).cwd();
  const logPath = join(repoRootPath, "logs", "test.jsonl");
  const reportPath = join(repoRootPath, "reports", "today.md");
  const issuePath = join(repoRootPath, "reports", "issue_suggestions.md");

  const originalLog = await readFile(logPath, { encoding: "utf8" }).catch(() => null);
  const originalReport = await readFile(reportPath, { encoding: "utf8" }).catch(() => null);
  const originalIssue = await readFile(issuePath, { encoding: "utf8" }).catch(() => null);

  try {
    await writeFile(logPath, DATA_WRAPPED_LOG_CONTENT, { encoding: "utf8" });

    await new Promise<void>((resolve, reject) => {
      execFile(
        "python3",
        ["scripts/analyze.py"],
        { cwd: repoRootPath, encoding: "utf8" },
        (error: Error | null, _stdout: string, stderr: string) => {
          if (error) {
            const message =
              stderr.length > 0 ? `analyze.py failed: ${stderr}` : "analyze.py exited with a non-zero status";
            reject(new Error(message, { cause: error }));
            return;
          }
          resolve();
        },
      );
    });

    const report = await readFile(reportPath, { encoding: "utf8" });
    assert.ok(report.includes("- Total tests: 2"), "data フィールドのテスト件数を集計できるはず");
    assert.ok(report.includes("- Pass rate: 50.00%"), "pass/fail が集計できるはず");
    assert.ok(report.includes("- Duration p95: 390 ms"), "duration を集計できるはず");
  } finally {
    if (originalLog === null) {
      await rm(logPath, { force: true });
    } else {
      await writeFile(logPath, originalLog, { encoding: "utf8" });
    }

    if (originalReport === null) {
      await rm(reportPath, { force: true });
    } else {
      await writeFile(reportPath, originalReport, { encoding: "utf8" });
    }

    if (originalIssue === null) {
      await rm(issuePath, { force: true });
    } else {
      await writeFile(issuePath, originalIssue, { encoding: "utf8" });
    }
>>>>>>> aec1c363
  }
});<|MERGE_RESOLUTION|>--- conflicted
+++ resolved
@@ -50,7 +50,6 @@
   const { mkdir, readFile, rm, writeFile } = (await dynamicImport("node:fs/promises")) as FsPromisesModule;
   const { join } = (await dynamicImport("node:path")) as PathModule;
 
-<<<<<<< HEAD
   const envProcess = process as unknown as ProcessLike;
   const repoRootPath = envProcess.cwd();
   const { env } = envProcess;
@@ -83,16 +82,6 @@
   setEnv("ANALYZE_LOG_PATH", logPath);
   setEnv("ANALYZE_REPORT_PATH", reportPath);
   setEnv("ANALYZE_ISSUE_PATH", issuePath);
-=======
-  const repoRootPath = (process as unknown as { cwd(): string }).cwd();
-  const logPath = join(repoRootPath, "logs", "test.jsonl");
-  const reportPath = join(repoRootPath, "reports", "today.md");
-  const issuePath = join(repoRootPath, "reports", "issue_suggestions.md");
-
-  const originalLog = await readFile(logPath, { encoding: "utf8" }).catch(() => null);
-  const originalReport = await readFile(reportPath, { encoding: "utf8" }).catch(() => null);
-  const originalIssue = await readFile(issuePath, { encoding: "utf8" }).catch(() => null);
->>>>>>> aec1c363
 
   try {
     await Promise.all([
@@ -127,83 +116,10 @@
     setEnv("ANALYZE_REPORT_PATH", originalEnv.ANALYZE_REPORT_PATH);
     setEnv("ANALYZE_ISSUE_PATH", originalEnv.ANALYZE_ISSUE_PATH);
 
-<<<<<<< HEAD
     await Promise.all([
       rm(logPath, { force: true }),
       rm(reportPath, { force: true }),
       rm(issuePath, { force: true }),
     ]);
-=======
-    if (originalReport === null) {
-      await rm(reportPath, { force: true });
-    } else {
-      await writeFile(reportPath, originalReport, { encoding: "utf8" });
-    }
-
-    if (originalIssue === null) {
-      await rm(issuePath, { force: true });
-    } else {
-      await writeFile(issuePath, originalIssue, { encoding: "utf8" });
-    }
-  }
-});
-
-test("analyze.py は data フィールド内の情報を集計できる", async () => {
-  const { execFile } = (await dynamicImport("node:child_process")) as { execFile: ExecFile };
-  const { readFile, rm, writeFile } = (await dynamicImport("node:fs/promises")) as FsPromisesModule;
-  const { join } = (await dynamicImport("node:path")) as PathModule;
-
-  const repoRootPath = (process as unknown as { cwd(): string }).cwd();
-  const logPath = join(repoRootPath, "logs", "test.jsonl");
-  const reportPath = join(repoRootPath, "reports", "today.md");
-  const issuePath = join(repoRootPath, "reports", "issue_suggestions.md");
-
-  const originalLog = await readFile(logPath, { encoding: "utf8" }).catch(() => null);
-  const originalReport = await readFile(reportPath, { encoding: "utf8" }).catch(() => null);
-  const originalIssue = await readFile(issuePath, { encoding: "utf8" }).catch(() => null);
-
-  try {
-    await writeFile(logPath, DATA_WRAPPED_LOG_CONTENT, { encoding: "utf8" });
-
-    await new Promise<void>((resolve, reject) => {
-      execFile(
-        "python3",
-        ["scripts/analyze.py"],
-        { cwd: repoRootPath, encoding: "utf8" },
-        (error: Error | null, _stdout: string, stderr: string) => {
-          if (error) {
-            const message =
-              stderr.length > 0 ? `analyze.py failed: ${stderr}` : "analyze.py exited with a non-zero status";
-            reject(new Error(message, { cause: error }));
-            return;
-          }
-          resolve();
-        },
-      );
-    });
-
-    const report = await readFile(reportPath, { encoding: "utf8" });
-    assert.ok(report.includes("- Total tests: 2"), "data フィールドのテスト件数を集計できるはず");
-    assert.ok(report.includes("- Pass rate: 50.00%"), "pass/fail が集計できるはず");
-    assert.ok(report.includes("- Duration p95: 390 ms"), "duration を集計できるはず");
-  } finally {
-    if (originalLog === null) {
-      await rm(logPath, { force: true });
-    } else {
-      await writeFile(logPath, originalLog, { encoding: "utf8" });
-    }
-
-    if (originalReport === null) {
-      await rm(reportPath, { force: true });
-    } else {
-      await writeFile(reportPath, originalReport, { encoding: "utf8" });
-    }
-
-    if (originalIssue === null) {
-      await rm(issuePath, { force: true });
-    } else {
-      await writeFile(issuePath, originalIssue, { encoding: "utf8" });
-    }
->>>>>>> aec1c363
   }
 });
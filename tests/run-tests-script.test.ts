--- conflicted
+++ resolved
@@ -191,7 +191,6 @@
   assert.deepEqual(result.exitCodes, [0]);
 });
 
-<<<<<<< HEAD
 for (const directoryName of ["frontend", "dist"]) {
   test(
     `run-tests script resolves cwd and default targets from repo root when started from ${directoryName}/`,
@@ -331,75 +330,4 @@
       assert.deepEqual(exitCodes, [0]);
     },
   );
-}
-=======
-test("run-tests script maps directory arguments to dist targets", async () => {
-  const env = await loadEnvironment();
-
-  const result = await runScriptWithEnvironment(env, {
-    argv: ["--", env.pathModule.join("frontend", "tests", "sw")],
-  });
-
-  assert.equal(result.importError, undefined);
-  assert.equal(result.spawnCalls.length, 1);
-
-  const invocation = result.spawnCalls[0]!;
-  assert.ok(Array.isArray(invocation.args));
-  const args = invocation.args as string[];
-  assert.ok(
-    !args.includes("--"),
-    `expected spawn args to omit "--", received: ${args.join(", ")}`,
-  );
-  const expectedTarget = env.pathModule.join(
-    env.repoRootPath,
-    "dist",
-    "frontend",
-    "tests",
-    "sw",
-  );
-  assert.ok(
-    args.includes(expectedTarget),
-    `expected spawn args to include ${expectedTarget}, received: ${args.join(", ")}`,
-  );
-  assert.deepEqual(result.exitCodes, [0]);
-});
-
-test("run-tests script resolves cwd and default targets from repo root", async () => {
-  const env = await loadEnvironment();
-
-  const result = await runScriptWithEnvironment(env, {
-    argv: [],
-    cwd: env.pathModule.join(env.repoRootPath, "frontend"),
-  });
-
-  assert.equal(result.importError, undefined);
-  assert.equal(result.spawnCalls.length, 1);
-
-  const invocation = result.spawnCalls[0]!;
-  assert.equal(
-    (invocation.options as { cwd?: unknown } | undefined)?.cwd,
-    env.repoRootPath,
-  );
-
-  assert.ok(Array.isArray(invocation.args));
-  const args = invocation.args as string[];
-  const defaultTarget = env.pathModule.join(env.repoRootPath, "dist", "tests");
-  const frontendTarget = env.pathModule.join(
-    env.repoRootPath,
-    "dist",
-    "frontend",
-    "tests",
-  );
-
-  assert.ok(
-    args.includes(defaultTarget),
-    `expected spawn args to include ${defaultTarget}, received: ${args.join(", ")}`,
-  );
-  assert.ok(
-    args.includes(frontendTarget),
-    `expected spawn args to include ${frontendTarget}, received: ${args.join(", ")}`,
-  );
-
-  assert.deepEqual(result.exitCodes, [0]);
-});
->>>>>>> 5a10b634
+}
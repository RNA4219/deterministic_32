import assert from "node:assert/strict";
import test from "node:test";

const dynamicImport = new Function(
  "specifier",
  "return import(specifier);",
) as (specifier: string) => Promise<unknown>;

const expectedBenchScript = "npm run build && node dist/scripts/bench.js";
const expectedLintGlobs = [
  "\"src/**/*.ts\"",
  "\"tests/**/*.ts\"",
  "\"frontend/src/**/*.ts\"",
  "\"frontend/tests/**/*.ts\"",
];

const requiredLintGlobs = [
  "src/**/*.ts",
  "tests/**/*.ts",
  "frontend/src/**/*.ts",
  "frontend/tests/**/*.ts",
];

test("package.json exposes a TypeScript dev dependency", async () => {
  const { readFile } = (await dynamicImport("node:fs/promises")) as {
    readFile: (path: string | URL, options: "utf8") => Promise<string>;
  };

  const packageJsonUrl = new URL("../../package.json", import.meta.url);
  const packageJsonContent = await readFile(packageJsonUrl, "utf8");
  const packageJson = JSON.parse(packageJsonContent) as {
    devDependencies?: Record<string, unknown>;
  };

  const { devDependencies } = packageJson;
  assert.ok(
    devDependencies && typeof devDependencies.typescript === "string",
    "expected package.json to declare TypeScript in devDependencies",
  );

  const version = (devDependencies!.typescript as string).trim();
  assert.equal(
    version,
    "5.9.3",
    "expected TypeScript version to be pinned to 5.9.3",
  );
});

test("package.json declares a bench script targeting the compiled bench entry", async () => {
  const { access, constants, readFile } = (await dynamicImport(
    "node:fs/promises",
  )) as {
    access: (path: string | URL, mode?: number) => Promise<void>;
    constants: { R_OK: number };
    readFile: (path: string | URL, options: "utf8") => Promise<string>;
  };

  const packageJsonUrl = new URL("../../package.json", import.meta.url);
  const packageJsonContent = await readFile(packageJsonUrl, "utf8");
  const packageJson = JSON.parse(packageJsonContent) as {
    scripts?: Record<string, unknown>;
  };

  assert.ok(
    packageJson.scripts && typeof packageJson.scripts.bench === "string",
    "expected package.json to declare a bench script",
  );

  const benchScript = (packageJson.scripts!.bench as string).trim();
  assert.equal(
    benchScript,
    expectedBenchScript,
    "expected bench script to execute the compiled bench entry",
  );

  const benchSourceUrl = new URL("../../scripts/bench.ts", import.meta.url);
  await access(benchSourceUrl, constants.R_OK);
});

<<<<<<< HEAD
test("package.json lint script includes frontend TypeScript sources", async () => {
=======
test("lint configuration covers frontend TypeScript sources and tests", async () => {
>>>>>>> 80fcd4e7
  const { readFile } = (await dynamicImport("node:fs/promises")) as {
    readFile: (path: string | URL, options: "utf8") => Promise<string>;
  };

  const packageJsonUrl = new URL("../../package.json", import.meta.url);
  const packageJsonContent = await readFile(packageJsonUrl, "utf8");
  const packageJson = JSON.parse(packageJsonContent) as {
    scripts?: Record<string, unknown>;
  };

  assert.ok(
    packageJson.scripts && typeof packageJson.scripts.lint === "string",
    "expected package.json to declare a lint script",
  );

  const lintScript = (packageJson.scripts!.lint as string).trim();
<<<<<<< HEAD
  for (const glob of expectedLintGlobs) {
    assert.ok(
      lintScript.includes(glob),
      `expected lint script to include ${glob}`,
    );
  }
});

test("eslint config covers frontend TypeScript sources", async () => {
  const configModule = (await dynamicImport("../../eslint.config.js")) as {
    default: unknown;
  };

  const config = configModule.default;
  assert.ok(Array.isArray(config), "expected eslint config to be an array");

  const typedConfig = config as Array<{ files?: unknown }>;
  const lintingEntry = typedConfig.find((entry) => Array.isArray(entry.files));

  assert.ok(lintingEntry, "expected eslint config to define file globs");

  const files = lintingEntry!.files as unknown[];
  for (const glob of [
    "src/**/*.ts",
    "tests/**/*.ts",
    "frontend/src/**/*.ts",
    "frontend/tests/**/*.ts",
  ]) {
    assert.ok(
      files.includes(glob),
      `expected eslint config to include ${glob}`,
=======
  for (const glob of requiredLintGlobs) {
    assert.ok(
      lintScript.includes(glob),
      `expected lint script to include the glob ${glob}`,
    );
  }

  const configModule = (await dynamicImport(
    "../../eslint.config.js",
  )) as { default?: unknown };
  assert.ok(
    Array.isArray(configModule.default),
    "expected eslint.config.js to export an array",
  );

  const configEntries = configModule.default as Array<{
    files?: string[];
  }>;
  const lintingEntry = configEntries.find(
    (entry) => Array.isArray(entry.files) && entry.files.length > 0,
  );

  assert.ok(
    lintingEntry,
    "expected eslint.config.js to declare a files list for linting",
  );

  for (const glob of requiredLintGlobs) {
    assert.ok(
      lintingEntry!.files!.includes(glob),
      `expected eslint.config.js to include the glob ${glob}`,
>>>>>>> 80fcd4e7
    );
  }
});<|MERGE_RESOLUTION|>--- conflicted
+++ resolved
@@ -77,11 +77,7 @@
   await access(benchSourceUrl, constants.R_OK);
 });
 
-<<<<<<< HEAD
 test("package.json lint script includes frontend TypeScript sources", async () => {
-=======
-test("lint configuration covers frontend TypeScript sources and tests", async () => {
->>>>>>> 80fcd4e7
   const { readFile } = (await dynamicImport("node:fs/promises")) as {
     readFile: (path: string | URL, options: "utf8") => Promise<string>;
   };
@@ -98,7 +94,6 @@
   );
 
   const lintScript = (packageJson.scripts!.lint as string).trim();
-<<<<<<< HEAD
   for (const glob of expectedLintGlobs) {
     assert.ok(
       lintScript.includes(glob),
@@ -130,39 +125,6 @@
     assert.ok(
       files.includes(glob),
       `expected eslint config to include ${glob}`,
-=======
-  for (const glob of requiredLintGlobs) {
-    assert.ok(
-      lintScript.includes(glob),
-      `expected lint script to include the glob ${glob}`,
-    );
-  }
-
-  const configModule = (await dynamicImport(
-    "../../eslint.config.js",
-  )) as { default?: unknown };
-  assert.ok(
-    Array.isArray(configModule.default),
-    "expected eslint.config.js to export an array",
-  );
-
-  const configEntries = configModule.default as Array<{
-    files?: string[];
-  }>;
-  const lintingEntry = configEntries.find(
-    (entry) => Array.isArray(entry.files) && entry.files.length > 0,
-  );
-
-  assert.ok(
-    lintingEntry,
-    "expected eslint.config.js to declare a files list for linting",
-  );
-
-  for (const glob of requiredLintGlobs) {
-    assert.ok(
-      lintingEntry!.files!.includes(glob),
-      `expected eslint.config.js to include the glob ${glob}`,
->>>>>>> 80fcd4e7
     );
   }
 });
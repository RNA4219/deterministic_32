import { Transform, type TransformCallback } from "node:stream";

type JsonPrimitive = string | number | boolean | null;
export type JsonValue = JsonPrimitive | JsonObject | JsonArray;
export interface JsonObject {
  [key: string]: JsonValue;
}
type JsonArray = JsonValue[];

export type TestEvent = { readonly type: string; readonly data?: unknown };
export type SerializableTestEvent = { readonly type: string; readonly data?: JsonValue };

const CIRCULAR = "[Circular]" as const;

function normalizeError(error: Error, seen: WeakSet<object>): JsonObject {
  const base: JsonObject = { name: error.name, message: error.message };
  if (typeof error.stack === "string") base.stack = error.stack;
  if ("code" in error && error.code !== undefined) base.code = normalizeUnknown(error.code, seen);
  if ("cause" in error && error.cause !== undefined) base.cause = normalizeUnknown(error.cause, seen);
  return base;
}

function normalizeObject(value: object, seen: WeakSet<object>): JsonValue {
<<<<<<< HEAD
  if (ArrayBuffer.isView(value)) {
    const { buffer, byteOffset, byteLength } = value as ArrayBufferView;
    return Array.from(new Uint8Array(buffer, byteOffset, byteLength));
  }
  if (value instanceof ArrayBuffer) return Array.from(new Uint8Array(value));
  if (seen.has(value)) return CIRCULAR;
  seen.add(value);
  if (Array.isArray(value)) return value.map((item) => normalizeUnknown(item, seen));
  const record = value as Record<string, unknown>;
  const plain: JsonObject = {};
  for (const key of Object.keys(record)) {
    plain[key] = normalizeUnknown(record[key], seen);
=======
  if (seen.has(value)) return CIRCULAR;
  seen.add(value);
  try {
    if (Array.isArray(value)) return value.map((item) => normalizeUnknown(item, seen));
    if (ArrayBuffer.isView(value)) {
      const view = value as ArrayBufferView;
      return Array.from(new Uint8Array(view.buffer, view.byteOffset, view.byteLength));
    }
    if (value instanceof ArrayBuffer) return Array.from(new Uint8Array(value));
    const plain: JsonObject = {};
    for (const [key, entryValue] of Object.entries(value)) {
      plain[key] = normalizeUnknown(entryValue, seen);
    }
    return plain;
  } finally {
    seen.delete(value);
>>>>>>> f9ff1ad3
  }
}

function normalizeUnknown(value: unknown, seen: WeakSet<object>): JsonValue {
  if (value === null) return null;
  const type = typeof value;
  switch (type) {
    case "string":
    case "boolean":
      return value as string | boolean;
    case "number": {
      const numeric = value as number;
      return Number.isFinite(numeric) ? numeric : numeric.toString();
    }
    case "bigint":
    case "symbol":
      return (value as { toString(): string }).toString();
    case "undefined":
      return null;
    case "function": {
      const fn = value as (...arguments_: unknown[]) => unknown;
      return fn.name ? `[Function: ${fn.name}]` : "[Function]";
    }
  }
  if (value instanceof Error) return normalizeError(value, seen);
  if (typeof value !== "object") return String(value);
  return normalizeObject(value as object, seen);
}

function toSerializableEvent(event: TestEvent): SerializableTestEvent {
  const seen = new WeakSet<object>();
  return { type: event.type, data: event.data === undefined ? undefined : normalizeUnknown(event.data, seen) };
}

export default class JsonReporter extends Transform {
  constructor() {
    super({ writableObjectMode: true });
  }

  override _transform(event: TestEvent, _encoding: string, callback: TransformCallback): void {
    try {
      callback(null, `${JSON.stringify(toSerializableEvent(event))}\n`);
    } catch (error) {
      callback(error instanceof Error ? error : new Error(String(error)));
    }
  }
}

export { toSerializableEvent };<|MERGE_RESOLUTION|>--- conflicted
+++ resolved
@@ -21,7 +21,6 @@
 }
 
 function normalizeObject(value: object, seen: WeakSet<object>): JsonValue {
-<<<<<<< HEAD
   if (ArrayBuffer.isView(value)) {
     const { buffer, byteOffset, byteLength } = value as ArrayBufferView;
     return Array.from(new Uint8Array(buffer, byteOffset, byteLength));
@@ -34,24 +33,6 @@
   const plain: JsonObject = {};
   for (const key of Object.keys(record)) {
     plain[key] = normalizeUnknown(record[key], seen);
-=======
-  if (seen.has(value)) return CIRCULAR;
-  seen.add(value);
-  try {
-    if (Array.isArray(value)) return value.map((item) => normalizeUnknown(item, seen));
-    if (ArrayBuffer.isView(value)) {
-      const view = value as ArrayBufferView;
-      return Array.from(new Uint8Array(view.buffer, view.byteOffset, view.byteLength));
-    }
-    if (value instanceof ArrayBuffer) return Array.from(new Uint8Array(value));
-    const plain: JsonObject = {};
-    for (const [key, entryValue] of Object.entries(value)) {
-      plain[key] = normalizeUnknown(entryValue, seen);
-    }
-    return plain;
-  } finally {
-    seen.delete(value);
->>>>>>> f9ff1ad3
   }
 }
 

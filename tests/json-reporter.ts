import { Transform, type TransformCallback } from "node:stream";

type JsonPrimitive = string | number | boolean | null;
export type JsonValue = JsonPrimitive | JsonObject | JsonValue[];
export type JsonObject = { [key: string]: JsonValue };

export type TestEvent = { readonly type: string; readonly data?: unknown };
export type SerializableTestEvent = { readonly type: string; readonly data?: JsonValue };

const CIRCULAR = "[Circular]" as const;

function normalizeError(error: Error, seen: WeakSet<object>): JsonObject {
  const base: JsonObject = { name: error.name, message: error.message };
  if (typeof error.stack === "string") base.stack = error.stack;
  if ("code" in error && error.code !== undefined) base.code = normalizeUnknown(error.code, seen);
  if ("cause" in error && error.cause !== undefined) base.cause = normalizeUnknown(error.cause, seen);
  return base;
}

function normalizeObject(value: object, seen: WeakSet<object>): JsonValue {
  if (seen.has(value)) return CIRCULAR;
  seen.add(value);
<<<<<<< HEAD
  if (Array.isArray(value)) return value.map((item) => normalizeUnknown(item, seen));
  if (ArrayBuffer.isView(value)) {
    const { buffer, byteOffset, byteLength } = value as ArrayBufferView;
    return Array.from(new Uint8Array(buffer, byteOffset, byteLength));
  }
  if (value instanceof ArrayBuffer) return Array.from(new Uint8Array(value));
  const plain: JsonObject = {};
  for (const key of Object.keys(value)) {
    plain[key] = normalizeUnknown(value[key], seen);
=======
  try {
    if (Array.isArray(value)) return value.map((item) => normalizeUnknown(item, seen));
    if (ArrayBuffer.isView(value)) {
      const view = value as ArrayBufferView;
      return Array.from(new Uint8Array(view.buffer));
    }
    if (value instanceof ArrayBuffer) return Array.from(new Uint8Array(value));
    const plain: JsonObject = {};
    const record = value as Record<string, unknown>;
    for (const key of Object.keys(record)) {
      plain[key] = normalizeUnknown(record[key], seen);
    }
    return plain;
  } finally {
    seen.delete(value);
>>>>>>> 8c55838b
  }
}

function normalizeUnknown(value: unknown, seen: WeakSet<object>): JsonValue {
  if (value === null) return null;
  const type = typeof value;
  switch (type) {
    case "string":
    case "boolean":
      return value as string | boolean;
    case "number": {
      const numeric = value as number;
      return Number.isFinite(numeric) ? numeric : numeric.toString();
    }
    case "bigint":
    case "symbol":
      return (value as { toString(): string }).toString();
    case "undefined":
      return null;
    case "function": {
      const fn = value as (...arguments_: unknown[]) => unknown;
      return fn.name ? `[Function: ${fn.name}]` : "[Function]";
    }
  }
  if (value instanceof Error) return normalizeError(value, seen);
  if (typeof value !== "object") return String(value);
  return normalizeObject(value as object, seen);
}

function toSerializableEvent(event: TestEvent): SerializableTestEvent {
  const seen = new WeakSet<object>();
  return { type: event.type, data: event.data === undefined ? undefined : normalizeUnknown(event.data, seen) };
}

export default class JsonReporter extends Transform {
  constructor() {
    super({ writableObjectMode: true });
  }

  override _transform(event: TestEvent, _encoding: string, callback: TransformCallback): void {
    try {
      callback(null, `${JSON.stringify(toSerializableEvent(event))}\n`);
    } catch (error) {
      callback(error instanceof Error ? error : new Error(String(error)));
    }
  }
}

export { toSerializableEvent };<|MERGE_RESOLUTION|>--- conflicted
+++ resolved
@@ -20,7 +20,6 @@
 function normalizeObject(value: object, seen: WeakSet<object>): JsonValue {
   if (seen.has(value)) return CIRCULAR;
   seen.add(value);
-<<<<<<< HEAD
   if (Array.isArray(value)) return value.map((item) => normalizeUnknown(item, seen));
   if (ArrayBuffer.isView(value)) {
     const { buffer, byteOffset, byteLength } = value as ArrayBufferView;
@@ -30,23 +29,6 @@
   const plain: JsonObject = {};
   for (const key of Object.keys(value)) {
     plain[key] = normalizeUnknown(value[key], seen);
-=======
-  try {
-    if (Array.isArray(value)) return value.map((item) => normalizeUnknown(item, seen));
-    if (ArrayBuffer.isView(value)) {
-      const view = value as ArrayBufferView;
-      return Array.from(new Uint8Array(view.buffer));
-    }
-    if (value instanceof ArrayBuffer) return Array.from(new Uint8Array(value));
-    const plain: JsonObject = {};
-    const record = value as Record<string, unknown>;
-    for (const key of Object.keys(record)) {
-      plain[key] = normalizeUnknown(record[key], seen);
-    }
-    return plain;
-  } finally {
-    seen.delete(value);
->>>>>>> 8c55838b
   }
 }
 

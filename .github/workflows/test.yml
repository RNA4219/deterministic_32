--- conflicted
+++ resolved
@@ -6,88 +6,22 @@
 jobs:
   typecheck:
     runs-on: ubuntu-latest
-<<<<<<< HEAD
-=======
     steps:
       - uses: actions/checkout@v4
       - uses: actions/setup-node@v4
         with:
-          node-version: "20"
-      - name: Install dependencies
-        run: npm ci
-      - name: Install TypeScript
-        run: npm install --no-save typescript
-      - name: Type check
-        run: npx tsc --noEmit
-  run:
-    runs-on: ${{ matrix.os }}
-    strategy:
-      matrix:
-        os: [ubuntu-latest, macos-latest, windows-latest]
-        node-version: ["18", "20"]
->>>>>>> 0db37e03
-    steps:
-      - uses: actions/checkout@v4
-      - uses: actions/setup-node@v4
-        with:
-<<<<<<< HEAD
           node-version: 18
       - name: Install dependencies
         run: npm ci
-=======
-          node-version: ${{ matrix.node-version }}
-      - name: Install toolchain
-        run: npm install --no-save typescript
->>>>>>> 0db37e03
       - name: Build project
         run: npm run build
       - name: Run test suite
         shell: bash
         run: |
           mkdir -p logs
-<<<<<<< HEAD
           node --test dist/tests --test-reporter json --test-reporter-destination logs/test.jsonl
       - name: Upload test report
         if: always()
-=======
-          node --test \
-            --test-reporter tap \
-            --test-reporter-destination=logs/test.tap \
-            dist/tests
-      - name: Convert TAP to JSONL
-        shell: bash
-        run: |
-          node <<'NODE'
-          const fs = require('node:fs');
-          const path = require('node:path');
-          const tapPath = path.join('logs', 'test.tap');
-          const jsonlPath = path.join('logs', 'test.jsonl');
-          if (!fs.existsSync(tapPath)) {
-            fs.writeFileSync(jsonlPath, '');
-            process.exit(0);
-          }
-          const lines = fs.readFileSync(tapPath, 'utf8').split(/\r?\n/);
-          const fd = fs.openSync(jsonlPath, 'w');
-          let index = 0;
-          for (const rawLine of lines) {
-            const line = rawLine.trim();
-            if (!line || line.startsWith('#') || line.startsWith('TAP version') || line.startsWith('1..')) {
-              continue;
-            }
-            const match = /^(not ok|ok)\s+\d+\s*-?\s*(.*)$/.exec(line);
-            if (!match) {
-              continue;
-            }
-            index += 1;
-            const status = match[1] === 'ok' ? 'pass' : 'fail';
-            const name = match[2] ? match[2].trim() : `test-${index}`;
-            const entry = { name, status, duration_ms: 0 };
-            fs.writeSync(fd, JSON.stringify(entry) + '\n');
-          }
-          fs.closeSync(fd);
-          NODE
-      - name: Upload logs
->>>>>>> 0db37e03
         uses: actions/upload-artifact@v4
         with:
           name: test-logs

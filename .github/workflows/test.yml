name: test
on:
  push:
    branches: ["**"]
  pull_request:
jobs:
  typecheck:
    runs-on: ubuntu-latest
    steps:
      - uses: actions/checkout@v4
      - uses: actions/setup-node@v4
        with:
          node-version: "20"
      - name: Install dependencies
        run: npm ci
      - name: Install TypeScript
        run: npm install --no-save typescript
      - name: Type check
        run: npx tsc --noEmit
  run:
<<<<<<< HEAD
    runs-on: ${{ matrix.os }}
=======
    needs: typecheck
    runs-on: ubuntu-latest
>>>>>>> 74cfa67a
    strategy:
      matrix:
        os: [ubuntu-latest, macos-latest, windows-latest]
        node-version: ["18", "20"]
    steps:
      - uses: actions/checkout@v4
      - uses: actions/setup-node@v4
        with:
<<<<<<< HEAD
          node-version: ${{ matrix.node-version }}
      - name: Install toolchain
        run: npm install --no-save typescript
=======
          node-version: ${{ matrix["node-version"] }}
      - name: Install dependencies
        run: npm install
      - name: Run lint
        run: npm run lint
>>>>>>> 74cfa67a
      - name: Build project
        run: npm run build
      - name: Run test suite
        shell: bash
        run: |
          mkdir -p logs
          node --test \
            --test-reporter tap \
            --test-reporter-destination=logs/test.tap \
            dist/tests
      - name: Convert TAP to JSONL
        shell: bash
        run: |
          node <<'NODE'
          const fs = require('node:fs');
          const path = require('node:path');
          const tapPath = path.join('logs', 'test.tap');
          const jsonlPath = path.join('logs', 'test.jsonl');
          if (!fs.existsSync(tapPath)) {
            fs.writeFileSync(jsonlPath, '');
            process.exit(0);
          }
          const lines = fs.readFileSync(tapPath, 'utf8').split(/\r?\n/);
          const fd = fs.openSync(jsonlPath, 'w');
          let index = 0;
          for (const rawLine of lines) {
            const line = rawLine.trim();
            if (!line || line.startsWith('#') || line.startsWith('TAP version') || line.startsWith('1..')) {
              continue;
            }
            const match = /^(not ok|ok)\s+\d+\s*-?\s*(.*)$/.exec(line);
            if (!match) {
              continue;
            }
            index += 1;
            const status = match[1] === 'ok' ? 'pass' : 'fail';
            const name = match[2] ? match[2].trim() : `test-${index}`;
            const entry = { name, status, duration_ms: 0 };
            fs.writeSync(fd, JSON.stringify(entry) + '\n');
          }
          fs.closeSync(fd);
          NODE
      - name: Upload logs
        uses: actions/upload-artifact@v4
        with:
          name: test-logs
          path: logs<|MERGE_RESOLUTION|>--- conflicted
+++ resolved
@@ -18,12 +18,7 @@
       - name: Type check
         run: npx tsc --noEmit
   run:
-<<<<<<< HEAD
     runs-on: ${{ matrix.os }}
-=======
-    needs: typecheck
-    runs-on: ubuntu-latest
->>>>>>> 74cfa67a
     strategy:
       matrix:
         os: [ubuntu-latest, macos-latest, windows-latest]
@@ -32,17 +27,9 @@
       - uses: actions/checkout@v4
       - uses: actions/setup-node@v4
         with:
-<<<<<<< HEAD
           node-version: ${{ matrix.node-version }}
       - name: Install toolchain
         run: npm install --no-save typescript
-=======
-          node-version: ${{ matrix["node-version"] }}
-      - name: Install dependencies
-        run: npm install
-      - name: Run lint
-        run: npm run lint
->>>>>>> 74cfa67a
       - name: Build project
         run: npm run build
       - name: Run test suite
